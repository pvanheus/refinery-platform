import json
import os
import re
import urllib
import xmltodict
import py2neo

from django.utils import simplejson
from django.conf import settings
from django.contrib.auth.decorators import login_required
from django.contrib.auth.models import User
from django.contrib.sites.models import get_current_site
from django.core.paginator import Paginator, EmptyPage, PageNotAnInteger
from django.core.urlresolvers import reverse
from django.http import (
    HttpResponse, HttpResponseForbidden, HttpResponseRedirect
)
from django.shortcuts import render_to_response, get_object_or_404
from django.template import RequestContext, loader

from guardian.shortcuts import (
    get_objects_for_group, get_objects_for_user, get_perms
)
import requests

from core.forms import (
    ProjectForm, UserForm, UserProfileForm, WorkflowForm, DataSetForm
)
from core.models import (
    ExtendedGroup, Project, DataSet, Workflow, UserProfile, WorkflowEngine,
    Analysis, get_shared_groups, Invitation
)
from data_set_manager.models import *
from galaxy_connector.models import Instance
from visualization_manager.views import igv_multi_species
from annotation_server.models import GenomeBuild
from file_store.models import FileStoreItem


logger = logging.getLogger(__name__)


def home(request):
    return render_to_response(
        'core/home.html',
        {
            'public_group_id': settings.REFINERY_PUBLIC_GROUP_ID,
            'main_container_no_padding': True
        },
        context_instance=RequestContext(request)
    )


def about(request):
    return render_to_response('core/about.html',
                              {'site_name': get_current_site(request).name},
                              context_instance=RequestContext(request))


def contact(request):
    return render_to_response('core/contact.html', {},
                              context_instance=RequestContext(request))


def statistics(request):
    return render_to_response('core/statistics.html', {},
                              context_instance=RequestContext(request))


@login_required
def collaboration(request):
    return render_to_response('core/collaboration.html', {},
                              context_instance=RequestContext(request))


@login_required
def group_invite(request, token):
    inv_list = Invitation.objects.filter(token_uuid=token)
    if len(inv_list) == 0:
        return render_to_response(
            'core/group_invite.html',
            {
                'site': get_current_site(request),
                'message': 'Invalid token. Not found or expired.'
            },
            context_instance=RequestContext(request))

    inv = inv_list[0]
    user = request.user
    ext_group_list = ExtendedGroup.objects.filter(id=int(inv.group_id))
    ext_group = None if len(ext_group_list) == 0 else ext_group_list[0]

    if not ext_group:
        return render_to_response(
            'core/group_invite.html',
            {
                'site': get_current_site(request),
                'message': 'Invalid token. Unable to find pairing group'
            },
            context_instance=RequestContext(request))

    ext_group.user_set.add(user)
    # If the group is a manager group
    if ext_group.is_manager_group():
        for i in ext_group.managed_group.all():
            i.user_set.add(user)
    # We are done using this token
    inv.delete()
    return render_to_response(
        'core/group_invite.html',
        {
            'site': get_current_site(request),
            'message': '%s has been added to the group %s!' %
                       (user.username, ext_group.name),
            'user': user,
            'ext_group': ext_group
        },
        context_instance=RequestContext(request))


def custom_error_page(request, template, context_dict):
    temp_loader = loader.get_template(template)
    context = RequestContext(request, context_dict)
    return temp_loader.render(context)


@login_required()
def user(request, query):
    try:
        user = User.objects.get(username=query)
    except User.DoesNotExist:
        user = get_object_or_404(UserProfile, uuid=query).user

    if (len(get_shared_groups(request.user, user)) == 0 and
            user != request.user):
        return HttpResponseForbidden(
            custom_error_page(
                request, '403.html',
                {'user': request.user,
                 'msg': "view the profile of user %s" % user.username}
            )
        )
    return render_to_response('core/user.html', {'profile_user': user},
                              context_instance=RequestContext(request))


@login_required()
def user_profile(request):
    return user(request, request.user.get_profile().uuid)


@login_required()
def user_edit(request, uuid):
    profile_object = get_object_or_404(UserProfile, uuid=uuid)
    user_object = profile_object.user
    if request.method == "POST":
        uform = UserForm(data=request.POST, instance=user_object)
        pform = UserProfileForm(data=request.POST, instance=profile_object)
        if uform.is_valid() and pform.is_valid():
            user = uform.save()
            profile = pform.save(commit=False)
            profile.user = user
            profile.save()
            return HttpResponseRedirect(
                reverse('core.views.user', args=(uuid,))
            )
    else:
        uform = UserForm(instance=user_object)
        pform = UserProfileForm(instance=profile_object)

    return render_to_response('core/edit_user.html',
                              {'profile_user': user_object,
                               'uform': uform, 'pform': pform},
                              context_instance=RequestContext(request))


@login_required()
def user_profile_edit(request):
    return user_edit(request, request.user.get_profile().uuid)


@login_required()
def group(request, query):
    group = get_object_or_404(ExtendedGroup, uuid=query)
    # only group members are allowed to see group pages
    if not request.user.is_superuser:
        if group.id not in request.user.groups.values_list('id', flat=True):
            return HttpResponseForbidden(
                custom_error_page(request, '403.html',
                                  {'user': request.user,
                                   'msg': "view group %s" % group.name}))
    return render_to_response('core/group.html', {'group': group},
                              context_instance=RequestContext(request))


def project_slug(request, slug):
    p = get_object_or_404(Project, slug=slug)
    return project(request, p.uuid)


def project(request, uuid):
    project = get_object_or_404(Project, uuid=uuid)
    public_group = ExtendedGroup.objects.public_group()

    if not request.user.has_perm('core.read_project', project):
        if 'read_project' not in get_perms(public_group, project):
            if request.user.is_authenticated():
                return HttpResponseForbidden(
                    custom_error_page(
                        request, '403.html', {
                            user: request.user,
                            'msg': "view this project"
                        }))
            else:
                return HttpResponse(
                    custom_error_page(
                        request, '401.html', {'msg': "view this project"}),
                    status='401')
    analyses = project.analyses.all()
    return render_to_response('core/project.html',
                              {'project': project, "analyses": analyses},
                              context_instance=RequestContext(request))


@login_required()
def project_new(request):
    if request.method == "POST":  # If the form has been submitted
        form = ProjectForm(request.POST)  # A form bound to the POST data
        if form.is_valid():  # All validation rules pass
            project = form.save()
            project.set_owner(request.user)
            # Process the data in form.cleaned_data
            return HttpResponseRedirect(
                reverse('project', args=(project.uuid,))
            )  # Redirect after POST
    else:
        form = ProjectForm()  # An unbound form
    return render_to_response("core/project_new.html", {'form': form},
                              context_instance=RequestContext(request))


@login_required()
def project_edit(request, uuid):
    project = get_object_or_404(Project, uuid=uuid)

    if not request.user.has_perm('core.change_project', project):
        return HttpResponseForbidden(
            custom_error_page(request, '403.html',
                              {user: request.user, 'msg': "edit this project"})
        )
    if request.method == "POST":  # If the form has been submitted
        # A form bound to the POST data
        form = ProjectForm(data=request.POST, instance=project)
        if form.is_valid():  # All validation rules pass
            form.save()
            # Process the data in form.cleaned_data
            return HttpResponseRedirect(
                reverse('core.views.project', args=(uuid,)))
    else:
        form = ProjectForm(instance=project)  # An unbound form
    return render_to_response("core/project_edit.html",
                              {'form': form, 'project': project},
                              context_instance=RequestContext(request))


def data_set_slug(request, slug):
    d = get_object_or_404(DataSet, slug=slug)
    return data_set(request, d.uuid)


def data_set(request, data_set_uuid, analysis_uuid=None):
    data_set = get_object_or_404(DataSet, uuid=data_set_uuid)
    public_group = ExtendedGroup.objects.public_group()

    if not request.user.has_perm('core.read_dataset', data_set):
        if 'read_dataset' not in get_perms(public_group, data_set):
            if request.user.is_authenticated():
                return HttpResponseForbidden(
                    custom_error_page(request, '403.html',
                                      {user: request.user,
                                       'msg': "view this data set"}))
            else:
                return HttpResponse(
                    custom_error_page(request, '401.html',
                                      {'msg': "view this data set"}),
                    status='401')
    # get studies
    investigation = data_set.get_investigation()
    studies = investigation.study_set.all()
    # If repository mode, only return workflows tagged for the repository
    if (settings.REFINERY_REPOSITORY_MODE):
        workflows = Workflow.objects.filter(show_in_repository_mode=True)
    else:
        workflows = Workflow.objects.all()

    study_uuid = studies[0].uuid
    # used for solr field postfixes: FIELDNAME_STUDYID_ASSAY_ID_FIELDTYPE
    study_id = studies[0].id
    assay_uuid = studies[0].assay_set.all()[0].uuid
    # used for solr field postfixes: FIELDNAME_STUDYID_ASSAY_ID_FIELDTYPE
    assay_id = studies[0].assay_set.all()[0].id
    # TODO: catch errors
    isatab_archive = None
    pre_isatab_archive = None
    try:
        if investigation.isarchive_file is not None:
            isatab_archive = FileStoreItem.objects.get(
                uuid=investigation.isarchive_file)
    except:
        pass
    try:
        if investigation.pre_isarchive_file is not None:
            pre_isatab_archive = FileStoreItem.objects.get(
                uuid=investigation.pre_isarchive_file)
    except:
        pass
    return render_to_response(
        'core/data_set.html',
        {
            "data_set": data_set,
            "analysis_uuid": analysis_uuid,
            "studies": studies,
            "study_uuid": study_uuid,
            "study_id": study_id,
            "assay_uuid": assay_uuid,
            "assay_id": assay_id,
            "has_change_dataset_permission": 'change_dataset' in get_perms(
                request.user, data_set),
            "workflows": workflows,
            "isatab_archive": isatab_archive,
            "pre_isatab_archive": pre_isatab_archive,
        },
        context_instance=RequestContext(request))


def data_set_edit(request, uuid):
    data_set = get_object_or_404(DataSet, uuid=uuid)
    public_group = ExtendedGroup.objects.public_group()

    if not request.user.has_perm('core.change_dataset', data_set):
        if request.user.is_authenticated():
            return HttpResponseForbidden(
                custom_error_page(request, '403.html',
                                  {user: request.user,
                                   'msg': "edit this data set"})
            )
        else:
            return HttpResponse(
                custom_error_page(request, '401.html',
                                  {'msg': "edit this data set"}),
                status='401'
            )
    # get studies
    investigation = data_set.get_investigation()
    studies = investigation.study_set.all()
    study_uuid = studies[0].uuid
    assay_uuid = studies[0].assay_set.all()[0].uuid
    # TODO: catch errors
    isatab_archive = None
    pre_isatab_archive = None

    try:
        if investigation.isarchive_file is not None:
            isatab_archive = FileStoreItem.objects.get(
                uuid=investigation.isarchive_file
            )
    except:
        pass
    try:
        if investigation.pre_isarchive_file is not None:
            pre_isatab_archive = FileStoreItem.objects.get(
                uuid=investigation.pre_isarchive_file)
    except:
        pass

    if request.method == "POST":  # If the form has been submitted
        # A form bound to the POST data
        form = DataSetForm(data=request.POST, instance=data_set)
        if form.is_valid():  # All validation rules pass
            form.save()
            # Process the data in form.cleaned_data
            # Redirect after POST
            return HttpResponseRedirect(
                reverse('core.views.data_set', args=(uuid,)))
    else:
        form = DataSetForm(instance=data_set)  # An unbound form
    return render_to_response('core/data_set_edit.html',
                              {
                                  'data_set': data_set,
                                  "studies": studies,
                                  "study_uuid": study_uuid,
                                  "assay_uuid": assay_uuid,
                                  "isatab_archive": isatab_archive,
                                  "pre_isatab_archive": pre_isatab_archive,
                                  'form': form
                              },
                              context_instance=RequestContext(request))


def workflow_slug(request, slug):
    w = get_object_or_404(Workflow, slug=slug)
    return workflow(request, w.uuid)


def workflow(request, uuid):
    workflow = get_object_or_404(Workflow, uuid=uuid)
    public_group = ExtendedGroup.objects.public_group()
    if not request.user.has_perm('core.read_workflow', workflow):
        if 'read_workflow' not in get_perms(public_group, workflow):
            if request.user.is_authenticated():
                return HttpResponseForbidden(
                    custom_error_page(request, '403.html',
                                      {user: request.user,
                                       'msg': "view this workflow"}))
            else:
                return HttpResponse(
                    custom_error_page(request, '401.html',
                                      {'msg': "view this workflow"}),
                    status='401')
    # load graph dictionary from Galaxy
    workflow = Workflow.objects.filter(uuid=uuid).get()
    return render_to_response('core/workflow.html', {'workflow': workflow},
                              context_instance=RequestContext(request))


def graph_node_shape(node_type):
    if node_type == "input":
        return ">"

    if node_type == "tool":
        return "<"

    return "o"


@login_required()
def workflow_edit(request, uuid):
    workflow = get_object_or_404(Workflow, uuid=uuid)
    if not request.user.has_perm('core.change_workflow', workflow):
        return HttpResponseForbidden(
            custom_error_page(request, '403.html',
                              {user: request.user,
                               'msg': "edit this workflow"}))
    if request.method == "POST":  # If the form has been submitted...
        # A form bound to the POST data
        form = WorkflowForm(data=request.POST, instance=workflow)
        if form.is_valid():  # All validation rules pass
            form.save()
            # Process the data in form.cleaned_data
            return HttpResponseRedirect(
                reverse('core.views.workflow', args=(uuid,)))
    else:
        form = WorkflowForm(instance=workflow)  # An unbound form
    return render_to_response('core/workflow_edit.html',
                              {'workflow': workflow, 'form': form},
                              context_instance=RequestContext(request))


def workflow_engine(request, uuid):
    workflow_engine = get_object_or_404(WorkflowEngine, uuid=uuid)
    public_group = ExtendedGroup.objects.public_group()

    if not request.user.has_perm('core.read_workflowengine', workflow_engine):
        if 'read_workflowengine' not in get_perms(public_group,
                                                  workflow_engine):
            if request.user.is_authenticated():
                return HttpResponseForbidden(
                    custom_error_page(request, '403.html',
                                      {user: request.user,
                                       'msg': "view this workflow engine"}))
            else:
                return HttpResponse(
                    custom_error_page(request, '401.html',
                                      {'msg': "view this workflow engine"}),
                    status='401')
    return render_to_response('core/workflow_engine.html',
                              {'workflow_engine': workflow_engine},
                              context_instance=RequestContext(request))


def analyses(request, project_uuid):
    project = Project.objects.get(uuid=project_uuid)
    analyses = project.analyses.all()
    return render_to_response('core/analyses.html',
                              {"project": project, "analyses": analyses},
                              context_instance=RequestContext(request))


@login_required()
def analysis(request, analysis_uuid):
    # TODO: handle DoesNotExist and MultipleObjectsReturned
    analysis = Analysis.objects.get(uuid=analysis_uuid)
    # project associated with this Analysis
    project = analysis.project
    # list of analysis inputs
    data_inputs = analysis.workflow_data_input_maps.order_by('pair_id')
    # list of analysis results
    analysis_results = analysis.results
    workflow = analysis.workflow
    # getting file_store references
    file_all = []
    for i in analysis_results.all():
        file_store_uuid = i.file_store_uuid
        fs = FileStoreItem.objects.get(uuid=file_store_uuid)
        file_all.append(fs)
    # NG: get file_store items for inputs
    input_filenames = []
    for workflow_input in data_inputs.all():
        file_uuid = Node.objects.get(uuid=workflow_input.data_uuid).file_uuid
        file_store_item = FileStoreItem.objects.get_item(uuid=file_uuid)
        if file_store_item:
            file_path = file_store_item.get_absolute_path()
            if file_path:
                file_name = os.path.basename(file_path)
                input_filenames.append(file_name)
    return render_to_response('core/analysis.html',
                              {
                                  "analysis": analysis,
                                  "analysis_results": analysis_results,
                                  "inputs": data_inputs,
                                  "input_filenames": input_filenames,
                                  "project": project,
                                  "workflow": workflow,
                                  "fs_files": file_all
                              },
                              context_instance=RequestContext(request))


def solr_core_search(request):
    """Query Solr's core index for search.

    Queries are augmented with user and group information so that no datasets
    is returned for which the user has no access.

    For visualizing the repository it's important to know all datasets right
    from the beginning. Because Django and Solr most likely run on the same
    server, it's better to prefetch all dataset uuid and send them back
    altogether rather than having to query from the client side twice.
    """
    url = settings.REFINERY_SOLR_BASE_URL + "core/select"

    headers = {
        'Accept': 'application/json'
    }

    params = request.GET.dict()
    # Generate access list
    if not request.user.is_superuser:
        if request.user.id is None:
            access = ['g_{}'.format(settings.REFINERY_PUBLIC_GROUP_ID)]
        else:
            access = ['u_{}'.format(request.user.id)]
            for group in request.user.groups.all():
                access.append('g_{}'.format(group.id))
        params['fq'] = params['fq'] + ' AND access:({})'.format(
            ' OR '.join(access))

<<<<<<< HEAD
    all_uuids = False
    if 'allUuids' in params:
        all_uuids = True
        # Remove the special parameter to avoid conflicts with Solr
        del params['allUuids']

    response = requests.get(url, params=params, headers=headers)

    if all_uuids:
        # Query for all uuids given the same query. Solr shold be very fast
        # because we just queried for almost the same information, only limited
        # in size.
        uuid_params = {
            'defType': params['defType'],
            'fl': 'uuid',
            'fq': params['fq'],
            'q': params['q'],
            'qf': params['qf'],
            'rows': 2147483647,
            'start': 0,
            'wt': 'json'
        }
        response_uuids = requests.get(url, params=uuid_params, headers=headers)

        if response_uuids.status_code == 200:
            response_uuids = response_uuids.json()
            uuids = []
            for uuid in response_uuids['response']['docs']:
                uuids.append(uuid['uuid'])

            response = response.json()
            response['response']['uuid'] = uuids

            # response = json.dumps(response)
            response = simplejson.dumps(response)
=======
    data = urllib.urlencode(data)
    fullResponse = requests.get(url, params=data)
    response = fullResponse.content
>>>>>>> f7122b25

    return HttpResponse(response, mimetype='application/json')


def solr_select(request, core):
    # core format is <name_of_core>
    # query.GET is a querydict containing all parts of the query
    # TODO: handle runtime errors when making GET request

    url = settings.REFINERY_SOLR_BASE_URL + core + "/select"
    data = request.GET.urlencode()
    fullResponse = requests.get(url, params=data)
    response = fullResponse.content
    return HttpResponse(response, mimetype='application/json')


def solr_igv(request):
    """Function for taking solr request url.
    Removes pagination, facets from input query to create multiple
    :param request: Django HttpRequest object including solr query
    :type source: HttpRequest object.
    :returns:
    """

    # copy querydict to make it editable
    if request.is_ajax():
        igv_config = simplejson.loads(request.body)

        logger.debug(simplejson.dumps(igv_config, indent=4))

        logger.debug('IGV data query: ' + str(igv_config['query']))
        logger.debug('IGV annotation query: ' + str(igv_config['annotation']))

        # attributes associated with node selection from interface
        node_selection_blacklist_mode = igv_config[
            'node_selection_blacklist_mode']
        node_selection = igv_config['node_selection']

        solr_results = get_solr_results(
            igv_config['query'], selected_mode=node_selection_blacklist_mode,
            selected_nodes=node_selection)

        if igv_config['annotation'] is not None:
            solr_annot = get_solr_results(igv_config['annotation'])
        else:
            solr_annot = None
        # if solr query returns results
        if solr_results:
            try:
                session_urls = igv_multi_species(solr_results, solr_annot)
            except GenomeBuild.DoesNotExist:
                logger.error(
                    "Provided genome build cannot be found in the database.")
                session_urls = "Couldn't find the provided genome build."

        logger.debug("session_urls")
        logger.debug(simplejson.dumps(session_urls, indent=4))

        return HttpResponse(simplejson.dumps(session_urls),
                            mimetype='application/json')


def get_solr_results(query, facets=False, jsonp=False, annotation=False,
                     only_uuids=False, selected_mode=True,
                     selected_nodes=None):
    """Helper function for taking solr request url.
    Removes facet requests, converts to json, from input solr query
    :param query: solr http query string
    :type query: string
    :param facets: Removes facet query from solr query string
    :type facets: boolean
    :param jsonp: Removes JSONP query from solr query string
    :type jsonp: boolean
    :param only_uuids: Returns list of file_uuids from all solr results
    :type only_uuids: boolean
    :param selected_mode: UI selection mode (blacklist or whitelist)
    :type selected_mode: boolean
    :param selected_nodes: List of UUIDS to remove from the solr query
    :type selected_nodes: array
    :returns: dictionary of current solr results
    """
    logger.debug("core.views: get_solr_results")
    if not facets:
        # replacing facets w/ false
        query = query.replace('facet=true', 'facet=false')
    if not jsonp:
        # ensuring json not jsonp response
        query = query.replace('&json.wrf=?', '')
    if annotation:
        # changing annotation
        query = query.replace('is_annotation:false', 'is_annotation:true')
    # Checks for limit on solr query
    # replaces i.e. '&rows=20' to '&rows=10000'
    m_obj = re.search(r"&rows=(\d+)", query)
    if m_obj:
        # TODO: replace 10000 with settings parameter for max solr results
        replace_rows_str = '&rows=' + str(10000)
        query = query.replace(m_obj.group(), replace_rows_str)

    # opening solr query results
    results = requests.get(query, stream=True).raw.read()

    # converting results into json for python
    results = simplejson.loads(results)

    # IF list of nodes to remove from query exists
    if selected_nodes:
        # need to iterate over list backwards to properly delete from a list
        for i in xrange(len(results["response"]["docs"]) - 1, -1, -1):
            node = results["response"]["docs"][i]

            # blacklist mode (remove uuid's from solr query)
            if selected_mode:
                if 'uuid' in node:
                    # if the current node should be removed from the results
                    if node['uuid'] in selected_nodes:
                        del results["response"]["docs"][i]
                        # num_found -= 1
            # whitelist mode (add's uuids from solr query)
            else:
                if 'uuid' in node:
                    # if the current node should be removed from the results
                    if node['uuid'] not in selected_nodes:
                        del results["response"]["docs"][i]
                        # num_found += 1
    # Will return only list of file_uuids
    if only_uuids:
        ret_file_uuids = []
        solr_results = results["response"]["docs"]
        for res in solr_results:
            ret_file_uuids.append(res["uuid"])
        return ret_file_uuids

    return results


def samples_solr(request, ds_uuid, study_uuid, assay_uuid):
    logger.debug("core.views.samples_solr called")
    data_set = get_object_or_404(DataSet, uuid=ds_uuid)
    workflows = Workflow.objects.all()
    # TODO: retrieve from Django settings
    solr_url = 'http://127.0.0.1:8983'

    return render_to_response('core/samples_solr.html',
                              {'workflows': workflows,
                               'data_set': data_set,
                               'study_uuid': study_uuid,
                               'assay_uuid': assay_uuid,
                               'solr_url': solr_url},
                              context_instance=RequestContext(request))


def doi(request, id):
    """Forwarding requests to DOI's API"""
    # Decode URL and replace dollar signs by forward slashes
    # This encoding is needed because forward slashes cause 404 errors even
    # when they are URL encoded as they are still regarded as forward
    # slashes.
    id = urllib.unquote(id).decode('utf8')
    id = id.replace('$', '/')
    url = "https://dx.doi.org/{id}".format(id=id)
    headers = {'Accept': 'application/json'}
    response = requests.get(url, headers=headers)
    return HttpResponse(response, mimetype='application/json')


def pubmed_abstract(request, id):
    """Forwarding requests to PubMed's API
    Example:
    https://eutils.ncbi.nlm.nih.gov/entrez/eutils/efetch.fcgi?db=pubmed&retmode=XML&rettype=abstract&id=25344497
    """
    url = "http://eutils.ncbi.nlm.nih.gov/entrez/eutils/efetch.fcgi"
    params = {
        'db': 'pubmed',
        'retmode': 'xml',
        'rettype': 'abstract',
        'id': id
    }
    headers = {
        'Accept': 'text/xml'
    }

    response = requests.get(url, params=params, headers=headers)
    return HttpResponse(
        json.dumps(xmltodict.parse(response.text)),
        mimetype='application/json'
    )


def pubmed_search(request, term):
    """Forwarding requests to PubMed's API
    Example:
    https://eutils.ncbi.nlm.nih.gov/entrez/eutils/esearch.fcgi?db=pubmed&retmode=json&retmax=1&term=10.1093%2Fbioinformatics%2Fbtu707
    """
    term = urllib.unquote(term).decode('utf8')
    term = term.replace('$', '/')

    url = "https://eutils.ncbi.nlm.nih.gov/entrez/eutils/esearch.fcgi"
    params = {
        'db': 'pubmed',
        'retmode': 'json',
        'retmax': 1,
        'term': term
    }
    headers = {
        'Accept': 'application/json'
    }

    response = requests.get(url, params=params, headers=headers)
    return HttpResponse(response, mimetype='application/json')


def pubmed_summary(request, id):
    """Forwarding requests to PubMed's API
    Example:
    https://eutils.ncbi.nlm.nih.gov/entrez/eutils/esummary.fcgi?db=pubmed&retmode=json&id=25344497
    """
    url = "http://eutils.ncbi.nlm.nih.gov/entrez/eutils/esummary.fcgi"
    params = {
        'db': 'pubmed',
        'retmode': 'json',
        'id': id
    }
    headers = {
        'Accept': 'application/json'
    }

    response = requests.get(url, params=params, headers=headers)
    return HttpResponse(response, mimetype='application/json')


def fastqc_viewer(request):
    return render_to_response('core/fastqc-viewer.html', {},
                              context_instance=RequestContext(request))


def neo4j_dataset_annotations(request):
    """Query Neo4J for dataset annotations per user
    """

    user_id = -1 if request.user.id is None else request.user.id

    url = '{}/db/data/transaction/commit'.format(settings.NEO4J_BASE_URL)

    headers = {
        'Accept': 'application/json; charset=UTF-8',
        'Content-type': 'application/json'
    }

    # sub = sub class
    # sup = super class
    # ds = dataset
    #
    # Note: this returns the while subclass hierarchy tree but only adds
    # associates dataset annotations the user has read access to.
    cql = (
        'MATCH (sup:CL:Class)<-[:`RDFS:subClassOf`]-(sub) ' +
        'OPTIONAL MATCH (ds:DataSet), ' +
        '               (u:User {id:%s}), ' +
        '               (ds)-[:`annotated_with`]->(sub), ' +
        '               (u)-[:`read_access`]->(ds) ' +
        'RETURN sup, sub, ds'
    ) % user_id

    stmt = {
        'statements': [{
            'statement': cql
        }]
    }

    try:
        response = requests.post(url, json=stmt, headers=headers)
    except requests.exceptions.ConnectionError as e:
        logger.error('Neo4J seems to be offline.')
        logger.error(e)
        return HttpResponse(
            'Neo4J seems to be offline.',
            mimetype='application/json',
            status=503
        )
    except requests.exceptions.RequestException as e:
        logger.error(e)
        return HttpResponse(
            response,
            mimetype='application/json',
            status=500
        )

    return HttpResponse(response, mimetype='application/json')<|MERGE_RESOLUTION|>--- conflicted
+++ resolved
@@ -555,7 +555,6 @@
         params['fq'] = params['fq'] + ' AND access:({})'.format(
             ' OR '.join(access))
 
-<<<<<<< HEAD
     all_uuids = False
     if 'allUuids' in params:
         all_uuids = True
@@ -591,11 +590,6 @@
 
             # response = json.dumps(response)
             response = simplejson.dumps(response)
-=======
-    data = urllib.urlencode(data)
-    fullResponse = requests.get(url, params=data)
-    response = fullResponse.content
->>>>>>> f7122b25
 
     return HttpResponse(response, mimetype='application/json')
 
