'''
Created on May 4, 2012

@author: nils
'''

import json
import logging
import re
import uuid
from django.conf.urls.defaults import url
from django.contrib.auth.models import User, Group
from guardian.shortcuts import get_objects_for_user, get_objects_for_group
from tastypie import fields
from tastypie.authentication import SessionAuthentication, Authentication
from tastypie.authorization import Authorization
from tastypie.bundle import Bundle
from tastypie.constants import ALL_WITH_RELATIONS, ALL
from tastypie.exceptions import Unauthorized, ImmediateHttpResponse
from tastypie.http import HttpNotFound, HttpForbidden, HttpBadRequest, \
    HttpUnauthorized, HttpMethodNotAllowed, HttpAccepted
from tastypie.resources import ModelResource, Resource
from core.models import Project, NodeSet, NodeRelationship, NodePair, Workflow,\
    WorkflowInputRelationships, Analysis, DataSet, ExternalToolStatus,\
    ResourceStatisticsObject, MemberManagementObject, GroupManagementObject,\
<<<<<<< HEAD
    ExtendedGroup
=======
    UserAuthenticationObject
>>>>>>> 3e8bb575
from core.tasks import check_tool_status
from data_set_manager.api import StudyResource, AssayResource
from data_set_manager.models import Node, Study
from file_store.models import FileStoreItem
from GuardianTastypieAuthz import GuardianAuthorization
from django.core.paginator import Paginator, InvalidPage, PageNotAnInteger, \
    EmptyPage
from haystack.query import SearchQuerySet, EmptySearchQuerySet


logger = logging.getLogger(__name__)

# Specifically made for descendants of SharableResource.
class SharableResourceAPIInterface(object):
    uuid_regex = '[a-f0-9]{8}-[a-f0-9]{4}-[a-f0-9]{4}-[a-f0-9]{4}-[a-f0-9]{12}'
    response_format = 'application/json'

    def __init__(self, res_type):
        self.res_type = res_type

    # Useful getter methods that process data.

    def get_res(self, res_uuid):
        res_list = self.res_type.objects.filter(uuid=res_uuid)
        return None if len(res_list) == 0 else res_list[0]

    def get_group(self, group_id):
        group_list = Group.objects.filter(id=int(group_id))
        return None if len(group_list) == 0 else group_list[0]

    def get_perms(self, res, group):
        # Default values.
        perms = {'read': False, 'change': False}

        # Find matching ones if available.
        for i in res.get_groups():
            if i['group'].group_ptr.id == group.id:
                perms = {'read': i['read'], 'change': i['change']}

        return perms

    def get_share_list(self, user, res):
        groups_in = filter(
            lambda g: user in g.user_set.all(),
            Group.objects.all())

        return map(
            lambda g: {
                'group_id': g.id,
                'group_name': g.name,
                'perms': self.get_perms(res, g)},
            groups_in)

    # Generalizes bundle construction and resource processing. Turning on more
    # options may require going to the SharableResource class and adding them.

    # Turns on certain things depending on flags
    def build_res_list(self, user, res_list, **kwargs):
        if 'sharing' in kwargs and kwargs['sharing']:
            for i in res_list:
                setattr(i, 'share_list', self.get_share_list(user, i))

        return res_list

    def build_res_list_bundle(self, request, res_list, **kwargs):
        bundle = []

        for i in res_list:
            built_obj = self.build_bundle(obj=i, request=request)
            bundle.append(self.full_dehydrate(built_obj))

        return bundle

    # **kwargs added in case there is other data for future expansion.
    def build_object_list(self, bundle, **kwargs):
        return {
            'meta': {
                'total_count': len(bundle)
            },
            'objects': bundle
        }

    def build_response(self, request, object_list, **kwargs):
        return self.create_response(request, object_list)

    # Makes everything simpler for GET requests.
    def process_get(self, request, res_list, **kwargs):
        user = request.user
        mod_res_list = self.build_res_list(user, res_list, **kwargs)
        bundle = self.build_res_list_bundle(request, mod_res_list, **kwargs)
        object_list = self.build_object_list(bundle, **kwargs)
        return self.build_response(request, object_list, **kwargs)

    # A few default URL endpoints as directed by prepend_urls in subclasses.

    def prepend_urls(self):
        return [
            url(r'^(?P<resource_name>%s)/(?P<uuid>%s)/$' %
                (self._meta.resource_name, self.uuid_regex),
                self.wrap_view('res_default_basic'),
                name='api_%s_basic' % (self._meta.resource_name)),
            url(r'^(?P<resource_name>%s)/$' %
                (self._meta.resource_name),
                self.wrap_view('res_default_basic_list'),
                name='api_%s_basic_list' % (self._meta.resource_name)),
            url(r'^(?P<resource_name>%s)/(?P<uuid>%s)/sharing/$' %
                (self._meta.resource_name, self.uuid_regex),
                self.wrap_view('res_default_sharing'),
                name='api_%s_sharing' % (self._meta.resource_name)),
            url(r'^(?P<resource_name>%s)/sharing/$' %
                (self._meta.resource_name),
                self.wrap_view('res_default_sharing_list'),
                name='api_%s_sharing_list' % (self._meta.resource_name)),
        ]

    def res_default_basic(self, request, **kwargs):
        res = self.get_res(kwargs['uuid'])

        if request.method == 'GET':
            res_list = [res]
            return self.process_get(request, res_list, **kwargs)
        if request.method == 'DELETE':
            logger.info("target to be deleted:")
            logger.info(res)
        else:
            return HttpMethodNotAllowed()

    def res_default_basic_list(self, request, **kwargs):
        if request.method == 'GET':
            res_list = filter(
                lambda r: r.get_owner().id == request.user.id,
                self.res_type.objects.all())

            return self.process_get(request, res_list, **kwargs)
        else:
            return HttpMethodNotAllowed()

    # TODO: Make sure GuardianAuthorization works.
    def res_default_sharing(self, request, **kwargs):
        res = self.get_res(kwargs['uuid'])

        if request.method == 'GET':
            res_list = [res]
            kwargs['sharing'] = True
            return self.process_get(request, res_list, **kwargs)
        elif request.method == 'PATCH':
            data = json.loads(request.raw_post_data)
            new_share_list = data['share_list']

            groups_shared_with = map(
                lambda g: g['group'].group_ptr,
                res.get_groups())

            # Unshare everything before sharing.
            for i in groups_shared_with:
                res.unshare(i)

            for i in new_share_list:
                group = self.get_group(int(i['id']))
                can_read = i['read']
                can_change = i['change']
                is_read_only = can_read and not can_change
                should_share = can_read or can_change

                if should_share:
                    res.share(group, is_read_only)

            return HttpAccepted()
        else:
            return HttpMethodNotAllowed()

    def res_default_sharing_list(self, request, **kwargs):
        if request.method == 'GET':
            kwargs['sharing'] = True
            res_list = filter(
                lambda r: r.get_owner().id == request.user.id,
                self.res_type.objects.all())

            return self.process_get(request, res_list, **kwargs)
        else:
            return HttpMethodNotAllowed()

    # Some other useful methods

    def determine_format(self, request):
        return self.response_format


class ProjectResource(ModelResource, SharableResourceAPIInterface):
    share_list = fields.ListField(attribute='share_list', null=True)

    def __init__(self):
        SharableResourceAPIInterface.__init__(self, Project)
        ModelResource.__init__(self)

    class Meta:
        #authentication = ApiKeyAuthentication()
        queryset = Project.objects.all()
        resource_name = 'projects'
        detail_uri_name = 'uuid'
        fields = ['name', 'id', 'uuid', 'summary', 'share_list']
        # authentication = SessionAuthentication
        # authorization = GuardianAuthorization

    def prepend_urls(self):
        return SharableResourceAPIInterface.prepend_urls(self)

    def determine_format(self, request):
        return SharableResourceAPIInterface.determine_format(self, request)


class DataSetResource(ModelResource, SharableResourceAPIInterface):
    share_list = fields.ListField(attribute='share_list', null=True)

    def __init__(self):
        SharableResourceAPIInterface.__init__(self, DataSet)
        ModelResource.__init__(self)

    class Meta:
        queryset = DataSet.objects.all()
        detail_uri_name = 'uuid'    # for using UUIDs instead of pk in URIs
        # allowed_methods = ['get']
        resource_name = 'data_sets'
        # authentication = SessionAuthentication()
        # authorization = GuardianAuthorization()        
        filtering = {'uuid': ALL}
        fields = ['uuid']

    def prepend_urls(self):
        prepend_urls_list = SharableResourceAPIInterface.prepend_urls(self) + [
            url(r'^(?P<resource_name>%s)/search/$' %
                (self._meta.resource_name),
                self.wrap_view('get_search'),
                name='api_%s_search' % (self._meta.resource_name)),
            url(r'^(?P<resource_name>%s)/autocomplete/$' %
                (self._meta.resource_name),
                self.wrap_view('get_autocomplete'),
                name='api_%s_autocomplete' % (self._meta.resource_name)),
        ]
        return prepend_urls_list

    def determine_format(self, request):
        return SharableResourceAPIInterface.determine_format(self, request)

    def get_search(self, request, **kwargs):
        query = request.GET.get('q', None)
        if not query:
            raise ImmediateHttpResponse(response=HttpBadRequest('Please supply the search parameter q'))

        # Do the query.
        results = (SearchQuerySet().using('core')
                                   .models(DataSet)
                                   .facet('measurement', mincount=1)
                                   .facet('technology', mincount=1)
                                   .load_all()
                                   .auto_query(query))

        if not results:
            results = EmptySearchQuerySet()

        paginator = Paginator(results, 10)

        page = request.GET.get('page', 1)
        try:
            current_results = paginator.page(page)
        except PageNotAnInteger:
            # If page is not an integer, deliver first page.
            current_results = paginator.page(1)
        except EmptyPage:
            # If page is out of range (e.g. 9999), deliver last page of results.
            current_results = paginator.page(paginator.num_pages)

        result_list = map(lambda r: r.object, current_results.object_list)
        bundle = self.build_res_list_bundle(request, result_list, **kwargs)
        object_list = self.build_object_list(bundle, **kwargs)

        self.log_throttled_access(request)
        return self.build_response(request, object_list, **kwargs)

    def get_autocomplete(self, request, **kwargs):
        query = request.GET.get('q', None)
        if not query:
            raise HttpBadRequest('Please supply the search parameter q')

        # Do the autocomplete query.
        results = (SearchQuerySet().using('core')
                                   .models(DataSet)
                                   .autocomplete(content_auto=query))

        # logger.debug('')

        if not results:
            results = EmptySearchQuerySet()

        paginator = Paginator(results, 5)

        page = request.GET.get('page', 1)
        try:
            current_results = paginator.page(page)
        except PageNotAnInteger:
            # If page is not an integer, deliver first page.
            current_reuslts = paginator.page(1)
        except EmptyPage:
            # If page is out of range (e.g. 9999), deliver last page of results.
            current_results = paginator.page(paginator.num_pages)

        result_list = map(lambda r: r.object, current_results.object_list)
        bundle = self.build_res_list_bundle(request, result_list, **kwargs)
        object_list = self.build_object_list(bundle, **kwargs)

        self.log_throttled_access(request)
        return self.build_response(request, object_list, **kwargs)


class WorkflowResource(ModelResource, SharableResourceAPIInterface):
    input_relationships = fields.ToManyField(
        "core.api.WorkflowInputRelationshipsResource", 'input_relationships',
        full=True)
    share_list = fields.ListField(attribute='share_list', null=True)

    def __init__(self):
        SharableResourceAPIInterface.__init__(self, Workflow)
        ModelResource.__init__(self)

    class Meta:
        queryset = Workflow.objects.filter(is_active=True).order_by('name')
        detail_resource_name = 'workflow'
        resource_name = 'workflow'
        detail_uri_name = 'uuid'
        # allowed_methods = ['get']
        fields = ['name', 'uuid', 'summary']
        # authentication = SessionAuthentication
        # authorization = GuardianAuthorization

    def prepend_ruls(self):
        return SharableResourceAPIInterface.prepend_urls(self)

    def determine_format(self, request):
        return SharableResourceAPIInterface.determine_format(self, request)

    def dehydrate(self, bundle):
        # detect if detail
        if self.get_resource_uri(bundle) == bundle.request.path:
            # detail detected, add graph as json
            try:
                bundle.data['graph'] = json.loads(bundle.obj.graph)
            except ValueError:
                logger.error(
                    "Failed to decode workflow graph into dictionary for " +
                    "workflow '%s'", str(bundle.obj))
                # don't include in response if error occurs
        bundle.data['author'] = bundle.obj.get_owner()
        bundle.data['galaxy_instance_identifier'] = \
            bundle.obj.workflow_engine.instance.api_key
        return bundle


class WorkflowInputRelationshipsResource(ModelResource):
    class Meta:
        queryset = WorkflowInputRelationships.objects.all()
        detail_resource_name = 'workflowrelationships'
        resource_name = 'workflowrelationships'
        #detail_uri_name = 'uuid'
        fields = ['category', 'set1', 'set2', 'workflow']


class AnalysisResource(ModelResource):
    data_set = fields.ToOneField(DataSetResource, 'data_set', use_in='detail')
    uuid = fields.CharField(attribute='uuid', use_in='all')
    name = fields.CharField(attribute='name', use_in='all')
    workflow__uuid = fields.CharField(attribute='workflow__uuid', use_in='all')
    creation_date = fields.CharField(attribute='creation_date', use_in='all')
    workflow_steps_num = fields.IntegerField(
        attribute='workflow_steps_num', blank=True, null=True, use_in='detail')
    workflow_copy = fields.CharField(
        attribute='workflow_copy', blank=True, null=True, use_in='detail')
    history_id = fields.CharField(
        attribute='history_id', blank=True, null=True, use_in='detail')
    workflow_galaxy_id = fields.CharField(
        attribute='workflow_galaxy_id', blank=True, null=True, use_in='detail')
    library_id = fields.CharField(
        attribute='library_id', blank=True, null=True, use_in='detail')
    time_start = fields.DateTimeField(
        attribute='time_start', blank=True, null=True, use_in='detail')
    time_end = fields.DateTimeField(
        attribute='time_end', blank=True, null=True, use_in='detail')
    status = fields.CharField(
        attribute='status', default=Analysis.INITIALIZED_STATUS, blank=True,
        null=True, use_in='detail')

    class Meta:
        queryset = Analysis.objects.all()
        resource_name = Analysis._meta.module_name
        detail_uri_name = 'uuid'    # for using UUIDs instead of pk in URIs
        # required for public data set access by anonymous users
        authentication = Authentication()
        authorization = Authorization()
        allowed_methods = ["get"]
        fields = [
            'data_set', 'creation_date', 'history_id', 'library_id', 'name',
            'resource_uri', 'status', 'time_end', 'time_start', 'uuid',
            'workflow_copy', 'workflow_galaxy_id', 'workflow_steps_num'
        ]
        filtering = {
            'data_set': ALL_WITH_RELATIONS,
            'workflow_steps_num': ALL_WITH_RELATIONS
        }
        ordering = ['name', 'creation_date']


class NodeResource(ModelResource):
    parents = fields.ToManyField('core.api.NodeResource', 'parents')
    study = fields.ToOneField('data_set_manager.api.StudyResource', 'study')
    assay = fields.ToOneField(
        'data_set_manager.api.AssayResource', 'assay', null=True)

    class Meta:
        queryset = Node.objects.all()
        resource_name = 'node'
        detail_uri_name = 'uuid'    # for using UUIDs instead of pk in URIs
        # required for public data set access by anonymous users
        authentication = Authentication()
        authorization = Authorization()
        allowed_methods = ["get"]
        fields = [
            'name', 'uuid', 'file_uuid', 'file_url', 'study', 'assay',
            'children', 'type', 'analysis_uuid', 'subanalysis'
        ]
        filtering = {
            'uuid': ALL, 'study': ALL_WITH_RELATIONS,
            'assay': ALL_WITH_RELATIONS
        }

    def prepend_urls(self):
        return [
            url(r"^(?P<resource_name>%s)/(?P<uuid>[a-f0-9]{8}-[a-f0-9]{4}-[a-f0-9]{4}-[a-f0-9]{4}-[a-f0-9]{12})/$" %
                    self._meta.resource_name,
                self.wrap_view('dispatch_detail'),
                name="api_dispatch_detail"),
        ]

    def dehydrate(self, bundle):
        # return download URL of file if a file is associated with the node
        try:
            file_item = FileStoreItem.objects.get(uuid=bundle.obj.file_uuid)
        except AttributeError:
            logger.warning("No UUID provided")
            bundle.data['file_url'] = None
            bundle.data['file_import_status'] = None
        except FileStoreItem.DoesNotExist:
            logger.warning(
                "Unable to find file store item with UUID '%s'",
                bundle.obj.file_uuid)
            bundle.data['file_url'] = None
            bundle.data['file_import_status'] = None
        else:
            bundle.data['file_url'] = file_item.get_full_url()
            bundle.data['file_import_status'] = file_item.get_import_status()
        return bundle

    def get_object_list(self, request):
        """Get all nodes that are available to the current user (via data set)
        Temp workaround due to Node being not Ownable

        """
        perm = 'read_%s' % DataSet._meta.module_name
        if ( request.user.is_authenticated() ):
            allowed_datasets = get_objects_for_user(request.user, perm, DataSet)
        else:
            allowed_datasets = get_objects_for_group(ExtendedGroup.objects.public_group(), perm, DataSet)
        # get a list of node UUIDs that belong to all data sets available to the
        # current user
        all_allowed_studies = []
        for dataset in allowed_datasets:
            dataset_studies = dataset.get_investigation().study_set.all()
            all_allowed_studies.extend([study for study in dataset_studies])
        allowed_nodes = []
        for study in all_allowed_studies:
            allowed_nodes.extend(study.node_set.all().values('uuid'))
        # filter nodes using that list
        return super(NodeResource, self).get_object_list(request).filter(
            uuid__in=[node['uuid'] for node in allowed_nodes])


class NodeSetResource(ModelResource):
    # https://github.com/toastdriven/django-tastypie/pull/538
    # https://github.com/toastdriven/django-tastypie/issues/526
    # Once the above has been integrated into a tastypie release branch remove
    # NodeSetListResource and use "use_in" instead
    #nodes = fields.ToManyField(NodeResource, 'nodes', use_in="detail" )

    solr_query = fields.CharField(attribute='solr_query', null=True)
    solr_query_components = fields.CharField(
        attribute='solr_query_components', null=True)
    node_count = fields.IntegerField(attribute='node_count', null=True)
    is_implicit = fields.BooleanField(attribute='is_implicit')
    study = fields.ToOneField(StudyResource, 'study')
    assay = fields.ToOneField(AssayResource, 'assay')

    class Meta:
        # create node count attribute on the fly - node_count field has to be
        # defined on resource
        queryset = NodeSet.objects.all().order_by( '-is_current', 'name')
        resource_name = 'nodeset'
        detail_uri_name = 'uuid'    # for using UUIDs instead of pk in URIs
        authentication = SessionAuthentication()
        authorization = Authorization()
        fields = [
            'is_current', 'name', 'summary', 'assay', 'study', 'uuid',
            'is_implicit', 'node_count', 'solr_query','solr_query_components'
        ]
        ordering = [
            'is_current', 'name', 'summary', 'assay', 'study', 'uuid',
            'is_implicit', 'node_count', 'solr_query','solr_query_components'
        ]
        allowed_methods = ["get", "post", "put" ]
        filtering = {
            "study": ALL_WITH_RELATIONS, "assay": ALL_WITH_RELATIONS,
            "uuid": ALL
        }
        # jQuery treats a 201 as an error for data type "JSON"
        always_return_data = True

    def prepend_urls(self):
        return [
            url(r"^(?P<resource_name>%s)/(?P<uuid>[a-f0-9]{8}-[a-f0-9]{4}-[a-f0-9]{4}-[a-f0-9]{4}-[a-f0-9]{12})/$" %
                    self._meta.resource_name,
                self.wrap_view('dispatch_detail'),
                name="api_dispatch_detail"),
        ]

    def obj_create(self, bundle, **kwargs):
        """Create a new NodeSet instance and assign current user as owner if
        current user has read permission on the data set referenced by the new
        NodeSet

        """
        # get the Study specified by the UUID in the new NodeSet
        study_uri = bundle.data['study']
        match = re.search(
            '[a-f0-9]{8}-[a-f0-9]{4}-[a-f0-9]{4}-[a-f0-9]{4}-[a-f0-9]{12}',
            study_uri)
        study_uuid = match.group()
        try:
            study = Study.objects.get(uuid=study_uuid)
        except Study.DoesNotExist:
            logger.error("Study '{}' does not exist".format(study_uuid))
            self.unauthorized_result(
                Unauthorized("You are not allowed to create a new NodeSet."))
        # look up the dataset via InvestigationLink relationship
        # an investigation is only associated with a single data set even though
        # InvestigationLink is a many to many relationship
        try:
            dataset = study.investigation.investigationlink_set.all()[0].data_set
        except IndexError:
            logger.error("Data set not found for study '{}'".format(study.uuid))
            self.unauthorized_result(
                Unauthorized("You are not allowed to create a new NodeSet."))
        permission = "read_%s" % dataset._meta.module_name
        if not bundle.request.user.has_perm(permission, dataset):
            self.unauthorized_result(
                Unauthorized("You are not allowed to create a new NodeSet."))
        # if user has the read permission on the data set
        # continue with creating the new NodeSet instance
        bundle = super(NodeSetResource, self).obj_create(bundle, **kwargs)
        bundle.obj.set_owner(bundle.request.user)
        return bundle


class NodeSetListResource(ModelResource):
    study = fields.ToOneField(StudyResource, 'study')
    assay = fields.ToOneField(AssayResource, 'assay')
    node_count = fields.IntegerField(attribute='node_count',readonly=True)
    is_implicit = fields.BooleanField(attribute='is_implicit')

    class Meta:
        # create node count attribute on the fly - node_count field has to be
        # defined on resource
        queryset = NodeSet.objects.all().order_by( '-is_current', 'name')
        # NG: introduced to get correct resource IDs
        detail_resource_name = 'nodeset'
        resource_name = 'nodesetlist'
        detail_uri_name = 'uuid'    # for using UUIDs instead of pk in URIs
        authentication = SessionAuthentication()
        authorization = Authorization()
        fields = ['is_current', 'name', 'summary', 'assay', 'study', 'uuid']
        allowed_methods = ["get"]
        filtering = {"study": ALL_WITH_RELATIONS, "assay": ALL_WITH_RELATIONS}
        ordering = ['is_current', 'name', 'node_count']

    def dehydrate(self, bundle):
        # replace resource URI to point to the nodeset resource instead of the
        # nodesetlist resource
        bundle.data['resource_uri'] = bundle.data['resource_uri'].replace(
            self._meta.resource_name, self._meta.detail_resource_name)
        return bundle


class NodePairResource(ModelResource):
    node1 = fields.ToOneField(NodeResource, 'node1')
    node2 = fields.ToOneField(NodeResource, 'node2', null=True)
    group = fields.CharField(attribute='group', null=True)

    class Meta:
        detail_allowed_methods = ['get', 'post', 'delete', 'put', 'patch']
        queryset = NodePair.objects.all()
        detail_resource_name = 'nodepair'
        resource_name = 'nodepair'
        detail_uri_name = 'uuid'
        authentication = SessionAuthentication()
        authorization = Authorization()
        # for use with AngularJS $resources: returns newly created object upon
        # POST (in addition to the location response header)
        always_return_data = True


class NodeRelationshipResource(ModelResource):
    name = fields.CharField(attribute='name', null=True)
    type = fields.CharField(attribute='type', null=True)
    #, full=True), if you need each attribute for each nodepair
    node_pairs = fields.ToManyField(NodePairResource, 'node_pairs')
    study = fields.ToOneField(StudyResource, 'study')
    assay = fields.ToOneField(AssayResource, 'assay')

    class Meta:
        detail_allowed_methods = ['get', 'post', 'delete', 'put', 'patch']
        queryset = NodeRelationship.objects.all().order_by('-is_current', 'name')
        detail_resource_name = 'noderelationship'
        resource_name = 'noderelationship'
        detail_uri_name = 'uuid'
        authentication = SessionAuthentication()
        authorization = Authorization()
        # for use with AngularJS $resources: returns newly created object upon
        # POST (in addition to the location response header)
        always_return_data = True
        #fields = ['type', 'study', 'assay', 'node_pairs']
        ordering = ['is_current', 'name', 'type', 'node_pairs']
        filtering = {'study': ALL_WITH_RELATIONS, 'assay': ALL_WITH_RELATIONS}


class ExternalToolStatusResource(ModelResource):
    class Meta:
        queryset = ExternalToolStatus.objects.all()
        resource_name = 'externaltoolstatus'
        authentication = Authentication()
        authorization = Authorization()
        allowed_methods = ["get"]
        fields = ['name', 'is_active', 'last_time_check',  'unique_instance_identifier']

    def dehydrate(self, bundle):
        # call to method
        bundle.data['status'] = check_tool_status(bundle.data['name'])[1]
        return bundle


class StatisticsResource(Resource):
    user = fields.IntegerField(attribute='user')
    group = fields.IntegerField(attribute='group')
    files = fields.IntegerField(attribute='files')
    dataset = fields.DictField(attribute='dataset')
    workflow = fields.DictField(attribute='workflow')
    project = fields.DictField(attribute='project')

    def stat_summary(self, model):
        model_list = model.objects.all()
        total = len(model_list)

        public = len(filter(lambda x: x.is_public(), model_list))

        private_shared = len(filter(
            lambda x: not x.is_public() and len(x.get_groups()) > 1,
            model_list))

        private = total - public - private_shared
        return {
            'total': total, 'public': public, \
            'private': private, 'private_shared': private_shared
        }

    class Meta:
        resource_name = 'statistics'
        object_class = ResourceStatisticsObject

    def detail_uri_kwargs(self, bundle_or_obj):
        kwargs = {}
        kwargs['pk'] = uuid.uuid1()
        return kwargs

    def obj_get_list(self, bundle, **kwargs):
        return self.get_object_list(bundle.request)

    def get_object_list(self, request):
        user_count = User.objects.count()
        group_count = Group.objects.count()
        files_count = FileStoreItem.objects.count()
        dataset_summary = {}
        workflow_summary = {}
        project_summary = {}

        if 'dataset' in request.GET:
            dataset_summary = self.stat_summary(DataSet)
        if 'workflow' in request.GET:
            workflow_summary = self.stat_summary(Workflow)
        if 'project' in request.GET:
            project_summary = self.stat_summary(Project)

        request_string = request.GET.get('type')

        if request_string is not None:
            if 'dataset' in request_string:
                dataset_summary = self.stat_summary(DataSet)
            if 'workflow' in request_string:
                workflow_summary = self.stat_summary(Workflow)
            if 'project' in request_string:
                project_summary = self.stat_summary(Project)

        return [ResourceStatisticsObject(
            user_count, group_count, files_count, \
            dataset_summary, workflow_summary, project_summary)]


class MemberManagementResource(Resource):
    member_list = fields.ListField(attribute='member_list', null=True)

    # Assume that groups only exist in Group-Manager pairs. 
    def is_manager_group(self, group):
        return group.extendedgroup.manager_group is None

    def get_group(self, group_id):
        group_list = Group.objects.filter(id=int(group_id))
        return None if len(group_list) == 0 else group_list[0]

    def get_members(self, group):
        user_list = group.user_set.all()
        return map(lambda u: {'username': u.username, 'id': u.id}, user_list)

    class Meta:
        resource_name = 'member_management'
        object_class = MemberManagementObject
        # authentication = SessionAuthentication

    def detail_uri_kwargs(self, bundle_or_obj):
        kwargs = {}

        if isinstance(bundle_or_obj, Bundle):
            kwargs['pk'] = bundle_or_obj.obj.id
        else:
            kwargs['pk'] = bundle_or_obj.id

        return kwargs

    def obj_get(self, bundle, **kwargs):
        uuid = kwargs['pk']
        return self.get_group(uuid)

    def obj_get_list(self, bundle, **kwargs):
        return self.get_object_list(bundle.request)

    def get_object_list(self, request):
        group = self.get_group(request.GET['id'])
        return [MemberManagementObject(group.id, self.get_members(group))]

    def obj_update(self, bundle, **kwargs):
        id = kwargs['pk']
        group = self.get_group(id)
        user = bundle.request.user
        member_list = bundle.data['member_list']
        is_manager = self.is_manager_group(group)

        """
        # Verify that the user has is in the manager group
        if is_manager:
            if user not in group.user_set.all():
                # raise ImmediateHttpResponse(response=HttpUnauthorized)
        else:
            if user not in group.extendedgroup.manager_group.user_set.all():
                # raise ImmediateHttpResponse(response=HttpUnauthorized)
        """

        # Remove all objects before readding them.
        group.user_set.clear()

        for m in member_list:
            group.user_set.add(m['id'])

        # Managers should also be in the group that they manage.
        if is_manager:
            for g in group.extendedgroup.managed_group.all():
                for m in member_list:
                    g.user_set.add(m['id'])

        return MemberManagementResource()


class GroupManagementResource(Resource):
    group_id = fields.IntegerField(attribute='group_id', null=True)
    group_name = fields.CharField(attribute='group_name', null=True)
    member_list = fields.ListField(attribute='member_list', null=True)
    perm_list = fields.ListField(attribute='perm_list', null=True)
    can_edit = fields.BooleanField(attribute='can_edit', default=False)

    class Meta:
        resource_name = 'groups'
        object_class = GroupManagementObject
        detail_uri_name = 'group_id'
        # authentication = SessionAuthentication
        # authorization = GuardianAuthorization

    def determine_format(self, request):
        return 'application/json'

    def get_group(self, group_id):
        group_list = Group.objects.filter(id=int(group_id))
        return None if len(group_list) == 0 else group_list[0]

    def groups_with_user(self, user):
        return filter(lambda g: user in g.user_set.all(), Group.objects.all())

    def is_manager_group(self, group):
        return group.extendedgroup.manager_group is None

    def get_member_list(self, group):
        return map(
            lambda u: {
                'user_id': u.id,
                'username': u.username
            },
            group.user_set.all())

    # TODO: Implement.
    def get_perm_list(self, group):
        return []

    # Bundle building methods.

    # The group_list is actually a list of GroupManagementObjects.
    def build_group_list(self, user, group_list, **kwargs):
        if 'members' in kwargs and kwargs['members']:
            for i in group_list:
                group = self.get_group(i.group_id)
                setattr(i, 'member_list', self.get_member_list(group))

        if 'perms' in kwargs and kwargs['perms']:
            for i in group_list:
                group = self.get_group(i.group_id)
                setattr(i, 'perm_list', self.get_perm_list(group))

        return group_list

    def build_group_list_bundle(self, request, group_list, **kwargs):
        bundle = []

        for i in group_list:
            built_obj = self.build_bundle(obj=i, request=request)
            bundle.append(self.full_dehydrate(built_obj))

        return bundle

    def build_object_list(self, bundle, **kwargs):
        return {
            'meta': {
                'total_count': len(bundle)
            },
            'objects': bundle
        }

    def build_response(self, request, object_list, **kwargs):
        return self.create_response(request, object_list)

    # Simplify things for GET requests.
    def process_get(self, request, group_list, **kwargs):
        user = request.user
        mod_group_list = self.build_group_list(user, group_list, **kwargs)
        bundle = self.build_group_list_bundle(request, mod_group_list, **kwargs)
        object_list = self.build_object_list(bundle, **kwargs)
        return self.build_response(request, object_list, **kwargs)

    # This implies that users just have to be in the manager group, not 
    # necessarily in the group itself.
    def user_authorized(self, user, group):
        if self.is_manager_group(group) and user in group.user_set.all():
            # User is in manager group.
            return True
        else:
            return user in group.extendedgroup.manager_group.user_set.all()

    # Endpoints for this resource.

    def detail_uri_kwargs(self, bundle_or_obj):
        kwargs = {}

        if isinstance(bundle_or_obj, Bundle):
            kwargs['group_id'] = bundle_or_obj.obj.group_id
        else:
            kwargs['group_id'] = bundle_or_obj.group_id

        return kwargs

    def prepend_urls(self):
        return [
             url(r'^groups/(?P<id>[0-9]+)/$',
                self.wrap_view('group_basic'),
                name='api_group_basic'),
            url(r'^groups/$',
                self.wrap_view('group_basic_list'),
                name='api_group_basic_list'),
            url(r'^groups/(?P<id>[0-9]+)/members/$',
                self.wrap_view('group_members'),
                name='api_group_members'),
            url(r'^groups/members/$',
                self.wrap_view('group_members_list'),
                name='api_group_members_list'),
            url(r'^groups/(?P<id>[0-9]+)/perms/$',
                self.wrap_view('group_perms'),
                name='api_group_perms'),
            url(r'^groups/perms/$',
                self.wrap_view('group_perms_list'),
                name='api_group_perms_list'),
       ]

    def group_basic(self, request, **kwargs):
        user = request.user
        group = self.get_group(kwargs['id'])

        if request.method == 'GET':
            group_obj_list = [GroupManagementObject(
                group.id,
                group.name,
                None,
                None,
                self.user_authorized(user, group))]
            return self.process_get(request, group_obj_list, **kwargs)
        else:
            return HttpMethodNotAllowed()

    def group_basic_list(self, request, **kwargs):
        user = request.user

        if request.method == 'GET':
            group_list = self.groups_with_user(user)

            group_obj_list = map(
                lambda g: GroupManagementObject(
                    g.id,
                    g.name,
                    None,
                    None,
                    self.user_authorized(user, g)),
                group_list)

            return self.process_get(request, group_obj_list, **kwargs)
        elif request.method == 'DELETE':
            logger.info("Delete thign called")

        else:
            return HttpMethodNotAllowed()

    def group_members(self, request, **kwargs):
        user = request.user
        group = self.get_group(kwargs['id'])

        if request.method == 'GET':
            group_obj_list = [GroupManagementObject(
                group.id,
                group.name,
                self.get_member_list(group),
                None,
                self.user_authorized(user, group))]
            kwargs['members'] = True
            return self.process_get(request, group_obj_list, **kwargs)
        elif request.method == 'PATCH':
            data = json.loads(request.raw_post_data)
            new_member_list = data['member_list']

            # Verify that the user holds appropriate power.
            # if not self.user_authorized(user, group):
                # raise ImmediateHttpResponse(response=HttpUnauthorized())

            # Remove old members before updating.
            group.user_set.clear()

            for m in new_member_list:
                group.user_set.add(int(m['id']))

            # Managers should also be in groups they manage.
            if self.is_manager_group(group):
                for g in group.extendedgroup.managed_group.all():
                    for m in new_member_list:
                        g.user_set.add(int(m['id']))

            return HttpAccepted()
        else:
            return HttpMethodNotAllowed()

    def group_members_list(self, request, **kwargs):
        user = request.user

        if request.method == 'GET':
            group_list = self.groups_with_user(user)

            group_obj_list = map(
                lambda g: GroupManagementObject(
                    g.id,
                    g.name,
                    self.get_member_list(g),
                    None,
                    self.user_authorized(user, g)),
                group_list)

            kwargs['members'] = True
            return self.process_get(request, group_obj_list, **kwargs)
        else:
            return HttpMethodNotAllowed()

    def group_perms(self, request, **kwargs):
        user = request.user
        group = self.get_group(kwargs['id'])

        if request.method == 'GET':
            group_obj_list = [GroupManagementObject(
                group.id,
                group.name,
                None,
                self.get_perm_list(group),
                self.user_authorized(user, group))]
            kwargs['perms'] = True
            return self.process_get(request, group_obj_list, **kwargs)
        elif request.method == 'PATCH':
            raise NotImplementedError()
        else:
            return HttpMethodNotAllowed()

    def group_perms_list(self, request, **kwargs):
        user = request.user

        if request.method == 'GET':
            group_list = self.groups_with_user(user)

            group_obj_list = map(
                lambda g: GroupManagementObject(
                    g.id,
                    g.name,
                    None,
                    self.get_perm_list(g),
                    self.user_authorized(user, g)),
                group_list)

            kwargs['perms'] = True
            return self.process_get(request, group_obj_list, **kwargs)
        else:
            return HttpMethodNotAllowed()


class UserAuthenticationResource(Resource):
    is_logged_in = fields.BooleanField(attribute='is_logged_in', default=False)
    is_admin = fields.BooleanField(attribute='is_admin', default=False)
    id = fields.CharField(attribute='id', default='-1')
    username = fields.CharField(attribute='username', default='AnonymousUser')

    class Meta:
        resource_name = 'user_authentication'
        object_class = UserAuthenticationObject

    def determine_format(self, request):
        return 'application/json'

    def prepend_urls(self):
        return [
            url(r'^user_authentication/check/$',
                self.wrap_view('check_user_status'),
                name='api_user_authentication_check'),
        ]

    def check_user_status(self, request, **kwargs):
        user = request.user
        is_logged_in = user.is_authenticated()
        is_admin = user.is_staff
        id = user.id
        username = user.username if is_logged_in else 'AnonymousUser'
        auth_obj = UserAuthenticationObject(
            is_logged_in,
            is_admin,
            user.id,
            username)

        built_obj = self.build_bundle(obj=auth_obj, request=request)
        bundle = self.full_dehydrate(built_obj)
        return self.create_response(request, bundle)
 <|MERGE_RESOLUTION|>--- conflicted
+++ resolved
@@ -23,11 +23,7 @@
 from core.models import Project, NodeSet, NodeRelationship, NodePair, Workflow,\
     WorkflowInputRelationships, Analysis, DataSet, ExternalToolStatus,\
     ResourceStatisticsObject, MemberManagementObject, GroupManagementObject,\
-<<<<<<< HEAD
-    ExtendedGroup
-=======
-    UserAuthenticationObject
->>>>>>> 3e8bb575
+    ExtendedGroup, UserAuthenticationObject
 from core.tasks import check_tool_status
 from data_set_manager.api import StudyResource, AssayResource
 from data_set_manager.models import Node, Study
