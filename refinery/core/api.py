'''
Created on May 4, 2012

@author: nils
'''

import json
import logging
import re
import uuid
from django.conf.urls.defaults import url
from django.contrib.auth.models import User, Group
from guardian.shortcuts import get_objects_for_user, get_objects_for_group
from tastypie import fields
from tastypie.authentication import SessionAuthentication, Authentication
from tastypie.authorization import Authorization
from tastypie.bundle import Bundle
from tastypie.constants import ALL_WITH_RELATIONS, ALL
from tastypie.exceptions import Unauthorized, ImmediateHttpResponse
from tastypie.http import HttpNotFound, HttpForbidden, HttpBadRequest, \
    HttpUnauthorized, HttpMethodNotAllowed, HttpAccepted, HttpCreated, \
    HttpNoContent
from tastypie.resources import ModelResource, Resource
from core.models import Project, NodeSet, NodeRelationship, NodePair, \
    Workflow, WorkflowInputRelationships, Analysis, DataSet, \
    ExternalToolStatus, ResourceStatisticsObject, MemberManagementObject, \
    GroupManagementObject, ExtendedGroup, UserAuthenticationObject, \
    Invitation
from core.tasks import check_tool_status
from data_set_manager.api import StudyResource, AssayResource
from data_set_manager.models import Node, Study
from file_store.models import FileStoreItem
from GuardianTastypieAuthz import GuardianAuthorization
from django.core.paginator import Paginator, InvalidPage, PageNotAnInteger, \
    EmptyPage
from haystack.query import SearchQuerySet, EmptySearchQuerySet
from django.http import HttpResponse
import datetime

logger = logging.getLogger(__name__)


# Specifically made for descendants of SharableResource.
class SharableResourceAPIInterface(object):
    uuid_regex = '[a-f0-9]{8}-[a-f0-9]{4}-[a-f0-9]{4}-[a-f0-9]{4}-[a-f0-9]{12}'

    def __init__(self, res_type):
        self.res_type = res_type

    # Useful getter methods that process data.

    def get_res(self, res_uuid):
        res_list = self.res_type.objects.filter(uuid=res_uuid)
        return None if len(res_list) == 0 else res_list[0]

    def get_group(self, group_id):
        group_list = Group.objects.filter(id=int(group_id))
        return None if len(group_list) == 0 else group_list[0]

    def get_perms(self, res, group):
        # Default values.
        perms = {'read': False, 'change': False}

        # Find matching ones if available.
        for i in res.get_groups():
            if i['group'].group_ptr.id == group.id:
                perms = {'read': i['read'], 'change': i['change']}

        return perms

    def get_share_list(self, user, res):
        groups_in = filter(
            lambda g: user in g.user_set.all(),
            Group.objects.all())

        return map(
            lambda g: {
                'group_id': g.id,
                'group_name': g.name,
                'perms': self.get_perms(res, g)},
            groups_in)

    def list_to_queryset(self, res_list):
        return self.res_type.objects.filter(id__in=[r.id for r in res_list])

    # Generalizes bundle construction and resource processing. Turning on more
    # options may require going to the SharableResource class and adding them.

    # Apply filters.
    def do_filtering(self, res_list, get_req_dict):
        mod_list = res_list

        for k in get_req_dict:
            if k == 'format':
                continue

            mod_list = [x for x in mod_list
                        if (hasattr(x, k) and 
                            str(getattr(x, k)) == get_req_dict[k])]

        return mod_list

    # Turns on certain things depending on flags
    def build_res_list(self, user, res_list, request, **kwargs):
        for i in res_list:
            if 'sharing' in kwargs and kwargs['sharing']:
                setattr(i, 'share_list', self.get_share_list(user, i))

            if 'show_public' in kwargs and kwargs['show_public']:
                setattr(i, 'public', i.is_public())

            if 'show_owner_info' in kwargs and kwargs['show_owner_info']:
                setattr(i, 'owner_id', i.get_owner().id)
                setattr(i, 'owner_username', i.get_owner().username)
                setattr(i, 'is_owner', i.get_owner().id == user.id)

        res_list = self.do_filtering(res_list, request.GET)
        return res_list

    def build_bundle_list(self, request, res_list, **kwargs):
        bundle_list = []

        for i in res_list:
            built_obj = self.build_bundle(obj=i, request=request)
            bundle_list.append(self.full_dehydrate(built_obj))

        return bundle_list

    # **kwargs added in case there is other data for future expansion.
    def build_object_list(self, bundle, **kwargs):
        return {
            'meta': {
                'total_count': len(bundle)
            },
            'objects': bundle
        }

    def build_response(self, request, object_list, **kwargs):
        return self.create_response(request, object_list)

    # Makes everything simpler for GET requests.
    def process_get(self, request, res, **kwargs):
        user = request.user
        mod_res_list = self.build_res_list(user, [res], request, **kwargs)
        bundle = self.build_bundle_list(request, mod_res_list)[0]
        return self.build_response(request, bundle, **kwargs)

    def process_get_list(self, request, res_list, **kwargs):
        user = request.user
        mod_res_list = self.build_res_list(user, res_list, request, **kwargs)
        bundle_list = self.build_bundle_list(request, mod_res_list, **kwargs)
        object_list = self.build_object_list(bundle_list, **kwargs)
        return self.build_response(request, object_list, **kwargs)

    # Overriding some ORM methods.

    # Handles POST requests.
    def obj_create(self, bundle, **kwargs):
        bundle = ModelResource.obj_create(self, bundle, **kwargs)
        bundle.obj.set_owner(bundle.request.user)
        return bundle

    def obj_get(self, bundle, **kwargs):
        obj = ModelResource.obj_get(self, bundle, **kwargs)
        request = bundle.request
        kwargs['show_public'] = True
        kwargs['show_owner_info'] = True
        return self.build_res_list(request.user, [obj], request, **kwargs)[0]

    def obj_get_list(self, bundle, **kwargs):
        return self.get_object_list(bundle.request)

    def get_object_list(self, request):
        obj_list = ModelResource.get_object_list(self, request)
        kwargs = {}
        kwargs['show_public'] = True
        kwargs['show_owner_info'] = True
        r_list = self.build_res_list(request.user, obj_list, request, **kwargs)
        return r_list

    # A few default URL endpoints as directed by prepend_urls in subclasses.

    def prepend_urls(self):
        return [
            url(r'^(?P<resource_name>%s)/(?P<uuid>%s)/sharing/$' %
                (self._meta.resource_name, self.uuid_regex),
                self.wrap_view('res_sharing'),
                name='api_%s_sharing' % (self._meta.resource_name)),
            url(r'^(?P<resource_name>%s)/sharing/$' %
                (self._meta.resource_name),
                self.wrap_view('res_sharing_list'),
                name='api_%s_sharing_list' % (self._meta.resource_name)),
        ]

    # TODO: Make sure GuardianAuthorization works.
    def res_sharing(self, request, **kwargs):
        res = self.get_res(kwargs['uuid'])

        if request.method == 'GET':
            kwargs['sharing'] = True
            kwargs['show_owner_info'] = True
            return self.process_get(request, res, **kwargs)
        elif request.method == 'PATCH':
            data = json.loads(request.raw_post_data)
            new_share_list = data['share_list']

            groups_shared_with = map(
                lambda g: g['group'].group_ptr,
                res.get_groups())

            # Unshare everything before sharing.
            for i in groups_shared_with:
                res.unshare(i)

            for i in new_share_list:
                group = self.get_group(int(i['id']))
                can_read = i['read']
                can_change = i['change']
                is_read_only = can_read and not can_change
                should_share = can_read or can_change

                if should_share:
                    res.share(group, is_read_only)

            return HttpAccepted()
        else:
            return HttpMethodNotAllowed()

    def res_sharing_list(self, request, **kwargs):
        if request.method == 'GET':
            kwargs['sharing'] = True
            kwargs['show_owner_info'] = True
            res_list = filter(
                lambda r:
                    (r.get_owner() is not None and
                     r.get_owner().id == request.user.id),
                self.res_type.objects.all())

            return self.process_get_list(request, res_list, **kwargs)
        else:
            return HttpMethodNotAllowed()

    # Overriding some ORM methods.
    # Handles POST requests.
    def obj_create(self, bundle, **kwargs):
        bundle = ModelResource.obj_create(self, bundle, **kwargs)
        bundle.obj.set_owner(bundle.request.user)
        return bundle


class ProjectResource(ModelResource, SharableResourceAPIInterface):
    share_list = fields.ListField(attribute='share_list', null=True)

    def __init__(self):
        SharableResourceAPIInterface.__init__(self, Project)
        ModelResource.__init__(self)

    class Meta:
        # authentication = ApiKeyAuthentication()
        queryset = Project.objects.all()
        resource_name = 'projects'
        detail_uri_name = 'uuid'
        fields = [
            'name', 'id', 'uuid', 'summary', 'share_list', 'public',
            'is_owner', 'owner_id', 'owner_username'
        ]
        # authentication = SessionAuthentication
        # authorization = GuardianAuthorization
        authorization = Authorization()

    def prepend_urls(self):
        return SharableResourceAPIInterface.prepend_urls(self)

    def obj_create(self, bundle, **kwargs):
        return SharableResourceAPIInterface.obj_create(self, bundle, **kwargs)

    def obj_get(self, bundle, **kwargs):
        return SharableResourceAPIInterface.obj_get(self, bundle, **kwargs)

    def obj_get_list(self, bundle, **kwargs):
        return SharableResourceAPIInterface.obj_get_list(self,
                                                         bundle,
                                                         **kwargs)

    def get_object_list(self, request):
        return SharableResourceAPIInterface.get_object_list(self, request)


class DataSetResource(ModelResource, SharableResourceAPIInterface):
    share_list = fields.ListField(attribute='share_list', null=True)

    def __init__(self):
        SharableResourceAPIInterface.__init__(self, DataSet)
        ModelResource.__init__(self)

    class Meta:
        queryset = DataSet.objects.all()
        detail_uri_name = 'uuid'    # for using UUIDs instead of pk in URIs
        # allowed_methods = ['get']
        resource_name = 'data_sets'
        # authentication = SessionAuthentication()
        # authorization = GuardianAuthorization()
        filtering = {'uuid': ALL}
        # fields = ['uuid']

    def prepend_urls(self):
        prepend_urls_list = SharableResourceAPIInterface.prepend_urls(self) + [
            url(r'^(?P<resource_name>%s)/search/$' %
                (self._meta.resource_name),
                self.wrap_view('get_search'),
                name='api_%s_search' % (self._meta.resource_name)),
            url(r'^(?P<resource_name>%s)/autocomplete/$' %
                (self._meta.resource_name),
                self.wrap_view('get_autocomplete'),
                name='api_%s_autocomplete' % (self._meta.resource_name)),
        ]
        return prepend_urls_list

    def get_search(self, request, **kwargs):
        query = request.GET.get('q', None)
        if not query:
<<<<<<< HEAD
            raise ImmediateHttpResponse(
                response=HttpBadRequest('Please supply the search parameter q')
            )
=======
            return HttpBadRequest('Please supply the search parameter q')
>>>>>>> 2e1a0268

        # Do the query.
        results = (SearchQuerySet().using('core')
                                   .models(DataSet)
                                   .facet('measurement', mincount=1)
                                   .facet('technology', mincount=1)
                                   .load_all()
                                   .auto_query(query))

        if not results:
            results = EmptySearchQuerySet()

        paginator = Paginator(results, 10)

        page = request.GET.get('page', 1)
        try:
            current_results = paginator.page(page)
        except PageNotAnInteger:
            # If page is not an integer, deliver first page.
            current_results = paginator.page(1)
        except EmptyPage:
            # If page is out of range (e.g. 9999) deliver last page of results.
            current_results = paginator.page(paginator.num_pages)

        result_list = map(lambda r: r.object, current_results.object_list)
        bundle = self.build_bundles(request, result_list, **kwargs)
        object_list = self.build_object_list(bundle, **kwargs)

        self.log_throttled_access(request)
        return self.build_response(request, object_list, **kwargs)

    def get_autocomplete(self, request, **kwargs):
        query = request.GET.get('q', None)
        if not query:
            raise HttpBadRequest('Please supply the search parameter q')

        # Do the autocomplete query.
        results = (SearchQuerySet().using('core')
                                   .models(DataSet)
                                   .autocomplete(content_auto=query))

        # logger.debug('')

        if not results:
            results = EmptySearchQuerySet()

        paginator = Paginator(results, 5)

        page = request.GET.get('page', 1)
        try:
            current_results = paginator.page(page)
        except PageNotAnInteger:
            # If page is not an integer, deliver first page.
            current_reuslts = paginator.page(1)
        except EmptyPage:
            # If page is out of range (e.g. 9999) deliver last page of results.
            current_results = paginator.page(paginator.num_pages)

        result_list = map(lambda r: r.object, current_results.object_list)
        bundle = self.build_bundle_list(request, result_list, **kwargs)
        object_list = self.build_object_list(bundle, **kwargs)

        self.log_throttled_access(request)
        return self.build_response(request, object_list, **kwargs)

    def obj_create(self, bundle, **kwargs):
        return SharableResourceAPIInterface.obj_create(self, bundle, **kwargs)


class WorkflowResource(ModelResource, SharableResourceAPIInterface):
    input_relationships = fields.ToManyField(
        "core.api.WorkflowInputRelationshipsResource", 'input_relationships',
        full=True)
    share_list = fields.ListField(attribute='share_list', null=True)

    def __init__(self):
        SharableResourceAPIInterface.__init__(self, Workflow)
        ModelResource.__init__(self)

    class Meta:
        queryset = Workflow.objects.filter(is_active=True).order_by('name')
        detail_resource_name = 'workflow'
        resource_name = 'workflow'
        detail_uri_name = 'uuid'
        # allowed_methods = ['get']
        fields = ['name', 'uuid', 'summary']
        # authentication = SessionAuthentication
        # authorization = GuardianAuthorization

    def prepend_urls(self):
        return SharableResourceAPIInterface.prepend_urls(self)

    def dehydrate(self, bundle):
        # detect if detail
        if self.get_resource_uri(bundle) == bundle.request.path:
            # detail detected, add graph as json
            try:
                bundle.data['graph'] = json.loads(bundle.obj.graph)
            except ValueError:
                logger.error(
                    "Failed to decode workflow graph into dictionary for " +
                    "workflow '%s'", str(bundle.obj))
                # don't include in response if error occurs
        bundle.data['author'] = bundle.obj.get_owner()
        bundle.data['galaxy_instance_identifier'] = \
            bundle.obj.workflow_engine.instance.api_key
        return bundle

    def obj_create(self, bundle, **kwargs):
        return SharableResourceAPIInterface.obj_create(self, bundle, **kwargs)


class WorkflowInputRelationshipsResource(ModelResource):
    class Meta:
        queryset = WorkflowInputRelationships.objects.all()
        detail_resource_name = 'workflowrelationships'
        resource_name = 'workflowrelationships'
        # detail_uri_name = 'uuid'
        fields = ['category', 'set1', 'set2', 'workflow']


class AnalysisResource(ModelResource):
    data_set = fields.ToOneField(DataSetResource, 'data_set', use_in='detail')
    data_set__uuid = fields.CharField(attribute='data_set__uuid', use_in='all')
    uuid = fields.CharField(attribute='uuid', use_in='all')
    name = fields.CharField(attribute='name', use_in='all')
    workflow__uuid = fields.CharField(attribute='workflow__uuid', use_in='all')
    creation_date = fields.CharField(attribute='creation_date', use_in='all')
    workflow_steps_num = fields.IntegerField(
        attribute='workflow_steps_num', blank=True, null=True, use_in='detail')
    workflow_copy = fields.CharField(
        attribute='workflow_copy', blank=True, null=True, use_in='detail')
    history_id = fields.CharField(
        attribute='history_id', blank=True, null=True, use_in='detail')
    workflow_galaxy_id = fields.CharField(
        attribute='workflow_galaxy_id', blank=True, null=True, use_in='detail')
    library_id = fields.CharField(
        attribute='library_id', blank=True, null=True, use_in='detail')
    time_start = fields.DateTimeField(
        attribute='time_start', blank=True, null=True, use_in='detail')
    time_end = fields.DateTimeField(
        attribute='time_end', blank=True, null=True, use_in='detail')
    status = fields.CharField(
        attribute='status', default=Analysis.INITIALIZED_STATUS, blank=True,
        null=True, use_in='detail')

    class Meta:
        queryset = Analysis.objects.all()
        resource_name = Analysis._meta.module_name
        detail_uri_name = 'uuid'    # for using UUIDs instead of pk in URIs
        # required for public data set access by anonymous users
        authentication = Authentication()
        authorization = Authorization()
        allowed_methods = ["get"]
        fields = [
            'data_set', 'creation_date', 'history_id', 'library_id', 'name',
            'resource_uri', 'status', 'time_end', 'time_start', 'uuid',
            'workflow_copy', 'workflow_galaxy_id', 'workflow_steps_num'
        ]
        filtering = {
            'data_set': ALL_WITH_RELATIONS,
            'workflow_steps_num': ALL_WITH_RELATIONS
        }
        ordering = ['name', 'creation_date']


class NodeResource(ModelResource):
    parents = fields.ToManyField('core.api.NodeResource', 'parents')
    study = fields.ToOneField('data_set_manager.api.StudyResource', 'study')
    assay = fields.ToOneField(
        'data_set_manager.api.AssayResource', 'assay', null=True)

    class Meta:
        queryset = Node.objects.all()
        resource_name = 'node'
        detail_uri_name = 'uuid'    # for using UUIDs instead of pk in URIs
        # required for public data set access by anonymous users
        authentication = Authentication()
        authorization = Authorization()
        allowed_methods = ["get"]
        fields = [
            'name', 'uuid', 'file_uuid', 'file_url', 'study', 'assay',
            'children', 'type', 'analysis_uuid', 'subanalysis'
        ]
        filtering = {
            'uuid': ALL, 'study': ALL_WITH_RELATIONS,
            'assay': ALL_WITH_RELATIONS
        }

    def prepend_urls(self):
        return [
            url(r"^(?P<resource_name>%s)/(?P<uuid>[a-f0-9]{8}-[a-f0-9]{4}-[a-f0-9]{4}-[a-f0-9]{4}-[a-f0-9]{12})/$" %
                self._meta.resource_name,
                self.wrap_view('dispatch_detail'),
                name="api_dispatch_detail"),
        ]

    def dehydrate(self, bundle):
        # return download URL of file if a file is associated with the node
        try:
            file_item = FileStoreItem.objects.get(uuid=bundle.obj.file_uuid)
        except AttributeError:
            logger.warning("No UUID provided")
            bundle.data['file_url'] = None
            bundle.data['file_import_status'] = None
        except FileStoreItem.DoesNotExist:
            logger.warning(
                "Unable to find file store item with UUID '%s'",
                bundle.obj.file_uuid)
            bundle.data['file_url'] = None
            bundle.data['file_import_status'] = None
        else:
            bundle.data['file_url'] = file_item.get_full_url()
            bundle.data['file_import_status'] = file_item.get_import_status()
        return bundle

    def get_object_list(self, request):
        """Get all nodes that are available to the current user (via data set)
        Temp workaround due to Node being not Ownable

        """
        user = request.user
        perm = 'read_%s' % DataSet._meta.module_name
<<<<<<< HEAD
        if (request.user.is_authenticated()):
            allowed_datasets = get_objects_for_user(request.user, perm, DataSet)
        else:
            allowed_datasets = get_objects_for_group(
                ExtendedGroup.objects.public_group(),
                perm,
                DataSet
            )
        # get a list of node UUIDs that belong to all data sets available to the
=======
        if (user.is_authenticated()):
            allowed_datasets = get_objects_for_user(user, perm, DataSet)
        else:
            allowed_datasets = get_objects_for_group(ExtendedGroup.objects.public_group(), perm, DataSet)
        # get a list of node UUIDs that belong to all datasets available to the
>>>>>>> 2e1a0268
        # current user
        all_allowed_studies = []
        for dataset in allowed_datasets:
            dataset_studies = dataset.get_investigation().study_set.all()
            all_allowed_studies.extend([study for study in dataset_studies])
        allowed_nodes = []
        for study in all_allowed_studies:
            allowed_nodes.extend(study.node_set.all().values('uuid'))
        # filter nodes using that list
        return super(NodeResource, self).get_object_list(request).filter(
            uuid__in=[node['uuid'] for node in allowed_nodes])


class NodeSetResource(ModelResource):
    # https://github.com/toastdriven/django-tastypie/pull/538
    # https://github.com/toastdriven/django-tastypie/issues/526
    # Once the above has been integrated into a tastypie release branch remove
    # NodeSetListResource and use "use_in" instead
    # nodes = fields.ToManyField(NodeResource, 'nodes', use_in="detail" )

    solr_query = fields.CharField(attribute='solr_query', null=True)
    solr_query_components = fields.CharField(
        attribute='solr_query_components', null=True)
    node_count = fields.IntegerField(attribute='node_count', null=True)
    is_implicit = fields.BooleanField(attribute='is_implicit')
    study = fields.ToOneField(StudyResource, 'study')
    assay = fields.ToOneField(AssayResource, 'assay')

    class Meta:
        # create node count attribute on the fly - node_count field has to be
        # defined on resource
        queryset = NodeSet.objects.all().order_by('-is_current', 'name')
        resource_name = 'nodeset'
        detail_uri_name = 'uuid'    # for using UUIDs instead of pk in URIs
        authentication = SessionAuthentication()
        authorization = Authorization()
        fields = [
            'is_current', 'name', 'summary', 'assay', 'study', 'uuid',
            'is_implicit', 'node_count', 'solr_query', 'solr_query_components'
        ]
        ordering = [
            'is_current', 'name', 'summary', 'assay', 'study', 'uuid',
            'is_implicit', 'node_count', 'solr_query', 'solr_query_components'
        ]
        allowed_methods = ["get", "post", "put"]
        filtering = {
            "study": ALL_WITH_RELATIONS, "assay": ALL_WITH_RELATIONS,
            "uuid": ALL
        }
        # jQuery treats a 201 as an error for data type "JSON"
        always_return_data = True

    def prepend_urls(self):
        return [
            url(r"^(?P<resource_name>%s)/(?P<uuid>[a-f0-9]{8}-[a-f0-9]{4}-[a-f0-9]{4}-[a-f0-9]{4}-[a-f0-9]{12})/$" %
                self._meta.resource_name,
                self.wrap_view('dispatch_detail'),
                name="api_dispatch_detail"),
        ]

    def obj_create(self, bundle, **kwargs):
        """Create a new NodeSet instance and assign current user as owner if
        current user has read permission on the data set referenced by the new
        NodeSet

        """
        # get the Study specified by the UUID in the new NodeSet
        study_uri = bundle.data['study']
        match = re.search(
            '[a-f0-9]{8}-[a-f0-9]{4}-[a-f0-9]{4}-[a-f0-9]{4}-[a-f0-9]{12}',
            study_uri)
        study_uuid = match.group()
        try:
            study = Study.objects.get(uuid=study_uuid)
        except Study.DoesNotExist:
            logger.error("Study '{}' does not exist".format(study_uuid))
            self.unauthorized_result(
                Unauthorized("You are not allowed to create a new NodeSet."))
        # look up the dataset via InvestigationLink relationship
        # an investigation is only associated with a single dataset even though
        # InvestigationLink is a many to many relationship
        try:
            dataset = (study.investigation
                            .investigationlink_set
                            .all()[0]
                            .data_set)
        except IndexError:
            logger.error("Data set not found in study '{}'".format(study.uuid))
            self.unauthorized_result(
                Unauthorized("You are not allowed to create a new NodeSet."))
        permission = "read_%s" % dataset._meta.module_name
        if not bundle.request.user.has_perm(permission, dataset):
            self.unauthorized_result(
                Unauthorized("You are not allowed to create a new NodeSet."))
        # if user has the read permission on the data set
        # continue with creating the new NodeSet instance
        bundle = super(NodeSetResource, self).obj_create(bundle, **kwargs)
        bundle.obj.set_owner(bundle.request.user)
        return bundle


class NodeSetListResource(ModelResource):
    study = fields.ToOneField(StudyResource, 'study')
    assay = fields.ToOneField(AssayResource, 'assay')
    node_count = fields.IntegerField(attribute='node_count', readonly=True)
    is_implicit = fields.BooleanField(attribute='is_implicit')

    class Meta:
        # create node count attribute on the fly - node_count field has to be
        # defined on resource
        queryset = NodeSet.objects.all().order_by('-is_current', 'name')
        # NG: introduced to get correct resource IDs
        detail_resource_name = 'nodeset'
        resource_name = 'nodesetlist'
        detail_uri_name = 'uuid'    # for using UUIDs instead of pk in URIs
        authentication = SessionAuthentication()
        authorization = Authorization()
        fields = ['is_current', 'name', 'summary', 'assay', 'study', 'uuid']
        allowed_methods = ["get"]
        filtering = {"study": ALL_WITH_RELATIONS, "assay": ALL_WITH_RELATIONS}
        ordering = ['is_current', 'name', 'node_count']

    def dehydrate(self, bundle):
        # replace resource URI to point to the nodeset resource instead of the
        # nodesetlist resource
        bundle.data['resource_uri'] = bundle.data['resource_uri'].replace(
            self._meta.resource_name, self._meta.detail_resource_name)
        return bundle


class NodePairResource(ModelResource):
    node1 = fields.ToOneField(NodeResource, 'node1')
    node2 = fields.ToOneField(NodeResource, 'node2', null=True)
    group = fields.CharField(attribute='group', null=True)

    class Meta:
        detail_allowed_methods = ['get', 'post', 'delete', 'put', 'patch']
        queryset = NodePair.objects.all()
        detail_resource_name = 'nodepair'
        resource_name = 'nodepair'
        detail_uri_name = 'uuid'
        authentication = SessionAuthentication()
        authorization = Authorization()
        # for use with AngularJS $resources: returns newly created object upon
        # POST (in addition to the location response header)
        always_return_data = True


class NodeRelationshipResource(ModelResource):
    name = fields.CharField(attribute='name', null=True)
    type = fields.CharField(attribute='type', null=True)
<<<<<<< HEAD
    # full=True), if you need each attribute for each nodepair
=======
    # , full=True), if you need each attribute for each nodepair
>>>>>>> 2e1a0268
    node_pairs = fields.ToManyField(NodePairResource, 'node_pairs')
    study = fields.ToOneField(StudyResource, 'study')
    assay = fields.ToOneField(AssayResource, 'assay')

    class Meta:
        detail_allowed_methods = ['get', 'post', 'delete', 'put', 'patch']
<<<<<<< HEAD
        queryset = (NodeRelationship.objects
                                    .all()
                                    .order_by('-is_current', 'name'))
=======
        queryset = NodeRelationship.objects.all().order_by('-is_current',
                                                           'name')
>>>>>>> 2e1a0268
        detail_resource_name = 'noderelationship'
        resource_name = 'noderelationship'
        detail_uri_name = 'uuid'
        authentication = SessionAuthentication()
        authorization = Authorization()
        # for use with AngularJS $resources: returns newly created object upon
        # POST (in addition to the location response header)
        always_return_data = True
        # fields = ['type', 'study', 'assay', 'node_pairs']
        ordering = ['is_current', 'name', 'type', 'node_pairs']
        filtering = {'study': ALL_WITH_RELATIONS, 'assay': ALL_WITH_RELATIONS}


class ExternalToolStatusResource(ModelResource):
    class Meta:
        queryset = ExternalToolStatus.objects.all()
        resource_name = 'externaltoolstatus'
        authentication = Authentication()
        authorization = Authorization()
        allowed_methods = ["get"]
        fields = [
            'name',
            'is_active',
            'last_time_check',
<<<<<<< HEAD
            'unique_instance_identifier']
=======
            'unique_instance_identifier'
        ]
>>>>>>> 2e1a0268

    def dehydrate(self, bundle):
        # call to method
        bundle.data['status'] = check_tool_status(bundle.data['name'])[1]
        return bundle


class StatisticsResource(Resource):
    user = fields.IntegerField(attribute='user')
    group = fields.IntegerField(attribute='group')
    files = fields.IntegerField(attribute='files')
    dataset = fields.DictField(attribute='dataset')
    workflow = fields.DictField(attribute='workflow')
    project = fields.DictField(attribute='project')

    def stat_summary(self, model):
        model_list = model.objects.all()
        total = len(model_list)

        public = len(filter(lambda x: x.is_public(), model_list))

        private_shared = len(filter(
            lambda x: not x.is_public() and len(x.get_groups()) > 1,
            model_list))

        private = total - public - private_shared
        return {
            'total': total, 'public': public,
            'private': private, 'private_shared': private_shared
        }

    class Meta:
        resource_name = 'statistics'
        object_class = ResourceStatisticsObject

    def detail_uri_kwargs(self, bundle_or_obj):
        kwargs = {}
        kwargs['pk'] = uuid.uuid1()
        return kwargs

    def obj_get_list(self, bundle, **kwargs):
        return self.get_object_list(bundle.request)

    def get_object_list(self, request):
        user_count = User.objects.count()
        group_count = Group.objects.count()
        files_count = FileStoreItem.objects.count()
        dataset_summary = {}
        workflow_summary = {}
        project_summary = {}

        if 'dataset' in request.GET:
            dataset_summary = self.stat_summary(DataSet)
        if 'workflow' in request.GET:
            workflow_summary = self.stat_summary(Workflow)
        if 'project' in request.GET:
            project_summary = self.stat_summary(Project)

        request_string = request.GET.get('type')

        if request_string is not None:
            if 'dataset' in request_string:
                dataset_summary = self.stat_summary(DataSet)
            if 'workflow' in request_string:
                workflow_summary = self.stat_summary(Workflow)
            if 'project' in request_string:
                project_summary = self.stat_summary(Project)

        return [ResourceStatisticsObject(
<<<<<<< HEAD
            user_count,
            group_count,
            files_count,
            dataset_summary,
            workflow_summary,
            project_summary)]
=======
            user_count, group_count, files_count,
            dataset_summary, workflow_summary, project_summary)]
>>>>>>> 2e1a0268


class MemberManagementResource(Resource):
    member_list = fields.ListField(attribute='member_list', null=True)

    # Assume that groups only exist in Group-Manager pairs.
    def is_manager_group(self, group):
        return group.extendedgroup.manager_group is None

    def get_group(self, group_id):
        group_list = Group.objects.filter(id=int(group_id))
        return None if len(group_list) == 0 else group_list[0]

    def get_members(self, group):
        user_list = group.user_set.all()
        return map(lambda u: {'username': u.username, 'id': u.id}, user_list)

    class Meta:
        resource_name = 'member_management'
        object_class = MemberManagementObject
        # authentication = SessionAuthentication

    def detail_uri_kwargs(self, bundle_or_obj):
        kwargs = {}

        if isinstance(bundle_or_obj, Bundle):
            kwargs['pk'] = bundle_or_obj.obj.id
        else:
            kwargs['pk'] = bundle_or_obj.id

        return kwargs

    def obj_get(self, bundle, **kwargs):
        uuid = kwargs['pk']
        return self.get_group(uuid)

    def obj_get_list(self, bundle, **kwargs):
        return self.get_object_list(bundle.request)

    def get_object_list(self, request):
        group = self.get_group(request.GET['id'])
        return [MemberManagementObject(group.id, self.get_members(group))]

    def obj_update(self, bundle, **kwargs):
        id = kwargs['pk']
        group = self.get_group(id)
        # user = bundle.request.user
        member_list = bundle.data['member_list']
        is_manager = self.is_manager_group(group)

        """
        # Verify that the user has is in the manager group
        if is_manager:
            if user not in group.user_set.all():
                # raise ImmediateHttpResponse(response=HttpUnauthorized)
        else:
            if user not in group.extendedgroup.manager_group.user_set.all():
                # raise ImmediateHttpResponse(response=HttpUnauthorized)
        """

        # Remove all objects before readding them.
        group.user_set.clear()

        for m in member_list:
            group.user_set.add(m['id'])

        # Managers should also be in the group that they manage.
        if is_manager:
            for g in group.extendedgroup.managed_group.all():
                for m in member_list:
                    g.user_set.add(m['id'])

        return MemberManagementResource()


class GroupManagementResource(Resource):
    group_id = fields.IntegerField(attribute='group_id', null=True)
    group_name = fields.CharField(attribute='group_name', null=True)
    member_list = fields.ListField(attribute='member_list', null=True)
    perm_list = fields.ListField(attribute='perm_list', null=True)
    can_edit = fields.BooleanField(attribute='can_edit', default=False)

    class Meta:
        resource_name = 'groups'
        object_class = GroupManagementObject
        detail_uri_name = 'group_id'
        # authentication = SessionAuthentication
        # authorization = GuardianAuthorization

    def get_group(self, group_id):
        group_list = Group.objects.filter(id=int(group_id))
        return None if len(group_list) == 0 else group_list[0]

    def groups_with_user(self, user):
        return filter(lambda g: user in g.user_set.all(), Group.objects.all())

    def is_manager_group(self, group):
        return group.extendedgroup.manager_group is None

    def get_member_list(self, group):
        return map(
            lambda u: {
                'user_id': u.id,
                'username': u.username
            },
            group.user_set.all())

    # Group permissions against a single resource.
    def get_perms(self, res, group):
        # Default values.
        perms = {
            'uuid': res.uuid,
            'name': res.name,
            'type': res._meta.object_name,
            'read': False,
            'change': False
        }

        # Find matching perms if available.
        for i in res.get_groups():
            if i['group'].group_ptr.id == group.id:
                perms['read'] = i['read']
                perms['change'] = i['change']

        return perms

    def get_perm_list(self, group):
        f = lambda r: self.get_perms(r, group)
        dataset_perms = map(f, DataSet.objects.all())
        project_perms = map(f, Project.objects.all())
        workflow_perms = map(f, Workflow.objects.all())
        # workflow_engine_perms = map(f, WorkflowEngine.objects.all())
        # analysis_perms = map(f, Analysis.objects.all())
        # download_perms = map(f, Download.objects.all())
        return dataset_perms + project_perms + workflow_perms

    # Bundle building methods.

    # The group_list is actually a list of GroupManagementObjects.
    def build_group_list(self, user, group_list, **kwargs):
        if 'members' in kwargs and kwargs['members']:
            for i in group_list:
                group = self.get_group(i.group_id)
                setattr(i, 'member_list', self.get_member_list(group))

        if 'perms' in kwargs and kwargs['perms']:
            for i in group_list:
                group = self.get_group(i.group_id)
                setattr(i, 'perm_list', self.get_perm_list(group))

        return group_list

    def build_group_list_bundle(self, request, group_list, **kwargs):
        bundle = []

        for i in group_list:
            built_obj = self.build_bundle(obj=i, request=request)
            bundle.append(self.full_dehydrate(built_obj))

        return bundle

    def build_object_list(self, bundle, **kwargs):
        return {
            'meta': {
                'total_count': len(bundle)
            },
            'objects': bundle
        }

    def build_response(self, request, object_list, **kwargs):
        return self.create_response(request, object_list)

    # Simplify things for GET requests.
    def process_get(self, request, group_list, **kwargs):
        user = request.user
        m_group_list = self.build_group_list(user, group_list, **kwargs)
        bundle = self.build_group_list_bundle(request, m_group_list, **kwargs)
        object_list = self.build_object_list(bundle, **kwargs)
        return self.build_response(request, object_list, **kwargs)

    # This implies that users just have to be in the manager group, not
    # necessarily in the group itself.
    def user_authorized(self, user, group):
        if self.is_manager_group(group) and user in group.user_set.all():
            # User is in manager group.
            return True
        else:
            return user in group.extendedgroup.manager_group.user_set.all()

    # Endpoints for this resource.

    def detail_uri_kwargs(self, bundle_or_obj):
        kwargs = {}

        if isinstance(bundle_or_obj, Bundle):
            kwargs['group_id'] = bundle_or_obj.obj.group_id
        else:
            kwargs['group_id'] = bundle_or_obj.group_id

        return kwargs

    def prepend_urls(self):
        return [
            url(r'^groups/(?P<id>[0-9]+)/$',
                self.wrap_view('group_basic'),
                name='api_group_basic'),
            url(r'^groups/$',
                self.wrap_view('group_basic_list'),
                name='api_group_basic_list'),
            url(r'^groups/(?P<id>[0-9]+)/members/$',
                self.wrap_view('group_members'),
                name='api_group_members'),
            url(r'^groups/members/$',
                self.wrap_view('group_members_list'),
                name='api_group_members_list'),
            url(r'^groups/(?P<id>[0-9]+)/perms/$',
                self.wrap_view('group_perms'),
                name='api_group_perms'),
            url(r'^groups/perms/$',
                self.wrap_view('group_perms_list'),
                name='api_group_perms_list'),
        ]

    def group_basic(self, request, **kwargs):
        user = request.user
        group = self.get_group(kwargs['id'])

        if request.method == 'GET':
            group_obj_list = [GroupManagementObject(
                group.id,
                group.name,
                None,
                None,
                self.user_authorized(user, group))]
            return self.process_get(request, group_obj_list, **kwargs)
        elif request.method == 'DELETE':
            group.delete()
            return HttpNoContent()
        else:
            return HttpMethodNotAllowed()

    def group_basic_list(self, request, **kwargs):
        user = request.user

        if request.method == 'GET':
            group_list = self.groups_with_user(user)

            group_obj_list = map(
                lambda g: GroupManagementObject(
                    g.id,
                    g.name,
                    None,
                    None,
                    self.user_authorized(user, g)),
                group_list)

            return self.process_get(request, group_obj_list, **kwargs)
        elif request.method == 'POST':
            data = json.loads(request.raw_post_data)
            new_group = ExtendedGroup(name=data['name'])
            new_group.save()
            new_group.group_ptr.user_set.add(user)
            new_group.manager_group.user_set.add(user)
            return HttpCreated()
        else:
            return HttpMethodNotAllowed()

    def group_members(self, request, **kwargs):
        user = request.user
        group = self.get_group(kwargs['id'])

        if request.method == 'GET':
            group_obj_list = [GroupManagementObject(
                group.id,
                group.name,
                self.get_member_list(group),
                None,
                self.user_authorized(user, group))]
            kwargs['members'] = True
            return self.process_get(request, group_obj_list, **kwargs)
        elif request.method == 'PATCH':
            data = json.loads(request.raw_post_data)
            new_member_list = data['member_list']

            # Verify that the user holds appropriate power.
            # if not self.user_authorized(user, group):
<<<<<<< HEAD
            #   raise ImmediateHttpResponse(response=HttpUnauthorized())
=======
            #      return HttpUnauthorized()
>>>>>>> 2e1a0268

            # Remove old members before updating.
            group.user_set.clear()

            for m in new_member_list:
                group.user_set.add(int(m['id']))

            # Managers should also be in groups they manage.
            if self.is_manager_group(group):
                for g in group.extendedgroup.managed_group.all():
                    for m in new_member_list:
                        g.user_set.add(int(m['id']))

            return HttpAccepted()
        else:
            return HttpMethodNotAllowed()

    def group_members_list(self, request, **kwargs):
        user = request.user

        if request.method == 'GET':
            group_list = self.groups_with_user(user)

            group_obj_list = map(
                lambda g: GroupManagementObject(
                    g.id,
                    g.name,
                    self.get_member_list(g),
                    None,
                    self.user_authorized(user, g)),
                group_list)

            kwargs['members'] = True
            return self.process_get(request, group_obj_list, **kwargs)
        else:
            return HttpMethodNotAllowed()

    def group_perms(self, request, **kwargs):
        user = request.user
        group = self.get_group(kwargs['id'])

        if request.method == 'GET':
            group_obj_list = [GroupManagementObject(
                group.id,
                group.name,
                None,
                self.get_perm_list(group),
                self.user_authorized(user, group))]
            kwargs['perms'] = True
            return self.process_get(request, group_obj_list, **kwargs)
        elif request.method == 'PATCH':
            raise NotImplementedError()
        else:
            return HttpMethodNotAllowed()

    def group_perms_list(self, request, **kwargs):
        user = request.user

        if request.method == 'GET':
            group_list = self.groups_with_user(user)

            group_obj_list = map(
                lambda g: GroupManagementObject(
                    g.id,
                    g.name,
                    None,
                    self.get_perm_list(g),
                    self.user_authorized(user, g)),
                group_list)

            kwargs['perms'] = True
            return self.process_get(request, group_obj_list, **kwargs)
        else:
            return HttpMethodNotAllowed()


class UserAuthenticationResource(Resource):
    is_logged_in = fields.BooleanField(attribute='is_logged_in', default=False)
    is_admin = fields.BooleanField(attribute='is_admin', default=False)
    id = fields.IntegerField(attribute='id', default=-1)
    username = fields.CharField(attribute='username', default='AnonymousUser')

    class Meta:
        resource_name = 'user_authentication'
        object_class = UserAuthenticationObject

    def determine_format(self, request):
        return 'application/json'

    def prepend_urls(self):
        return [
            url(r'^user_authentication/check/$',
                self.wrap_view('check_user_status'),
                name='api_user_authentication_check'),
        ]

    def check_user_status(self, request, **kwargs):
        user = request.user
        is_logged_in = user.is_authenticated()
        is_admin = user.is_staff
        username = user.username if is_logged_in else 'AnonymousUser'
        auth_obj = UserAuthenticationObject(
            is_logged_in,
            is_admin,
            user.id,
            username)

        built_obj = self.build_bundle(obj=auth_obj, request=request)
        bundle = self.full_dehydrate(built_obj)
<<<<<<< HEAD
        return self.create_response(request, bundle)
=======
        return self.create_response(request, bundle)


class InvitationResource(ModelResource):
    uuid_regex = '[a-f0-9]{8}-[a-f0-9]{4}-[a-f0-9]{4}-[a-f0-9]{4}-[a-f0-9]{12}'

    class Meta:
        queryset = Invitation.objects.all()
        resource_name = 'invitation'
        list_allowed_methods = ['get']

    def get_group(self, group_id):
        group_list = Group.objects.filter(id=int(group_id))
        return None if len(group_list) == 0 else group_list[0]

    def is_manager_group(self, group):
        return group.extendedgroup.manager_group is None

    def user_authorized(self, user, group):
        if self.is_manager_group(group) and user in group.user_set.all():
            return True
        else:
            return user in group.extendedgroup.manager_group.user_set.all()

    def has_expired(self, token):
        if token.expires is None:
            return True
 
        return (datetime.datetime.now() - token.expires).total_seconds() >= 0

    def prepend_urls(self):
        return [
            url(r'^invitation/request/(?P<group_id>[0-9]+)/$',
                self.wrap_view('get_token'),
                name='api_invitation_get_token'),
            url(r'^invitation/verify/(?P<token>%s)/$' % self.uuid_regex,
                self.wrap_view('verify_token'),
                name='api_invitation_verify_token'),
            url(r'^invitation/update/$',
                self.wrap_view('update_db'),
                name='api_invitation_update_db'),
        ]

    def get_token(self, request, **kwargs):
        self.update_db(request, **kwargs)

        if request.method == 'GET':
            user = request.user
            group = self.get_group(int(kwargs['group_id']))
            
            if not self.user_authorized(user, group):
                return HttpUnauthorized()

            inv = Invitation(token_uuid=uuid.uuid1(), group_id=group.id)
            inv.expires = datetime.datetime.now() + datetime.timedelta(days=3)
            inv.save()
            return HttpResponse(inv.token_uuid)
        else:
            return HttpMethodNotAllowed()

    def verify_token(self, request, **kwargs):
        self.update_db(request, **kwargs)

        if request.method == 'GET':
            user = request.user
            token = kwargs['token']
            invite_list = Invitation.objects.filter(token_uuid=token)

            if len(invite_list) == 0:
                return HttpNotFound()

            invite = invite_list[0]
            group = self.get_group(invite.group_id)
            group.user_set.add(user)

            if self.is_manager_group(group):
                for i in group.extended_group.managed_group.all():
                    i.user_set.add(user)

            invite.delete()
            return HttpAccepted()
        else:
            return HttpMethodNotAllowed()

    def update_db(self, request, **kwargs):
        for i in Invitation.objects.all():
            if self.has_expired(i):
                i.delete()

        return HttpNoContent()
>>>>>>> 2e1a0268
<|MERGE_RESOLUTION|>--- conflicted
+++ resolved
@@ -95,7 +95,7 @@
                 continue
 
             mod_list = [x for x in mod_list
-                        if (hasattr(x, k) and 
+                        if (hasattr(x, k) and
                             str(getattr(x, k)) == get_req_dict[k])]
 
         return mod_list
@@ -319,13 +319,7 @@
     def get_search(self, request, **kwargs):
         query = request.GET.get('q', None)
         if not query:
-<<<<<<< HEAD
-            raise ImmediateHttpResponse(
-                response=HttpBadRequest('Please supply the search parameter q')
-            )
-=======
             return HttpBadRequest('Please supply the search parameter q')
->>>>>>> 2e1a0268
 
         # Do the query.
         results = (SearchQuerySet().using('core')
@@ -549,23 +543,15 @@
         """
         user = request.user
         perm = 'read_%s' % DataSet._meta.module_name
-<<<<<<< HEAD
-        if (request.user.is_authenticated()):
-            allowed_datasets = get_objects_for_user(request.user, perm, DataSet)
+        if (user.is_authenticated()):
+            allowed_datasets = get_objects_for_user(user, perm, DataSet)
         else:
             allowed_datasets = get_objects_for_group(
                 ExtendedGroup.objects.public_group(),
                 perm,
                 DataSet
             )
-        # get a list of node UUIDs that belong to all data sets available to the
-=======
-        if (user.is_authenticated()):
-            allowed_datasets = get_objects_for_user(user, perm, DataSet)
-        else:
-            allowed_datasets = get_objects_for_group(ExtendedGroup.objects.public_group(), perm, DataSet)
         # get a list of node UUIDs that belong to all datasets available to the
->>>>>>> 2e1a0268
         # current user
         all_allowed_studies = []
         for dataset in allowed_datasets:
@@ -717,25 +703,16 @@
 class NodeRelationshipResource(ModelResource):
     name = fields.CharField(attribute='name', null=True)
     type = fields.CharField(attribute='type', null=True)
-<<<<<<< HEAD
     # full=True), if you need each attribute for each nodepair
-=======
-    # , full=True), if you need each attribute for each nodepair
->>>>>>> 2e1a0268
     node_pairs = fields.ToManyField(NodePairResource, 'node_pairs')
     study = fields.ToOneField(StudyResource, 'study')
     assay = fields.ToOneField(AssayResource, 'assay')
 
     class Meta:
         detail_allowed_methods = ['get', 'post', 'delete', 'put', 'patch']
-<<<<<<< HEAD
         queryset = (NodeRelationship.objects
                                     .all()
                                     .order_by('-is_current', 'name'))
-=======
-        queryset = NodeRelationship.objects.all().order_by('-is_current',
-                                                           'name')
->>>>>>> 2e1a0268
         detail_resource_name = 'noderelationship'
         resource_name = 'noderelationship'
         detail_uri_name = 'uuid'
@@ -760,12 +737,8 @@
             'name',
             'is_active',
             'last_time_check',
-<<<<<<< HEAD
-            'unique_instance_identifier']
-=======
             'unique_instance_identifier'
         ]
->>>>>>> 2e1a0268
 
     def dehydrate(self, bundle):
         # call to method
@@ -835,17 +808,13 @@
                 project_summary = self.stat_summary(Project)
 
         return [ResourceStatisticsObject(
-<<<<<<< HEAD
             user_count,
             group_count,
             files_count,
             dataset_summary,
             workflow_summary,
-            project_summary)]
-=======
-            user_count, group_count, files_count,
-            dataset_summary, workflow_summary, project_summary)]
->>>>>>> 2e1a0268
+            project_summary)
+        ]
 
 
 class MemberManagementResource(Resource):
@@ -1132,11 +1101,7 @@
 
             # Verify that the user holds appropriate power.
             # if not self.user_authorized(user, group):
-<<<<<<< HEAD
             #   raise ImmediateHttpResponse(response=HttpUnauthorized())
-=======
-            #      return HttpUnauthorized()
->>>>>>> 2e1a0268
 
             # Remove old members before updating.
             group.user_set.clear()
@@ -1246,9 +1211,6 @@
 
         built_obj = self.build_bundle(obj=auth_obj, request=request)
         bundle = self.full_dehydrate(built_obj)
-<<<<<<< HEAD
-        return self.create_response(request, bundle)
-=======
         return self.create_response(request, bundle)
 
 
@@ -1276,7 +1238,7 @@
     def has_expired(self, token):
         if token.expires is None:
             return True
- 
+
         return (datetime.datetime.now() - token.expires).total_seconds() >= 0
 
     def prepend_urls(self):
@@ -1298,7 +1260,7 @@
         if request.method == 'GET':
             user = request.user
             group = self.get_group(int(kwargs['group_id']))
-            
+
             if not self.user_authorized(user, group):
                 return HttpUnauthorized()
 
@@ -1338,5 +1300,4 @@
             if self.has_expired(i):
                 i.delete()
 
-        return HttpNoContent()
->>>>>>> 2e1a0268
+        return HttpNoContent()