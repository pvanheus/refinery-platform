--- conflicted
+++ resolved
@@ -115,13 +115,8 @@
             # whatever internal filtering can be performed on other things,
             # like limiting the return amount.
             mod_list = [x for x in mod_list
-<<<<<<< HEAD
-                        if (hasattr(x, k) and
-                            str(getattr(x, k)) == get_req_dict[k])]
-=======
                         if not hasattr(x, k) or 
                         str(getattr(x, k)) == get_req_dict[k]]
->>>>>>> f69cad5e
 
         return mod_list
 
@@ -139,12 +134,6 @@
             if 'sharing' in kwargs and kwargs['sharing']:
                 setattr(i, 'share_list', self.get_share_list(user, i))
 
-<<<<<<< HEAD
-        # Filter for access rights.
-        res_list = filter(lambda r: self.has_access(user, r), res_list)
-
-=======
->>>>>>> f69cad5e
         # Filter for query flags.
         res_list = self.do_filtering(res_list, request.GET)
  
@@ -269,13 +258,6 @@
         else:
             return HttpMethodNotAllowed()
 
-    # Overriding some ORM methods.
-    # Handles POST requests.
-    def obj_create(self, bundle, **kwargs):
-        bundle = ModelResource.obj_create(self, bundle, **kwargs)
-        bundle.obj.set_owner(bundle.request.user)
-        return bundle
-
 
 class ProjectResource(ModelResource, SharableResourceAPIInterface):
     share_list = fields.ListField(attribute='share_list', null=True)
@@ -331,7 +313,7 @@
         # authentication = SessionAuthentication()
         # authorization = GuardianAuthorization()
         filtering = {'uuid': ALL}
-        # fields = ['uuid']
+        fields = ['uuid']
 
     def prepend_urls(self):
         prepend_urls_list = SharableResourceAPIInterface.prepend_urls(self) + [
@@ -497,7 +479,6 @@
 
 class AnalysisResource(ModelResource):
     data_set = fields.ToOneField(DataSetResource, 'data_set', use_in='detail')
-    data_set__uuid = fields.CharField(attribute='data_set__uuid', use_in='all')
     uuid = fields.CharField(attribute='uuid', use_in='all')
     name = fields.CharField(attribute='name', use_in='all')
     workflow__uuid = fields.CharField(attribute='workflow__uuid', use_in='all')
@@ -600,11 +581,7 @@
         if (user.is_authenticated()):
             allowed_datasets = get_objects_for_user(user, perm, DataSet)
         else:
-            allowed_datasets = get_objects_for_group(
-                ExtendedGroup.objects.public_group(),
-                perm,
-                DataSet
-            )
+            allowed_datasets = get_objects_for_group(ExtendedGroup.objects.public_group(), perm, DataSet)
         # get a list of node UUIDs that belong to all datasets available to the
         # current user
         all_allowed_studies = []
@@ -688,10 +665,7 @@
         # an investigation is only associated with a single dataset even though
         # InvestigationLink is a many to many relationship
         try:
-            dataset = (study.investigation
-                            .investigationlink_set
-                            .all()[0]
-                            .data_set)
+            dataset = study.investigation.investigationlink_set.all()[0].data_set
         except IndexError:
             logger.error("Data set not found in study '{}'".format(study.uuid))
             self.unauthorized_result(
@@ -757,16 +731,15 @@
 class NodeRelationshipResource(ModelResource):
     name = fields.CharField(attribute='name', null=True)
     type = fields.CharField(attribute='type', null=True)
-    # full=True), if you need each attribute for each nodepair
+    # , full=True), if you need each attribute for each nodepair
     node_pairs = fields.ToManyField(NodePairResource, 'node_pairs')
     study = fields.ToOneField(StudyResource, 'study')
     assay = fields.ToOneField(AssayResource, 'assay')
 
     class Meta:
         detail_allowed_methods = ['get', 'post', 'delete', 'put', 'patch']
-        queryset = (NodeRelationship.objects
-                                    .all()
-                                    .order_by('-is_current', 'name'))
+        queryset = NodeRelationship.objects.all().order_by('-is_current',
+                                                           'name')
         detail_resource_name = 'noderelationship'
         resource_name = 'noderelationship'
         detail_uri_name = 'uuid'
@@ -862,13 +835,8 @@
                 project_summary = self.stat_summary(Project)
 
         return [ResourceStatisticsObject(
-            user_count,
-            group_count,
-            files_count,
-            dataset_summary,
-            workflow_summary,
-            project_summary)
-        ]
+            user_count, group_count, files_count,
+            dataset_summary, workflow_summary, project_summary)]
 
 
 class MemberManagementResource(Resource):
@@ -915,7 +883,7 @@
     def obj_update(self, bundle, **kwargs):
         id = kwargs['pk']
         group = self.get_group(id)
-        # user = bundle.request.user
+        user = bundle.request.user
         member_list = bundle.data['member_list']
         is_manager = self.is_manager_group(group)
 
@@ -1155,7 +1123,7 @@
 
             # Verify that the user holds appropriate power.
             # if not self.user_authorized(user, group):
-            #   raise ImmediateHttpResponse(response=HttpUnauthorized())
+            #      return HttpUnauthorized()
 
             # Remove old members before updating.
             group.user_set.clear()
@@ -1256,6 +1224,7 @@
         user = request.user
         is_logged_in = user.is_authenticated()
         is_admin = user.is_staff
+        id = user.id
         username = user.username if is_logged_in else 'AnonymousUser'
         auth_obj = UserAuthenticationObject(
             is_logged_in,
@@ -1292,7 +1261,7 @@
     def has_expired(self, token):
         if token.expires is None:
             return True
-
+ 
         return (datetime.datetime.now() - token.expires).total_seconds() >= 0
 
     def prepend_urls(self):
@@ -1314,7 +1283,7 @@
         if request.method == 'GET':
             user = request.user
             group = self.get_group(int(kwargs['group_id']))
-
+            
             if not self.user_authorized(user, group):
                 return HttpUnauthorized()
 
@@ -1356,4 +1325,6 @@
             if self.has_expired(i):
                 i.delete()
 
-        return HttpNoContent()+        return HttpNoContent()
+
+
