from __future__ import absolute_import
import logging
import py2neo
from django.conf import settings
from django.db import connection

from .search_indexes import DataSetIndex


logger = logging.getLogger(__name__)


def update_data_set_index(data_set):
    """Update a dataset's corresponding document in Solr.
    """

    logger.info('Updated data set (uuid: %s) index', data_set.uuid)
    DataSetIndex().update_object(data_set, using='core')


def add_data_set_to_neo4j(dataset_uuid, user_id):
    """Add a node in Neo4J for a dataset and give the owner read access.
    Note: Neo4J manages read access only.
    """

    logger.info(
        'Add dataset (uuid: %s) to Neo4J and give read access to user ' +
        '(id: %s)', dataset_uuid, user_id
    )

    graph = py2neo.Graph('{}/db/data/'.format(settings.NEO4J_BASE_URL))

    # Get annotations of the data_set
    annotations = get_data_set_annotations(dataset_uuid)
    annotations = normalize_annotation_ont_ids(annotations)

    try:
        tx = graph.cypher.begin()

        # Add dataset and annotations to Neo4J
        counter = 1

        statement_name = (
            "MATCH (term:Class {name:{ont_id}}) "
            "MERGE (ds:DataSet {uuid:{ds_uuid}}) "
            "MERGE ds-[:`annotated_with`]->term"
        )

        statement_uri = (
            "MATCH (term:Class {uri:{uri}}) "
            "MERGE (ds:DataSet {uuid:{ds_uuid}}) "
            "MERGE ds-[:`annotated_with`]->term"
        )

        for annotation in annotations:
            if ('value_uri' in annotation):
                tx.append(
                    statement_uri,
                    {
                        'uri': annotation['value_uri'],
                        'ds_uuid': annotation['data_set_uuid']
                    }
                )
            else:
                tx.append(
                    statement_name,
                    {
                        'ont_id': (
                            annotation['value_source'] +
                            ':' +
                            annotation['value_accession']
                        ),
                        'ds_uuid': annotation['data_set_uuid']
                    }
                )

            # Send batches of 50 Cypher queries to Neo4J
            if (counter % 50 == 0):
                tx.process()

            # Increase counter
            counter = counter + 1

        # Link owner with the added dataset
        statement = (
            "MATCH (ds:DataSet {uuid:{ds_uuid}}) "
            "MERGE (u:User {id:{user_id}}) "
            "MERGE (ds)<-[:`read_access`]-(u)"
        )

        tx.append(
            statement,
            {
                'ds_uuid': dataset_uuid,
                'user_id': user_id
            }
        )

        tx.commit()
    except Exception, e:
        logger.error(
            'Failed to add read access to data set (uuid: %s) in Neo4J. '
            'Exception: %s', e
        )


def add_read_access_in_neo4j(dataset_uuids, user_ids):
    """Give one or more user read access to one or more datasets.
    """

    logger.info(
        'Adding read access for users (%s) to data sets (%s) in Neo4J',
        user_ids, dataset_uuids
    )

    graph = py2neo.Graph('{}/db/data/'.format(settings.NEO4J_BASE_URL))

    statement = (
        "MATCH (ds:DataSet {uuid:{dataset_uuid}}) "
        "MERGE (u:User {id:{user_id}}) "
        "MERGE (ds)<-[:`read_access`]-(u)"
    )

    try:
        tx = graph.cypher.begin()

        for dataset_uuid in dataset_uuids:
            for user_id in user_ids:
                tx.append(
                    statement,
                    {
                        'dataset_uuid': dataset_uuid,
                        'user_id': user_id
                    }
                )

        tx.commit()
    except Exception, e:
        logger.error(
            'Failed to add read access to data set (uuid: %s) in Neo4J. '
            'Exception: %s', e
        )


def remove_read_access_in_neo4j(dataset_uuids, user_ids):
    """Remove read access for one or multiple users to one or more datasets.
    """

    logger.debug(
        'Removing read access from users (%s) to data set (uuid: %s) in Neo4J',
        user_ids, dataset_uuids
    )

    graph = py2neo.Graph('{}/db/data/'.format(settings.NEO4J_BASE_URL))

    statement = (
        "MATCH (ds:DataSet {uuid:{dataset_uuid}}), (u:User {id:{user_id}}) "
        "MATCH (ds)<-[r:`read_access`]-(u) "
        "DELETE r"
    )

    try:
        tx = graph.cypher.begin()

        for dataset_uuid in dataset_uuids:
            for user_id in user_ids:
                tx.append(
                    statement,
                    {
                        'dataset_uuid': dataset_uuid,
                        'user_id': user_id
                    }
                )

        tx.commit()
    except Exception, e:
        logger.error(
            'Failed to remove read access from dataset (uuid: %s) in Neo4J. '
            'Exception: %s', e
        )


def delete_data_set_index(data_set):
    """Remove a dataset's related document from Solr's index.
    """

    logger.debug('Deleted data set (uuid: %s) index', data_set.uuid)
    DataSetIndex().remove_object(data_set, using='core')


def delete_data_set_neo4j(dataset_uuid):
    """Remove a dataset's related node in Neo4J.
    """

    logger.debug('Deleted data set (uuid: %s) in Neo4J', dataset_uuid)

    graph = py2neo.Graph('{}/db/data/'.format(settings.NEO4J_BASE_URL))

    statement = (
        "MATCH (ds:DataSet {uuid:{dataset_uuid}}) "
        "OPTIONAL MATCH (ds)-[r]-() "
        "DELETE ds, r"
    )

    try:
<<<<<<< HEAD
        tx = graph.cypher.begin()

        tx.append(
            statement,
            {
                'dataset_uuid': dataset_uuid
            }
        )

        tx.commit()
=======
        graph.cypher.execute(
            statement,
            parameters={
                'dataset_uuid': dataset_uuid
            }
        )
>>>>>>> bbb54827
    except Exception, e:
        logger.error(
            'Failed to remove dataset (uuid: %s) in Neo4J. '
            'Exception: %s', dataset_uuid, e
        )


<<<<<<< HEAD
=======
def delete_ontology_from_neo4j(acronym):
    """Remove all classes that belong exclusively to an ontology.
    """

    logger.debug('Deleting ontology (acronym: %s) from Neo4J', acronym)

    graph = py2neo.Graph('{}/db/data/'.format(settings.NEO4J_BASE_URL))

    # Only matches class nodes that exclusively belong to an ontology.
    # Note: Using an ordinary string replacement in addition to a parameterized
    # query is due to the inability of Neo4J to parameterize label...
    # http://stackoverflow.com/a/24274528/981933
    # Note 2: The reason for using the oldschool, e.g. `%`, way of composing
    # the string is due to the fact that `format()` conflicts with the
    # parameterized Cypher query.
    statement = (
        "MATCH (c:Class:%s) "
        "WHERE ALL (l IN labels(c) WHERE l='Class' OR l={acronym})"
        "OPTIONAL MATCH (c)-[r]-() "
        "DELETE c, r"
    ) % acronym

    try:
        graph.cypher.execute(
            statement,
            parameters={
                'acronym': acronym
            }
        )
    except Exception, e:
        logger.error(
            'Failed to remove ontology (acronym: %s) from Neo4J. '
            'Exception: %s', acronym, e
        )


>>>>>>> bbb54827
def normalize_annotation_ont_ids(annotations):
    """Normalize ontology id across annotations. The background is that some
    annotations provide a URI, some a ontology id in form of IDSPACE:ID and
    some only provide the ID.
    """

    new_annotations = []
    for annotation in annotations:
        underscore_pos = annotation['value_accession'].rfind('_')
        if (underscore_pos >= 0):
            annotation['value_accession'] = \
                annotation['value_accession'][(underscore_pos + 1):]
            new_annotations.append(annotation)
            continue

        hash_pos = annotation['value_accession'].rfind('#')
        if (hash_pos >= 0):
            annotation['value_accession'] = \
                annotation['value_accession'][(hash_pos + 1):]
            new_annotations.append(annotation)
            continue

        if (annotation['value_source'] == 'CL'):
            annotation['value_accession'] = \
                annotation['value_accession'].zfill(7)
            continue
    return new_annotations


def get_data_set_annotations(dataset_uuid):
    """Extract ontology annotaions from the database for all or a specific
    datasets.
    """

    cursor = connection.cursor()

    sql = """SELECT
        data_set.uuid AS data_set_uuid,
        data_set.id AS data_set_id,
        annotated_study.investigation_id,
        annotated_study.study_id,
        annotated_study.assay_id,
        annotated_study.id AS node_id,
        annotated_study.file_uuid,
        annotated_study.type,
        annotated_study.subtype,
        annotated_study.value,
        annotated_study.value_source,
        annotated_study.value_accession
      FROM
        (
          SELECT
            core_dataset.uuid,
            core_dataset.id,
            investigation.investigation_id
          FROM
            core_dataset
            JOIN
            core_investigationlink AS investigation
            ON
            core_dataset.id = investigation.data_set_id
          {}
        ) AS data_set
        JOIN
        (
          SELECT
            study.investigation_id AS investigation_id,
            annotated_node.*
          FROM
            data_set_manager_study AS study
            JOIN
            (
              SELECT
                node.id,
                node.study_id,
                node.type,
                node.file_uuid,
                node.assay_id,
                attr.subtype,
                attr.value,
                attr.value_source,
                attr.value_accession
              FROM
                data_set_manager_node AS node
                JOIN
                data_set_manager_attribute AS attr
                ON
                node.id = attr.node_id
              WHERE
                attr.value_source IS NOT NULL AND
                attr.value_source NOT LIKE ''
            ) AS annotated_node
            ON
            annotated_node.study_id = study.nodecollection_ptr_id
        ) AS annotated_study
        ON
        data_set.investigation_id = annotated_study.investigation_id
        """

    # Double string replacement, i.e. `sql` will be replace with a replacement
    # string for a data set id in case `data_set` has been passed. This is
    # needed as `cursor.execute()` only inserts escaped strings.
    ds = ''
    if dataset_uuid:
        ds = 'WHERE core_dataset.uuid = %s'

    sql = sql.format(ds)

    # According to the docs, `cursor.execute()` automatically escapes all
    # instances of `%s`.
    # https://docs.djangoproject.com/en/1.8/topics/db/sql/#connections-and-cursors
    if dataset_uuid:
        cursor.execute(sql, [dataset_uuid])
    else:
        cursor.execute(sql)

    desc = cursor.description

    return [
        dict(zip([col[0] for col in desc], row))
        for row in cursor.fetchall()
    ]<|MERGE_RESOLUTION|>--- conflicted
+++ resolved
@@ -203,25 +203,12 @@
     )
 
     try:
-<<<<<<< HEAD
-        tx = graph.cypher.begin()
-
-        tx.append(
-            statement,
-            {
-                'dataset_uuid': dataset_uuid
-            }
-        )
-
-        tx.commit()
-=======
         graph.cypher.execute(
             statement,
             parameters={
                 'dataset_uuid': dataset_uuid
             }
         )
->>>>>>> bbb54827
     except Exception, e:
         logger.error(
             'Failed to remove dataset (uuid: %s) in Neo4J. '
@@ -229,8 +216,6 @@
         )
 
 
-<<<<<<< HEAD
-=======
 def delete_ontology_from_neo4j(acronym):
     """Remove all classes that belong exclusively to an ontology.
     """
@@ -267,7 +252,6 @@
         )
 
 
->>>>>>> bbb54827
 def normalize_annotation_ont_ids(annotations):
     """Normalize ontology id across annotations. The background is that some
     annotations provide a URI, some a ontology id in form of IDSPACE:ID and
