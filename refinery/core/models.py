'''
Created on Feb 20, 2012

@author: nils
'''

from datetime import datetime
import logging
import smtplib
import socket
from django.conf import settings
from django.contrib import messages
from django.contrib.auth.models import User, Group
from django.contrib.auth.signals import user_logged_in
from django.core.mail import mail_admins, send_mail
from django.db import models, transaction
from django.db.models import Max
from django.db.models.fields import IntegerField
from django.db.models.signals import post_save
from django.db.utils import IntegrityError
from django.dispatch import receiver
from django_extensions.db.fields import UUIDField
from django_auth_ldap.backend import LDAPBackend
from guardian.shortcuts import assign, get_users_with_perms, \
    get_groups_with_perms
from registration.signals import user_registered, user_activated
from data_set_manager.models import Investigation, Node, Study, Assay
from file_store.models import get_file_size, FileStoreItem
from galaxy_connector.models import Instance


logger = logging.getLogger(__name__)


#: Defining available node relationship types 
TYPE_1_1 = '1-1'
TYPE_1_N = '1-N'
TYPE_N_1 = 'N-1'
TYPE_REPLICATE = 'replicate' 
NR_TYPES = (
            (TYPE_1_1, '1-1'),
            (TYPE_1_N, '1-N'),
            (TYPE_N_1, 'N-1'),
            (TYPE_REPLICATE, 'replicate')
            )

class UserProfile ( models.Model ):
    '''
    Extends Django user model: https://docs.djangoproject.com/en/dev/topics/auth/#storing-additional-information-about-users
    '''
    uuid = UUIDField( unique=True, auto=True )

    user = models.OneToOneField( User )
    affiliation = models.CharField( max_length=100, blank=True )
    catch_all_project = models.ForeignKey( 'Project', blank=True, null=True )
    is_public = models.BooleanField( default=False, blank=False, null=False )

    def __unicode__(self):
        return self.user.first_name + " " + self.user.last_name + " (" + self.affiliation + "): " + self.user.email


# automatic creation of a user profile when a user is created: 
def create_user_profile( sender, instance, created, **kwargs ):
    if created:
        UserProfile.objects.get_or_create( user=instance )
        
post_save.connect(create_user_profile, sender=User)


@receiver(post_save, sender=User)
def add_new_user_to_public_group(sender, instance, created, **kwargs):
    '''Add new users to Public group automatically

    '''
    if created:
        public_group = ExtendedGroup.objects.public_group()
        # need to check if Public group exists to avoid errors when creating
        # user accounts (like superuser and AnonymousUser) before the group
        # is created by init_refinery command
        if public_group:
            instance.groups.add(public_group)


def create_user_profile_registered(sender, user, request, **kwargs):
    UserProfile.objects.get_or_create(user=user)
        
    logger.info('user profile for user %s has been created after registration %s' % ( user, datetime.now()))
    mail_admins('New User Registered', 'User %s registered at %s' % (user, datetime.now()))
    logger.info('email has been sent to admins informing of registration of user %s' % user)

user_registered.connect(create_user_profile_registered, dispatch_uid="registered")


def register_handler(request, sender, user, **kwargs):
    messages.success(request, 'Thank you!  Your account has been activated.')
    
user_activated.connect(register_handler, dispatch_uid='activated')


# check if user has a catch all project and create one if not
def create_catch_all_project( sender, user, request, **kwargs ):
    if user.get_profile().catch_all_project is None:
        project = Project.objects.create( name="Catch-All Project", is_catch_all=True )
        project.set_owner( user )
        user.get_profile().catch_all_project = project
        user.get_profile().save()
        messages.success(request,
                         "If you don't want to fill your profile out now, you can go to the <a href='/'>homepage</a>.",
                         extra_tags='safe',
                         fail_silently=True)   # needed to avoid MessageFailure when running tests

# create catch all project for user if none exists
user_logged_in.connect(create_catch_all_project)


class BaseResource ( models.Model ):
    '''
    Abstract base class for core resources such as projects, analyses, data sets and so on.
    
    See https://docs.djangoproject.com/en/1.3/topics/db/models/#abstract-base-classes for details.
    '''
    uuid = UUIDField( unique=True, auto=True )
    name = models.CharField( max_length=250 )
    summary = models.CharField( max_length=1000, blank=True )
    creation_date = models.DateTimeField( auto_now_add=True )
    modification_date = models.DateTimeField( auto_now=True )
    description = models.TextField( max_length=5000, blank=True )    

    slug = models.CharField( max_length=250, blank=True, null=True )

    def __unicode__(self):
        return self.name + " (" + self.uuid + ")"
        
    class Meta:
        abstract = True


class OwnableResource ( BaseResource ):
    '''
    Abstract base class for core resources that can be owned (projects, data sets, workflows, workflow engines, etc.).
    
    IMPORTANT: expects derived classes to have "add/read/change/write_xxx" permissions, where "xxx" is the simple_modelname
    '''
    def __unicode__( self ):
        return self.name
    
    def set_owner( self, user ):
        assign( "add_%s" % self._meta.verbose_name, user, self )
        assign( "read_%s" % self._meta.verbose_name, user, self )
        assign( "delete_%s" % self._meta.verbose_name, user, self )
        assign( "change_%s" % self._meta.verbose_name, user, self )

    def get_owner( self ):
        # ownership is determined by "add" permission
        user_permissions = get_users_with_perms( self, attach_perms=True, with_group_users=False )
        
        for user, permission in user_permissions.iteritems():
            if "add_%s" % self._meta.verbose_name in permission:
                return user
    
    class Meta:
        verbose_name = "ownableresource"
        abstract = True
        

class SharableResource ( OwnableResource ):
    '''
    Abstract base class for core resources that can be shared (projects, data sets, workflows, workflow engines, etc.).
    
    IMPORTANT: expects derived classes to have "add/read/change/write_xxx" + "share_xxx" permissions, where "xxx" is the simple_modelname    
    '''
    def __unicode__(self):
        return self.name
    
    def set_owner( self, user ):
        super( SharableResource, self ).set_owner( user )
        assign( "share_%s" % self._meta.verbose_name, user, self )
        
    def share( self, group, readonly=True ):
        assign( "read_%s" % self._meta.verbose_name, group, self )
        
        if not readonly:
            assign( "change_%s" % self._meta.verbose_name, group, self )        
    
    # TODO: clean this up    
    def get_groups(self, changeonly=False, readonly=False ):                
        permissions = get_groups_with_perms( self, attach_perms=True )
        
        groups = []
        
        for group_object, permission_list in permissions.items():            
            group = {}
            group["group"] = ExtendedGroup.objects.get( id=group_object.id )
            group["uuid"] = group["group"].uuid
            group["id"] = group["group"].id
            group["change"] = False
            group["read"] = False
            for permission in permission_list:  
                if permission.startswith( "change" ):
                    group["change"] = True
                if permission.startswith( "read" ):
                    group["read"] = True            
            if group["change"] and readonly:
                continue                
            if group["read"] and changeonly:
                continue            
            groups.append( group )
        
        return groups        

    # TODO: clean this up    
    def is_public(self):                
        permissions = get_groups_with_perms( self, attach_perms=True )
        
        for group_object, permission_list in permissions.items():            
            if ExtendedGroup.objects.public_group().id == group_object.id:
                for permission in permission_list:  
                    if permission.startswith( "change" ):
                        return True
                    if permission.startswith( "read" ):
                        return True            
                            
        return False

    class Meta:
        verbose_name = "sharableresource"
        abstract = True


class TemporaryResource:
    '''Mix-in class for temporary resources like NodeSet instances.

    '''
    #: Expiration time and date of the instance
    expiration = models.DateTimeField()

    def __unicode__(self):
        return self.name + " (" + self.uuid + ")"

    class Meta:
        abstract = True


class ManageableResource:
    '''
    Abstract base class for manageable resources such as disk space and workflow engines.    
    '''

    def __unicode__(self):
        return self.name + " (" + self.uuid + ")"

    def set_manager_group( self, group ):
        assign( "add_%s" % self._meta.verbose_name, group, self )
        assign( "read_%s" % self._meta.verbose_name, group, self )
        assign( "delete_%s" % self._meta.verbose_name, group, self )
        assign( "change_%s" % self._meta.verbose_name, group, self )

    def get_manager_group( self ):
        # ownership is determined by "add" permission
        group_permissions = get_groups_with_perms( self, attach_perms=True )
        
        for group, permission in group_permissions.iteritems():
            if "add_%s" % self._meta.verbose_name in permission:
                return group.extendedgroup
    
    class Meta:
        verbose_name = "manageableresource"
        abstract = True

        
class DataSet(SharableResource):
    # TODO: add function to restore earlier version
    # TODO: add collections (of assays in the investigation) and associate those with the versions

    # total number of files in this data set
    file_count = models.IntegerField(blank=True, null=True, default=0)
    # total number of bytes of all files in this data set
    file_size = models.BigIntegerField(blank=True, null=True, default=0)

    
    def set_investigation(self,investigation,message=""):
        '''
        Associate this data set with an investigation. If this data set has an association with an investigation this 
        association will be cleared first. Use update_investigation() to add a new version of the current investigation.
        ''' 
        self.investigationlink_set.filter( data_set=self ).delete()        
        link = InvestigationLink(data_set=self, investigation=investigation, version=1, message=message)
        link.save()
        return 1
        
        
    def update_investigation(self, investigation, message):
        version = self.get_version()        
        if version is None:
            return self.set_investigation(investigation, message)            
        link = InvestigationLink(data_set=self, investigation=investigation, version=version+1, message=message)
        link.save()
        return version+1       


    def get_version(self):
        try:
            version = InvestigationLink.objects.filter( data_set=self ).aggregate( Max("version" ) )["version__max"]
            return version
        except:
            return None


    def get_version_details(self, version=None ):
        try:
            if version is None:
                version = InvestigationLink.objects.filter( data_set=self ).aggregate( Max("version" ) )["version__max"]
            
            return InvestigationLink.objects.filter( data_set=self, version=version ).get()            
        except:
            return None


    def get_investigation(self, version=None):
        if version is None:
            try:
                max_version = InvestigationLink.objects.filter( data_set=self ).aggregate( Max("version" ) )["version__max"]
            except:
                return None
        else:
            max_version = version
        try:
            il = InvestigationLink.objects.filter( data_set=self, version=max_version ).get()
            return il.investigation
        except:
            return None
        
        
    def get_file_count(self):
        '''
        Returns the number of files in the data set.
        '''
        investigation = self.get_investigation()
        file_count = 0
        
        for study in investigation.study_set.all():
            file_count += Node.objects.filter( study=study.id, file_uuid__isnull=False ).count();
            
        return file_count


    def get_file_size(self):
        '''
        Returns the disk space in bytes used by all files in the data set.
        '''
        investigation = self.get_investigation()
        file_size = 0
        include_symlinks = True
        
        for study in investigation.study_set.all():
            
            files = Node.objects.filter( study=study.id, file_uuid__isnull=False ).values( "file_uuid" )

            for file in files:                
                size = get_file_size( file["file_uuid"], report_symlinks=include_symlinks )
                file_size += size
                            
        return file_size
                    
    
    def __unicode__(self):
        return self.name + " - " + self.summary


    class Meta:
        verbose_name = "dataset"
        permissions = (
            ('read_%s' % verbose_name, 'Can read %s' % verbose_name ),
            ('share_%s' % verbose_name, 'Can share %s' % verbose_name ),
        )


class InvestigationLink(models.Model):
    data_set = models.ForeignKey(DataSet)
    investigation = models.ForeignKey(Investigation)
    version = models.IntegerField(default=1) 
    message = models.CharField(max_length=500, blank=True, null=True)
    date = models.DateTimeField( auto_now_add=True )
    
    class Meta:
        unique_together = ('data_set', 'investigation', 'version')
        
    def __unicode__(self):
        retstr = "%s: ver=%s, %s" % (self.investigation.get_identifier(), self.version, self.message)
        return retstr


class WorkflowDataInput ( models.Model ):
    name = models.CharField( max_length=200 )
    internal_id = models.IntegerField()

    def __unicode__(self):
        return self.name + " (" + str( self.internal_id ) + ")"


class WorkflowEngine ( OwnableResource, ManageableResource ):
    # TODO: remove Galaxy dependency
    instance = models.ForeignKey( Instance, blank=True )
    
    def __unicode__(self):
        return self.name + " - " + self.summary

    class Meta:
        verbose_name = "workflowengine"
        permissions = (
            ('read_%s' % verbose_name, 'Can read %s' % verbose_name ),
        )

                 
class DiskQuota ( SharableResource, ManageableResource ):
    # quota is given in bytes
    maximum = models.IntegerField()
    current = models.IntegerField()
    
    def __unicode__(self):
        return self.name + " - Quota: " + str(self.current/(1024*1024*1024)) + " of " + str(self.maximum/(1024*1024*1024)) + "GB available"

    class Meta:
        verbose_name = "diskquota"
        permissions = (
            ('read_%s' % verbose_name, 'Can read %s' % verbose_name ),
            ('share_%s' % verbose_name, 'Can share %s' % verbose_name ),
        )

class WorkflowInputRelationships(models.Model):
    '''
    Defines relationships between inputs based on the input string assoicated with each workflow i.e refinery_relationship=[{"category":"1-1", "set1":"input_file", "set2":"exp_file"}]
    '''
    category = models.CharField(max_length=15, choices=NR_TYPES, blank=True)
    set1 = models.CharField( max_length=50 )
    set2 = models.CharField( max_length=50, blank=True, null=True )
    
    def __unicode__(self):
        return str(self.category) + " - " + str(self.set1) + "," + str(self.set2)
    
        
class Workflow(SharableResource, ManageableResource):

    ANALYSIS_TYPE = "analysis"
    DOWNLOAD_TYPE = "download"
    TYPE_CHOICES = (
        (ANALYSIS_TYPE,
         "Workflow performs data analysis tasks. Results are merged into dataset."
         ),
        (DOWNLOAD_TYPE,
         "Workflow creates bulk downloads. Results are add to user's download list."
         ),
    )

    data_inputs = models.ManyToManyField( WorkflowDataInput, blank=True )
    internal_id = models.CharField( max_length=50 )
    workflow_engine = models.ForeignKey( WorkflowEngine )    
    show_in_repository_mode = models.BooleanField( default=False )
    input_relationships = models.ManyToManyField( WorkflowInputRelationships, blank=True )
    is_active = models.BooleanField( default=False, null=False, blank=False )        
    type = models.CharField( default=ANALYSIS_TYPE, null=False, blank=False, choices=TYPE_CHOICES, max_length=25 )
    graph = models.TextField( null=True, blank=True )
    
    def __unicode__(self):
        return self.name + " - " + self.summary

    class Meta:
        #unique_together = ('internal_id', 'workflow_engine')
        verbose_name = "workflow"
        permissions = (
            ('read_%s' % verbose_name, 'Can read %s' % verbose_name ),
            ('share_%s' % verbose_name, 'Can share %s' % verbose_name ),
        )

    
class Project( SharableResource ):
    is_catch_all = models.BooleanField( default=False )

    def __unicode__(self):
        return self.name + " - " + self.summary
    
    class Meta:
        verbose_name = "project"
        permissions = (
            ('read_%s' % verbose_name, 'Can read %s' % verbose_name ),
            ('share_%s' % verbose_name, 'Can share %s' % verbose_name ),
        )

class WorkflowFilesDL( models.Model ):
    step_id = models.TextField()
    pair_id = models.TextField()
    filename = models.TextField()
    #template_num = models.IntegerField(blank=True, null=True)
    #input_nodes = models.ManyToManyField(Node, blank=True)
    #[{'step_id': '1', 'pair_id': '0', 'name': u'c157386e-99fa-11e1-8a4c-70cd60f26e14,dummy_tool,input_file,output_file'}, {'step_id': '2', 'pair_id': '0', 'name': u'c157386e-99fa-11e1-8a4c-70cd60f26e14,dummy_tool,input_file,output_file'}, {'step_id': '4', 'pair_id': '0', 'name': u'c157386e-99fa-11e1-8a4c-70cd60f26e14,dummy_tool,input_file,output_file'}, {'step_id': '6', 'pair_id': '0', 'name': u'c157386e-99fa-11e1-8a4c-70cd60f26e14,dummy_tool,input_file,output_file'}, {'step_id': '12', 'pair_id': '0', 'name': u'c157386e-99fa-11e1-8a4c-70cd60f26e14,dummy_tool,input_file,output_file'}, {'step_id': '19', 'pair_id': '0', 'name': u'c157386e-99fa-11e1-8a4c-70cd60f26e14,dummy_tool,input_file,output_file'}]
    
    def __unicode__(self):
        return str( self.step_id) + " <-> " + str(self.pair_id) + "<->" + self.filename

class WorkflowDataInputMap( models.Model ):
    #workflow_data_input_internal_id = models.IntegerField()
    workflow_data_input_name = models.CharField( max_length=200 )    
    data_uuid = UUIDField( auto=False )
    pair_id = models.IntegerField(blank=True, null=True)
    
    def __unicode__(self):
        return str( self.workflow_data_input_name ) + " <-> " + self.data_uuid



class AnalysisResult (models.Model):
    analysis_uuid = UUIDField( auto=False )
    file_store_uuid = UUIDField( auto=False )
    file_name = models.TextField()
    file_type = models.TextField()
    # many to many to nodes uuid 
    
    # associated tdf file 
    ### TODO ### ?galaxy_id?
    # add reference to file_store models
    # foreign key into analysis
    #analysis = models.ForeignKey('Analysis')
    
    def __unicode__(self):
        return str( self.file_name ) + " <-> " + self.analysis_uuid
       
                
class Analysis(OwnableResource):

    SUCCESS_STATUS = "SUCCESS"
    FAILURE_STATUS = "FAILURE"
    RUNNING_STATUS = "RUNNING"
    INITIALIZED_STATUS = "INITIALIZED"
    UNKNOWN_STATUS = "UNKNOWN"  # analysis status from Galaxy is not available

    STATUS_CHOICES = (
        (SUCCESS_STATUS, "Analysis finished successfully"),
        (FAILURE_STATUS, "Analysis terminated after errors"),
        (RUNNING_STATUS, "Analysis is running" ),
        (INITIALIZED_STATUS, "Analysis was initialized" ),
    )

    project = models.ForeignKey(Project, related_name="analyses")
    data_set = models.ForeignKey(DataSet, blank=True)
    workflow = models.ForeignKey(Workflow, blank=True)
    workflow_data_input_maps = models.ManyToManyField(WorkflowDataInputMap,
                                                      blank=True)
    workflow_steps_num = models.IntegerField(blank=True, null=True)
    workflow_copy = models.TextField(blank=True, null=True)
    history_id = models.TextField(blank=True, null=True)
    workflow_galaxy_id = models.TextField(blank=True, null=True)
    library_id = models.TextField(blank=True, null=True)
    results = models.ManyToManyField(AnalysisResult, blank=True)   
    workflow_dl_files = models.ManyToManyField(WorkflowFilesDL, blank=True) 
    time_start = models.DateTimeField(blank=True, null=True)
    time_end = models.DateTimeField(blank=True, null=True)
    status = models.TextField(default=INITIALIZED_STATUS,
                              choices=STATUS_CHOICES, blank=True, null=True)
    status_detail = models.TextField(blank=True, null=True)
    # indicates if a user requested cancellation of this analysis
    cancel = models.BooleanField(default=False) 
    # possibly replace results
    # output_nodes = models.ManyToManyField(Nodes, blank=True)
    # protocol = i.e. protocol node created when the analysis is created

    def __unicode__(self):
        return self.name + " - " + self.summary

    class Meta:
        verbose_name = "analysis"
        permissions = (
            ('read_%s' % verbose_name, 'Can read %s' %  verbose_name ),
        )

    def get_status(self):
        return self.status

    def set_status(self, status, message=''):
        '''Set analysis status and perform additional actions as required

        '''
        self.status = status
        self.status_detail = message
        if status == self.FAILURE_STATUS or status == self.SUCCESS_STATUS:
            self.time_end = datetime.now()
        self.save()

    def failed(self):
        return True if self.status == self.FAILURE_STATUS else False

    def get_galaxy_connection(self):
        return self.workflow.workflow_engine.instance.get_galaxy_connection()

    def delete_galaxy_workflow(self):
        connection = self.get_galaxy_connection()
        try:
            connection.delete_workflow(self.workflow_galaxy_id);
        except RuntimeError as e:
            error_msg = "Error deleting Galaxy workflow for analysis '{}': {}" \
                        .format(self.name, e.message)
            logger.error(error_msg)
            raise

    def delete_galaxy_history(self):
        connection = self.get_galaxy_connection()
        try:
            connection.delete_history(self.history_id)
        except RuntimeError as e:
            error_msg = "Error deleting Galaxy history for analysis '{}': {}" \
                        .format(self.name, e.message)
            logger.error(error_msg)
            raise

    def delete_galaxy_library(self):        
        connection = self.get_galaxy_connection()
        try:
            connection.delete_library(self.library_id)
        except RuntimeError as e:
            error_msg = "Error deleting Galaxy library for analysis '{}': {}" \
                        .format(self.name, e.message)
            logger.error(error_msg)
            raise

    def cancel(self):
        self.cancel = True
        self.save()
        # running workflow is stopped by deleting its history
        self.delete_galaxy_history()
        self.set_status(Analysis.FAILURE_STATUS, "Cancelled at user's request")


#: Defining available relationship types
INPUT_CONNECTION = 'in'
OUTPUT_CONNECTION = 'out'
WORKFLOW_NODE_CONNECTION_TYPES = ((INPUT_CONNECTION, 'in'),
                                  (OUTPUT_CONNECTION, 'out'),
                                  )


class AnalysisNodeConnection( models.Model ):    
    analysis = models.ForeignKey(Analysis, related_name="workflow_node_connections")
    
    # an identifier assigned to all connections to a specific instance of the workflow template
    # (unique within the analysis)  
    subanalysis = IntegerField(null=True, blank=False) 
    
    node = models.ForeignKey(Node, related_name="workflow_node_connections", null=True, blank=True, default=None)    
    
    # step id in the expanded workflow template, e.g. 10 
    step = models.IntegerField(null=False, blank=False)

    # (display) name for an output file "wig_outfile" or "outfile"
    # (unique for a given workflow template)
    name = models.CharField(null=False, blank=False, max_length=100)
    
    # file name of the connection, e.g. "wig_outfile" or "outfile"
    filename = models.CharField(null=False, blank=False, max_length=100)
    
    # file type if known
    filetype = models.CharField(null=True, blank=True, max_length=100)
    
    # direction of the connection, either an input or an output
    direction = models.CharField(null=False, blank=False,choices=WORKFLOW_NODE_CONNECTION_TYPES, max_length=3)
    
    # flag to indicate if file is a file that will (for outputs) or does (for inputs) exist in Refinery
    is_refinery_file = models.BooleanField(null=False, blank=False, default=False)

    def __unicode__(self):
        return self.direction + ": " + str(self.step) + "_" + self.name + " (" + str(self.is_refinery_file) + ")"
    

class Download(TemporaryResource,OwnableResource):
    data_set = models.ForeignKey(DataSet)
    analysis = models.ForeignKey(Analysis, default=None, null=True)
    file_store_item = models.ForeignKey(FileStoreItem, default=None, null=True)

    class Meta:
        verbose_name = "download"
        permissions = (
            ('read_%s' % verbose_name, 'Can read %s' %  verbose_name ),
        )
    

def get_shared_groups( user1, user2, include_public_group=False ):
    '''
    returns a list of extended groups of which both users are a member
    '''
    shared_groups = list( set(user1.groups.all()) & set(user2.groups.all()) )
    
    if not include_public_group:        
        return filter( lambda eg: eg != ExtendedGroup.objects.public_group(), [g.extendedgroup for g in shared_groups] )
    
    return [g.extendedgroup for g in shared_groups]

    
class ExtendedGroupManager(models.Manager):
    def public_group(self):
        try:
            return ExtendedGroup.objects.get( id=settings.REFINERY_PUBLIC_GROUP_ID )
        except:
            return None

class ExtendedGroup ( Group ):
    ''' Extends the default Django Group in auth with a group of users that own and manage manageable resources for the group.'''    
    manager_group = models.ForeignKey( "self", related_name="managed_group", blank=True, null=True )
    uuid = UUIDField(unique=True, auto=True)
    objects = ExtendedGroupManager()
    is_public = models.BooleanField( default=False, blank=False, null=False )
    
    def delete(self):                
        super(ExtendedGroup, self).delete()
        
    def is_managed(self):
        return ( self.manager_group is not None )
    
    def get_managed_group(self):
        try:
            return (self.managed_group.all()[0])
        except:
            return None


# automatic creation of a managed group when an extended group is created: 
def create_manager_group( sender, instance, created, **kwargs ):
    if created and instance.manager_group is None and not instance.name.startswith( ".Managers " ):
        # create the manager group for the newly created group (but don't create manager groups for manager groups ...)
        post_save.disconnect(create_manager_group, sender=ExtendedGroup)        
        instance.manager_group = ExtendedGroup.objects.create( name=unicode( ".Managers " + instance.uuid ) )
        instance.save()
        instance.manager_group.save()
        post_save.connect(create_manager_group, sender=ExtendedGroup)        
        
post_save.connect(create_manager_group, sender=ExtendedGroup)


class NodeSet(SharableResource, TemporaryResource):
    '''A collection of Nodes representing data files.
    Used to save selection state between sessions and to map data files to workflow inputs.

    '''
    #: Solr query representing a list of Nodes
    solr_query = models.TextField(blank=True, null=True)
    #: components of Solr query representing a list of Nodes (required to restore query object in JavaScript client)
    solr_query_components = models.TextField(blank=True, null=True)
    
    #: Number of nodes in the NodeSet (provided in POST/PUT/PATCH requests)
    node_count = models.IntegerField(blank=True, null=True)
    #: Implicit node is created "on the fly" to support an analysis while
    #: explicit node is created by the user to store a particular selection
    is_implicit = models.BooleanField()
    study = models.ForeignKey(Study)
    assay = models.ForeignKey(Assay)

    class Meta:
        verbose_name = "nodeset"
        permissions = (
            ('read_%s' % verbose_name, 'Can read %s' % verbose_name ),
            ('share_%s' % verbose_name, 'Can share %s' % verbose_name ),
        )


@transaction.commit_manually()
def create_nodeset(name, study, assay, summary='', solr_query='', solr_query_components=''):
    '''Create a new NodeSet.

    :param name: name of the new NodeSet.
    :type name: str.
    :param study: Study model instance.
    :type study: Study.
    :param study: Assay model instance.
    :type study: Assay.
    :param summary: description of the new NodeSet.
    :type summary: str.
    :param solr_query: Solr query representing a list of Node instances.
    :type solr_query: str.
    :param solr_query_components: JSON stringyfied representation of components of Solr query representing a list of Node instances.
    :type solr_query_components: str.
    :returns: NodeSet -- new instance.
    :raises: IntegrityError, ValueError

    '''
    try:
        nodeset = NodeSet.objects.create(name=name, study=study, assay=assay,
                                         summary=summary, solr_query=solr_query,
                                         solr_query_components=solr_query_components)
    except (IntegrityError, ValueError) as e:
        transaction.rollback()
        logger.error("Failed to create NodeSet: {}".format(e.message))
        raise
    transaction.commit()
    logger.info("NodeSet created with UUID '{}'".format(nodeset.uuid))
    return nodeset


def get_nodeset(uuid):
    '''Retrieve a NodeSet given its UUID.

    :param uuid: NodeSet UUID.
    :type uuid: str.
    :returns: NodeSet -- instance that corresponds to the given UUID.
    :raises: DoesNotExist

    '''
    try:
        return NodeSet.objects.get(uuid=uuid)
    except NodeSet.DoesNotExist:
        logger.error("Failed to retrieve NodeSet: UUID '{}' does not exist".format(uuid))
        raise


def update_nodeset(uuid, name=None, summary=None, study=None, assay=None, solr_query=None, solr_query_components=None):
    '''Replace data in an existing NodeSet with the provided data.

    :param uuid: NodeSet UUID.
    :type uuid: str.
    :param name: new NodeSet name.
    :type name: str.
    :param summary: new NodeSet description.
    :type summary: str.
    :param study: Study model instance.
    :type study: Study.
    :param assay: Assay model instance.
    :type assay: Assay.
    :param solr_query: new Solr query.
    :type solr_query: str.
    :raises: DoesNotExist

    '''
    try:
        nodeset = get_nodeset(uuid=uuid)
    except NodeSet.DoesNotExist:
        logger.error("Failed to update NodeSet: UUID '{}' does not exist".format(uuid))
        raise
    if name is not None:
        nodeset.name = name
    if summary is not None:
        nodeset.summary = summary
    if study is not None:
        nodeset.study = study
    if assay is not None:
        nodeset.assay = assay
    if solr_query is not None:
        nodeset.solr_query = solr_query
    if solr_query_components is not None:
        nodeset.solr_query_components = solr_query_components
    nodeset.save()


def delete_nodeset(uuid):
    '''Delete a NodeSet specified by UUID.

    :param uuid: NodeSet UUID.
    :type uuid: str.

    '''
    NodeSet.objects.filter(uuid=uuid).delete()

   
class NodePair(models.Model):
    '''Linking of specific node relationships for a given node relationship 
    '''
    uuid = UUIDField( unique=True, auto=True )
    #: specific file node 
    node1 = models.ForeignKey(Node, related_name="node1")
    #: connected file node 
    node2 = models.ForeignKey(Node, related_name="node2", blank=True, null=True)
    # defines a grouping of node relationships i.e. replicate
    group = models.IntegerField(blank=True, null=True)
    
    
class NodeRelationship(BaseResource):
    '''A collection of Nodes NodePair, representing connections between data files i.e. input/chip pairs
    Used to define a collection of connections between data files for a specified data set 
    '''
    
    #: must refer to type from noderelationshiptype 
    type = models.CharField(max_length=15, choices=NR_TYPES, blank=True)
    
    #: references multiple nodepair relationships 
    node_pairs = models.ManyToManyField(NodePair, related_name='node_pairs', blank=True, null=True)
    
    #: references node_sets that were used to determine this relationship
    node_set_1 = models.ForeignKey(NodeSet, related_name='node_set_1', blank=True, null=True)
    node_set_2 = models.ForeignKey(NodeSet, related_name='node_set_2', blank=True, null=True)
    
    study = models.ForeignKey(Study)
    assay = models.ForeignKey(Assay)


class RefineryLDAPBackend(LDAPBackend):
    '''Custom LDAP authentication class

    '''
    def get_or_create_user(self, username, ldap_user):
        '''Send a welcome email to new users

        '''
        (user, created) = super(RefineryLDAPBackend, self).get_or_create_user(username, ldap_user)
        # the fields in the new User instance are not populated yet, so need
        # to get email address from an attribute in ldap_user
        if created:
            try:
                email_attribute_name = settings.AUTH_LDAP_USER_ATTR_MAP['email']
            except KeyError:
                logger.error("Cannot send welcome email to user '{}': key 'email' does not exist in AUTH_LDAP_USER_ATTR_MAP settings variable".format(username))
                return user, created
            try:
                email_address_list = ldap_user.attrs.data[email_attribute_name]
            except KeyError:
                logger.error("Cannot send welcome email to user '{}': attribute '{}' was not provided by the LDAP server".format(username, email_attribute_name))
                return user, created
            try:
                send_mail(settings.REFINERY_WELCOME_EMAIL_SUBJECT,
                          settings.REFINERY_WELCOME_EMAIL_MESSAGE,
                          settings.DEFAULT_FROM_EMAIL, email_address_list)
            except smtplib.SMTPException:
                logger.error("Cannot send welcome email to: {}: SMTP server error".format(email_address_list))
            except socket.error as e:
                logger.error("Cannot send welcome email to: {}: {}".format(email_address_list, e))
        return user, created
    
    
class ExternalToolStatus(models.Model):
    '''Model to keep track of the status of external tools Refinery uses
    '''
    SUCCESS_STATUS = "SUCCESS"
    FAILURE_STATUS = "FAILURE"
    UNKNOWN_STATUS = "UNKNOWN"

    '''If adding a new tool, user needs to fill out TOOL_NAME, CHECK_TOOL_INTERVAL, STATUS_CHOICES, 
    and TOOL_NAME_CHOICES
    '''
    CELERY_TOOL_NAME = "CELERY"
    SOLR_TOOL_NAME = "SOLR"
    GALAXY_TOOL_NAME = "GALAXY"
    
    LOCK_EXPIRE = 60 # Lock for database access expires in 1 minute
    
    INTERVAL_BETWEEN_CHECKS = {
                               CELERY_TOOL_NAME: 5.0,
                               SOLR_TOOL_NAME: 5.0,
                               GALAXY_TOOL_NAME: 5.0,
<<<<<<< HEAD
                                }
    
=======
                                }    

>>>>>>> 968fa7cc
    STATUS_CHOICES = ( 
                     (SUCCESS_STATUS, "Tool is running"),
                     (FAILURE_STATUS, "Tool is not running"),
                     (UNKNOWN_STATUS, "Cannot reach tool"),
                    )

    TOOL_NAME_CHOICES = (
                         (CELERY_TOOL_NAME, "Celery"), 
                         (SOLR_TOOL_NAME, "Solr"), 
                         (GALAXY_TOOL_NAME, "Galaxy")
                         )

    status = models.TextField(default=UNKNOWN_STATUS, choices=STATUS_CHOICES, blank=True, null=True)
    last_time_check = models.DateTimeField(auto_now_add=True)
    name = models.TextField(choices=TOOL_NAME_CHOICES, blank=True, null=True)
    unique_instance_identifier = models.CharField(max_length=256, blank=True, null=True)
    
    def __unicode__(self):
        retstr = self.name
        if self.unique_instance_identifier:
            retstr += " (%s)" % self.unique_instance_identifier
        retstr += ": %s" % self.status
        return retstr
    
    class Meta:
        unique_together = ('name', 'unique_instance_identifier')<|MERGE_RESOLUTION|>--- conflicted
+++ resolved
@@ -940,13 +940,8 @@
                                CELERY_TOOL_NAME: 5.0,
                                SOLR_TOOL_NAME: 5.0,
                                GALAXY_TOOL_NAME: 5.0,
-<<<<<<< HEAD
                                 }
     
-=======
-                                }    
-
->>>>>>> 968fa7cc
     STATUS_CHOICES = ( 
                      (SUCCESS_STATUS, "Tool is running"),
                      (FAILURE_STATUS, "Tool is not running"),
