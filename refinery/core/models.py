'''
Created on Feb 20, 2012

@author: nils
'''
from __future__ import absolute_import

import ast
import copy
from datetime import datetime
import logging
import os
import smtplib
import socket
import pysolr
from urlparse import urljoin

from django import forms
from django.conf import settings
from django.contrib import messages
from django.contrib.auth.models import User, Group, Permission
from django.contrib.auth.signals import user_logged_in
from django.contrib.contenttypes.models import ContentType
from django.contrib.messages import get_messages
from django.contrib.messages import info
from django.contrib.sites.models import Site
from django.core.exceptions import MultipleObjectsReturned
from django.core.mail import mail_admins, send_mail
from django.core.urlresolvers import reverse
from django.db import models, transaction
from django.db.models import Max
from django.db.models.fields import IntegerField
from django.db.models.signals import post_save, pre_delete, post_delete
from django.db.utils import IntegrityError
from django.dispatch import receiver
from django.template import loader, Context

from bioblend import galaxy
from django_extensions.db.fields import UUIDField
from django_auth_ldap.backend import LDAPBackend
from guardian.models import UserObjectPermission
from guardian.shortcuts import (get_users_with_perms,
                                get_groups_with_perms, assign_perm,
                                remove_perm, get_objects_for_group)
from registration.signals import user_registered, user_activated
<<<<<<< HEAD
from data_set_manager.models import Investigation, Node, Study, Assay, \
    NodeCollection
from file_store.models import get_file_size, FileStoreItem
=======

from data_set_manager.models import Investigation, Node, Study, Assay
from data_set_manager.utils import (add_annotated_nodes_selection,
                                    index_annotated_nodes_selection)
from file_store.models import get_file_size, FileStoreItem, ZIP
from file_store.tasks import rename
from galaxy_connector.galaxy_workflow import (create_expanded_workflow_graph,
                                              countWorkflowSteps,
                                              configure_workflow)
>>>>>>> 8b482def
from galaxy_connector.models import Instance
from .utils import (update_data_set_index, delete_data_set_index,
                    add_read_access_in_neo4j, remove_read_access_in_neo4j,
                    delete_data_set_neo4j, delete_ontology_from_neo4j,
                    delete_analysis_index, invalidate_cached_object)


logger = logging.getLogger(__name__)


#: Defining available node relationship types
TYPE_1_1 = '1-1'
TYPE_1_N = '1-N'
TYPE_N_1 = 'N-1'
TYPE_REPLICATE = 'replicate'
NR_TYPES = (
    (TYPE_1_1, '1-1'),
    (TYPE_1_N, '1-N'),
    (TYPE_N_1, 'N-1'),
    (TYPE_REPLICATE, 'replicate')
)


class UserProfile (models.Model):
    """Extends Django user model:
    https://docs.djangoproject.com/en/dev/topics/auth/#storing-additional
    -information-about-users
    """
    uuid = UUIDField(unique=True, auto=True)
    user = models.OneToOneField(User)
    affiliation = models.CharField(max_length=100, blank=True)
    catch_all_project = models.ForeignKey('Project', blank=True, null=True)

    def __unicode__(self):
        return (
            str(self.user.first_name) + " " +
            str(self.user.last_name) + " (" +
            str(self.affiliation) + "): " +
            str(self.user.email)
        )


def get_user_import_dir(user):
    """Return import directory for given user
    :param user: User model
    :return: str - absolute path to user's import dir
    """
    return os.path.join(settings.REFINERY_DATA_IMPORT_DIR, user.username)


def create_user_profile(sender, instance, created, **kwargs):
    """automatic creation of a user profile when a user is created:

    """
    if created:
        UserProfile.objects.get_or_create(user=instance)

post_save.connect(create_user_profile, sender=User)


@receiver(post_save, sender=User)
def add_new_user_to_public_group(sender, instance, created, **kwargs):
    """Add new users to Public group automatically

    """
    if created:
        public_group = ExtendedGroup.objects.public_group()
        # need to check if Public group exists to avoid errors when creating
        # user accounts (like superuser and AnonymousUser) before the group
        # is created by init_refinery command
        if public_group:
            instance.groups.add(public_group)


def create_user_profile_registered(sender, user, request, **kwargs):
    UserProfile.objects.get_or_create(user=user)

    logger.info(
        "user profile for user %s has been created after registration %s",
        user, datetime.now()
    )
    mail_admins(
        'New User Registered', 'User %s registered at %s'
        % (user, datetime.now())
    )
    logger.info(
        "email has been sent to admins informing of registration of user %s",
        user
    )

user_registered.connect(
    create_user_profile_registered,
    dispatch_uid="registered"
)


def messages_dedup(request, msg):
    # Gets rid duplicate messages in the message queue, provided w/ a
    # message  to check for
    if msg not in [m.message for m in get_messages(request)]:
        info(request, msg)


def register_handler(request, sender, user, **kwargs):
    messages_dedup(request, 'Thank you!  Your account has been activated.')
    messages.success(request, 'Thank you!  Your account has been activated.')


user_activated.connect(register_handler, dispatch_uid='activated')


# check if user has a catch all project and create one if not
def create_catch_all_project(sender, user, request, **kwargs):
    if user.get_profile().catch_all_project is None:
        project = Project.objects.create(
            name="Catch-All Project",
            is_catch_all=True
        )
        project.set_owner(user)
        user.get_profile().catch_all_project = project
        user.get_profile().save()
        messages.success(
            request,
            "If you don't want to fill your profile out now, you can go to "
            "the <a href='/'>homepage</a>.",
            extra_tags='safe',
            fail_silently=True
        )   # needed to avoid MessageFailure when running tests

# create catch all project for user if none exists
user_logged_in.connect(create_catch_all_project)


class BaseResource (models.Model):
    """Abstract base class for core resources such as projects, analyses,
    datasets and so on. See
    https://docs.djangoproject.com/en/1.3/topics/db/models/#abstract
    -base-classes
    for details.
    """
    uuid = UUIDField(unique=True, auto=True)
    name = models.CharField(max_length=250, null=True)
    summary = models.CharField(max_length=1000, blank=True)
    creation_date = models.DateTimeField(auto_now_add=True)
    modification_date = models.DateTimeField(auto_now=True)
    description = models.TextField(max_length=5000, blank=True)
    slug = models.CharField(max_length=250, blank=True, null=True)

    def __unicode__(self):
        return self.name + " (" + self.uuid + ")"

    class Meta:
        abstract = True

    def duplicate_slug_check(self):
        return int(len(self.__class__.objects.filter(slug=self.slug).exclude(
                    pk=self.pk)))

    def clean(self):
        # Check if model being saved/altered in Django Admin has a slug
        # duplicated elsewhere.
        if self.slug:
            if self.duplicate_slug_check() == 0:
                pass
            else:
                raise forms.ValidationError("%s with slug: %s "
                                            "already exists!"
                                            % (self.__class__.__name__,
                                               self.slug))

    # Overriding save() method to disallow saving objects with duplicate slugs
    def save(self, *args, **kwargs):
        if self.slug:
            if self.duplicate_slug_check() == 0:
                try:
                    super(BaseResource, self).save(*args, **kwargs)
                except Exception as e:
                    logger.error("Could not save %s: %s" % (
                        self.__class__.__name__, e))
            else:
                logger.error("%s with slug: %s already exists!" % (
                    self.__class__.__name__, self.slug))
        else:
            try:
                super(BaseResource, self).save(*args, **kwargs)
            except Exception as e:
                logger.error("Could not save %s: %s" % (
                    self.__class__.__name__, e))

    # Overriding delete() method For models that Inherit from BaseResource
    def delete(self, using=None, *args, **kwargs):
        if not deletion_checks(self):
            super(BaseResource, self).save()
        else:
            super(BaseResource, self).delete()


class OwnableResource (BaseResource):
    """Abstract base class for core resources that can be owned
    (projects, data sets, workflows, workflow engines, etc.)
    IMPORTANT: expects derived classes to have "add/read/change/write_xxx"
    permissions, where "xxx" is the simple_modelname
    """
    def __unicode__(self):
        return self.name

    def set_owner(self, user):
        assign_perm("add_%s" % self._meta.verbose_name, user, self)
        assign_perm("read_%s" % self._meta.verbose_name, user, self)
        assign_perm("delete_%s" % self._meta.verbose_name, user, self)
        assign_perm("change_%s" % self._meta.verbose_name, user, self)

    def get_owner(self):
        # ownership is determined by "add" permission
        user_permissions = get_users_with_perms(
            self,
            attach_perms=True,
            with_group_users=False
        )
        for user, permission in user_permissions.iteritems():
            if "add_%s" % self._meta.verbose_name in permission:
                return user
        return None

    def get_owner_username(self):
        if self.get_owner():
            return self.get_owner().username
        else:
            return "(no owner assigned)"

    def get_owner_full_name(self):
        owner = self.get_owner()
        if owner:
            return owner.get_full_name() or owner.username
        else:
            return "(no owner assigned)"

    class Meta:
        verbose_name = "ownableresource"
        abstract = True


class SharableResource (OwnableResource):
    """Abstract base class for core resources that can be shared
    (projects, data sets, workflows, workflow engines, etc.)
    IMPORTANT:
    expects derived classes to have "add/read/change/write_xxx" + "share_xxx"
    permissions, where "xxx" is the simple_modelname
    """
    share_list = None

    def __unicode__(self):
        return self.name

    def set_owner(self, user):
        super(SharableResource, self).set_owner(user)
        assign_perm("share_%s" % self._meta.verbose_name, user, self)

    """
    Sharing something always grants read and add permission
    Change permission toggled by the value of the readonly flag
    """
    def share(self, group, readonly=True):
        assign_perm('read_%s' % self._meta.verbose_name, group, self)
        assign_perm('add_%s' % self._meta.verbose_name, group, self)
        remove_perm('change_%s' % self._meta.verbose_name, group, self)
        remove_perm('share_%s' % self._meta.verbose_name, group, self)
        remove_perm('delete_%s' % self._meta.verbose_name, group, self)
        if not readonly:
            assign_perm('change_%s' % self._meta.verbose_name, group, self)

    def unshare(self, group):
        remove_perm('read_%s' % self._meta.verbose_name, group, self)
        remove_perm('change_%s' % self._meta.verbose_name, group, self)
        remove_perm('add_%s' % self._meta.verbose_name, group, self)
        remove_perm('delete_%s' % self._meta.verbose_name, group, self)
        remove_perm('share_%s' % self._meta.verbose_name, group, self)

    # TODO: clean this up
    def get_groups(self, changeonly=False, readonly=False):
        permissions = get_groups_with_perms(self, attach_perms=True)

        groups = []

        for group_object, permission_list in permissions.items():
            group = {}
            group["group"] = ExtendedGroup.objects.get(id=group_object.id)
            group["uuid"] = group["group"].uuid
            group["id"] = group["group"].id
            group["change"] = False
            group["read"] = False
            for permission in permission_list:
                if permission.startswith("change"):
                    group["change"] = True
                if permission.startswith("read"):
                    group["read"] = True
            if group["change"] and readonly:
                continue
            if group["read"] and changeonly:
                continue
            groups.append(group)

        return groups

    def get_group_ids(self, changeonly=False, readonly=False):
        groups = get_groups_with_perms(self)

        ids = []

        for group in groups:
            ids.append(group.id)

        return ids

    # TODO: clean this up
    def is_public(self):
        permissions = get_groups_with_perms(self, attach_perms=True)

        for group_object, permission_list in permissions.items():
            if ExtendedGroup.objects.public_group().id == group_object.id:
                for permission in permission_list:
                    if permission.startswith("change"):
                        return True
                    if permission.startswith("read"):
                        return True

        return False

    class Meta:
        verbose_name = "sharableresource"
        abstract = True


class TemporaryResource:
    """Mix-in class for temporary resources like NodeSet instances"""
    # Expiration time and date of the instance
    expiration = models.DateTimeField()

    def __unicode__(self):
        return self.name + " (" + self.uuid + ")"

    class Meta:
        abstract = True


class ManageableResource:
    """Abstract base class for manageable resources such as disk space and
    workflow engines
    """
    def __unicode__(self):
        return self.name + " (" + self.uuid + ")"

    def set_manager_group(self, group):
        assign_perm("add_%s" % self._meta.verbose_name, group, self)
        assign_perm("read_%s" % self._meta.verbose_name, group, self)
        assign_perm("delete_%s" % self._meta.verbose_name, group, self)
        assign_perm("change_%s" % self._meta.verbose_name, group, self)

    def get_manager_group(self):
        # ownership is determined by "add" permission
        group_permissions = get_groups_with_perms(self, attach_perms=True)

        for group, permission in group_permissions.iteritems():
            if "add_%s" % self._meta.verbose_name in permission:
                return group.extendedgroup

    class Meta:
        verbose_name = "manageableresource"
        abstract = True


class DataSetQuerySet(models.query.QuerySet):

    def delete(self):
        for instance in self:
            instance.delete()


class DataSetManager(models.Manager):
    def get_query_set(self):
        return DataSetQuerySet(self.model, using=self._db)


class DataSet(SharableResource):
    # TODO: add function to restore earlier version
    # TODO: add collections (of assays in the investigation) and associate them
    # with the versions
    # total number of files in this data set
    file_count = models.IntegerField(blank=True, null=True, default=0)
    # total number of bytes of all files in this data set
    file_size = models.BigIntegerField(blank=True, null=True, default=0)
    # accession number (e.g. "E-MTAB-2646")
    accession = models.CharField(max_length=32, blank=True,  null=True)
    # name of source database for the accession number (e.g. "ArrayExpress")
    accession_source = models.CharField(max_length=128, blank=True,  null=True)
    # actual title of the dataset
    title = models.CharField(max_length=250, default='Untitled data set')

    objects = DataSetManager()

    class Meta:
        verbose_name = "dataset"
        permissions = (
            ('read_%s' % verbose_name, 'Can read %s' % verbose_name),
            ('share_%s' % verbose_name, 'Can share %s' % verbose_name),
        )

    def __unicode__(self):
        return (
            unicode(self.name) + u' - ' +
            unicode(self.get_owner_username()) + u' - ' +
            unicode(self.summary)
        )

    def save(self, *args, **kwargs):
        # We need to manually check if the title to be saved is blank because
        # `blank=False` will only affect the admin interface
        try:
            if not self.title.strip():
                self.title = settings.UNTITLED_DATA_SET_TITLE
        except AttributeError:
            self.title = settings.UNTITLED_DATA_SET_TITLE
        super(DataSet, self).save(*args, **kwargs)

    def get_owner(self):
        owner = None

        content_type_id = ContentType.objects.get_for_model(self).id
        permission_id = Permission.objects.filter(codename='add_dataset')[0].id

        perms = UserObjectPermission.objects.filter(
            content_type_id=content_type_id,
            permission_id=permission_id,
            object_pk=self.id
        )

        if perms.count() > 0:
            try:
                owner = User.objects.get(id=perms[0].user_id)
            except User.DoesNotExist:
                pass

        return owner

    def set_investigation(self, investigation, message=""):
        """Associate this data set with an investigation. If this data set has
        an association with an investigation this association will be cleared
        first. Use update_investigation() to add a new version of the current
        investigation
        """
        self.investigationlink_set.filter(data_set=self).delete()
        link = InvestigationLink(
            data_set=self,
            investigation=investigation,
            version=1,
            message=message
        )
        link.save()
        return 1

    def update_investigation(self, investigation, message):
        version = self.get_version()
        if version is None:
            return self.set_investigation(investigation, message)
        link = InvestigationLink(
            data_set=self,
            investigation=investigation,
            version=version+1,
            message=message
        )
        link.save()
        return version+1

    def get_version(self):
        try:
            version = (
                InvestigationLink.objects
                                 .filter(data_set=self)
                                 .aggregate(Max("version"))["version__max"]
            )
            return version
        except:
            return None

    def get_version_details(self, version=None):
        try:
            if version is None:
                version = (
                    InvestigationLink.objects
                                     .filter(data_set=self)
                                     .aggregate(Max("version"))["version__max"]
                )

            return (
                InvestigationLink.objects
                                 .filter(data_set=self, version=version)
                                 .get()
            )
        except:
            return None

    def get_investigation(self, version=None):
        if version is None:
            try:
                max_version = InvestigationLink.objects.filter(
                    data_set=self).aggregate(Max("version"))["version__max"]
            except:
                return None
        else:
            max_version = version
        try:
            il = InvestigationLink.objects.filter(
                data_set=self, version=max_version).get()
        except:
            return None
        return il.investigation

    def get_studies(self, version=None):
        return Study.objects.filter(
            investigation=self.get_investigation(version)
        )

    def get_assays(self, version=None):
        return Assay.objects.filter(
            study=Study.objects.filter(
                investigation=self.get_investigation()
            )
        )

    def get_file_count(self):
        """Returns the number of files in the data set"""
        investigation = self.get_investigation()
        file_count = 0

        for study in investigation.study_set.all():
            file_count += (
                Node.objects
                    .filter(study=study.id, file_uuid__isnull=False)
                    .count()
            )

        return file_count

    def get_file_size(self):
        """Returns the disk space in bytes used by all files in the data set"""
        investigation = self.get_investigation()
        file_size = 0
        include_symlinks = True

        for study in investigation.study_set.all():
            files = Node.objects.filter(
                study=study.id, file_uuid__isnull=False).values("file_uuid")
            for file in files:
                size = get_file_size(
                    file["file_uuid"], report_symlinks=include_symlinks)
                file_size += size

        return file_size

    def share(self, group, readonly=True):
        super(DataSet, self).share(group, readonly)
        update_data_set_index(self)
        invalidate_cached_object(self)
        user_ids = map(lambda user: user.id, group.user_set.all())

        # We need to give the anonymous user read access too.
        if group.id == ExtendedGroup.objects.public_group().id:
            user_ids.append(-1)

        add_read_access_in_neo4j(
            [self.uuid],
            user_ids
        )

    def unshare(self, group):
        super(DataSet, self).unshare(group)
        update_data_set_index(self)
        # Need to check if the users of the group that is unshared still have
        # access via other groups or by ownership
        users = group.user_set.all()
        user_ids = []
        for user in users:
            if not user.has_perm('core.read_dataset', DataSet):
                user_ids.append(user.id)

        # We need to give the anonymous user read access too.
        if group.id == ExtendedGroup.objects.public_group().id:
            user_ids.append(-1)

        if user_ids:
            remove_read_access_in_neo4j(
                [self.uuid],
                user_ids
            )


@receiver(pre_delete, sender=DataSet)
def _dataset_delete(sender, instance, *args, **kwargs):
    delete_data_set_index(instance)
    delete_data_set_neo4j(instance.uuid)


class InvestigationLink(models.Model):
    data_set = models.ForeignKey(DataSet)
    investigation = models.ForeignKey(Investigation)
    version = models.IntegerField(default=1)
    message = models.CharField(max_length=500, blank=True, null=True)
    date = models.DateTimeField(auto_now_add=True)

    class Meta:
        unique_together = ('data_set', 'investigation', 'version')

    def __unicode__(self):
        retstr = (
            "%s: ver=%s, %s"
            % (self.investigation.get_identifier(), self.version, self.message)
        )
        return retstr


class WorkflowDataInput (models.Model):
    name = models.CharField(max_length=200)
    internal_id = models.IntegerField()

    def __unicode__(self):
        return self.name + " (" + str(self.internal_id) + ")"


class WorkflowEngine(OwnableResource, ManageableResource):
    # TODO: remove Galaxy dependency
    instance = models.ForeignKey(Instance, blank=True)

    def __unicode__(self):
        return str(self.name) + " - " + str(self.summary)

    class Meta:
        verbose_name = "workflowengine"
        permissions = (
            ('read_%s' % verbose_name, 'Can read %s' % verbose_name),
        )


class DiskQuota(SharableResource, ManageableResource):
    # quota is given in bytes
    maximum = models.IntegerField()
    current = models.IntegerField()

    def __unicode__(self):
        return (
            self.name + " - Quota: " + str(self.current/(1024*1024*1024)) +
            " of " + str(self.maximum/(1024*1024*1024)) + "GB available"
        )

    class Meta:
        verbose_name = "diskquota"
        permissions = (
            ('read_%s' % verbose_name, 'Can read %s' % verbose_name),
            ('share_%s' % verbose_name, 'Can share %s' % verbose_name),
        )


class WorkflowInputRelationships(models.Model):
    """Defines relationships between inputs based on the input string
    assoicated with each workflow i.e refinery_relationship=[{"category":"1-1",
    "set1":"input_file", "set2":"exp_file"}]
    """
    category = models.CharField(max_length=15, choices=NR_TYPES, blank=True)
    set1 = models.CharField(max_length=50)
    set2 = models.CharField(max_length=50, blank=True, null=True)

    def __unicode__(self):
        return (
            str(self.category) + " - " + str(self.set1) + "," + str(self.set2)
        )


class WorkflowQuerySet(models.query.QuerySet):

    def delete(self):
        for instance in self:
            instance.delete()


class WorkflowManager(models.Manager):
    def get_query_set(self):
        return WorkflowQuerySet(self.model, using=self._db)


class Workflow(SharableResource, ManageableResource):
    ANALYSIS_TYPE = "analysis"
    DOWNLOAD_TYPE = "download"
    TYPE_CHOICES = (
        (
            ANALYSIS_TYPE,
            "Workflow performs data analysis tasks. Results are merged into "
            "dataset."
        ),
        (
            DOWNLOAD_TYPE,
            "Workflow creates bulk downloads. Results are add to user's "
            "download list."
        ),
    )

    data_inputs = models.ManyToManyField(WorkflowDataInput, blank=True)
    internal_id = models.CharField(max_length=50)
    workflow_engine = models.ForeignKey(WorkflowEngine)
    show_in_repository_mode = models.BooleanField(default=False)
    input_relationships = models.ManyToManyField(
        WorkflowInputRelationships,
        blank=True
    )
    is_active = models.BooleanField(default=False, null=False, blank=False)
    type = models.CharField(
        default=ANALYSIS_TYPE,
        null=False,
        blank=False,
        choices=TYPE_CHOICES,
        max_length=25
    )
    graph = models.TextField(null=True, blank=True)

    objects = WorkflowManager()

    def __unicode__(self):
        return self.name + " - " + self.summary

    class Meta:
        # unique_together = ('internal_id', 'workflow_engine')
        verbose_name = "workflow"
        permissions = (
            ('read_%s' % verbose_name, 'Can read %s' % verbose_name),
            ('share_%s' % verbose_name, 'Can share %s' % verbose_name),
        )


class Project(SharableResource):
    is_catch_all = models.BooleanField(default=False)

    def __unicode__(self):
        return (
            str(self.name) + " - " + str(self.get_owner_username()) + " - " +
            str(self.summary)
        )

    class Meta:
        verbose_name = "project"
        permissions = (
            ('read_%s' % verbose_name, 'Can read %s' % verbose_name),
            ('share_%s' % verbose_name, 'Can share %s' % verbose_name),
        )


class WorkflowFilesDL(models.Model):
    step_id = models.TextField()
    pair_id = models.TextField()
    filename = models.TextField()

    def __unicode__(self):
        return (
            str(self.step_id) + " <-> " +
            str(self.pair_id) + "<->" +
            self.filename
        )


class WorkflowDataInputMap(models.Model):
    workflow_data_input_name = models.CharField(max_length=200)
    data_uuid = UUIDField(auto=False)
    pair_id = models.IntegerField(blank=True, null=True)

    def __unicode__(self):
        return str(self.workflow_data_input_name) + " <-> " + self.data_uuid


class AnalysisResult(models.Model):
    analysis_uuid = UUIDField(auto=False)
    file_store_uuid = UUIDField(auto=False)
    file_name = models.TextField()
    file_type = models.TextField()
    # many to many to nodes uuid

    # associated tdf file
    # ## TODO ### ?galaxy_id?
    # add reference to file_store models
    # foreign key into analysis
    # analysis = models.ForeignKey('Analysis')

    def __unicode__(self):
        return str(self.file_name) + " <-> " + self.analysis_uuid

    class Meta:
        verbose_name = "analysis result"
        verbose_name_plural = "analysis results"
        permissions = (
            ('read_%s' % verbose_name, 'Can read %s' % verbose_name),
        )


class AnalysisQuerySet(models.query.QuerySet):

    def delete(self):
        for instance in self:
            instance.delete()


class AnalysisManager(models.Manager):
    def get_query_set(self):
        return AnalysisQuerySet(self.model, using=self._db)


class Analysis(OwnableResource):

    SUCCESS_STATUS = "SUCCESS"
    FAILURE_STATUS = "FAILURE"
    RUNNING_STATUS = "RUNNING"
    INITIALIZED_STATUS = "INITIALIZED"
    UNKNOWN_STATUS = "UNKNOWN"  # analysis status from Galaxy is not available
    STATUS_CHOICES = (
        (SUCCESS_STATUS, "Analysis finished successfully"),
        (FAILURE_STATUS, "Analysis terminated after errors"),
        (RUNNING_STATUS, "Analysis is running"),
        (INITIALIZED_STATUS, "Analysis was initialized"),
    )
    project = models.ForeignKey(Project, related_name="analyses")
    data_set = models.ForeignKey(DataSet, blank=True)
    workflow = models.ForeignKey(Workflow, blank=True)
    workflow_data_input_maps = models.ManyToManyField(WorkflowDataInputMap,
                                                      blank=True)
    workflow_steps_num = models.IntegerField(blank=True, null=True)
    workflow_copy = models.TextField(blank=True, null=True)
    history_id = models.TextField(blank=True, null=True)
    workflow_galaxy_id = models.TextField(blank=True, null=True)
    library_id = models.TextField(blank=True, null=True)
    results = models.ManyToManyField(AnalysisResult, blank=True)
    workflow_dl_files = models.ManyToManyField(WorkflowFilesDL, blank=True)
    time_start = models.DateTimeField(blank=True, null=True)
    time_end = models.DateTimeField(blank=True, null=True)
    status = models.TextField(default=INITIALIZED_STATUS,
                              choices=STATUS_CHOICES, blank=True, null=True)
    status_detail = models.TextField(blank=True, null=True)
    # indicates if a user requested cancellation of this analysis
    cancel = models.BooleanField(default=False)
    # possibly replace results
    # output_nodes = models.ManyToManyField(Nodes, blank=True)
    # protocol = i.e. protocol node created when the analysis is created

    objects = AnalysisManager()

    def __unicode__(self):
        return (
            self.name + " - " +
            self.get_owner_username() + " - " +
            self.summary
        )

    class Meta:
        verbose_name = "analysis"
        verbose_name_plural = "analyses"
        permissions = (
            ('read_%s' % verbose_name, 'Can read %s' % verbose_name),
        )
        ordering = ['-time_end', '-time_start']

    def get_status(self):
        return self.status

    def set_status(self, status, message=''):
        """Set analysis status and perform additional actions as required"""
        self.status = status
        self.status_detail = message
        if status == self.FAILURE_STATUS or status == self.SUCCESS_STATUS:
            self.time_end = datetime.now()
        self.save()

    def successful(self):
        return self.get_status() == self.SUCCESS_STATUS

    def failed(self):
        return self.get_status() == self.FAILURE_STATUS

    def running(self):
        return self.get_status() == self.RUNNING_STATUS

    def galaxy_connection(self):
        return self.workflow.workflow_engine.instance.galaxy_connection()

    def prepare_galaxy(self):
        """Prepare for analysis execution in Galaxy"""
        error_msg = "Preparing Galaxy analysis failed: "
        connection = self.galaxy_connection()

        # creates new library in galaxy
        library_name = "{} Analysis - {} ({})".format(
            Site.objects.get_current().name, self.uuid, datetime.now())
        try:
            library = connection.libraries.create_library(library_name)
        except galaxy.client.ConnectionError as exc:
            logger.error(error_msg +
                         "can not create Galaxy library for analysis '%s': %s",
                         self.name, exc.message)
            raise

        # generates same ret_list purely based on analysis object
        ret_list = self.get_config()
        try:
            workflow_dict = connection.workflows.export_workflow_json(
                self.workflow.internal_id)
        except galaxy.client.ConnectionError as exc:
            logger.error(error_msg +
                         "can not download Galaxy workflow for analysis '%s': "
                         "%s", self.name, exc.message)
            raise

        # getting expanded workflow configured based on input: ret_list
        new_workflow, history_download, analysis_node_connections = \
            configure_workflow(workflow_dict, ret_list)

        # import connections into database
        for analysis_node_connection in analysis_node_connections:
            # lookup node object
            if analysis_node_connection["node_uuid"]:
                node = Node.objects.get(
                        uuid=analysis_node_connection["node_uuid"])
            else:
                node = None
            AnalysisNodeConnection.objects.create(
                analysis=self,
                subanalysis=analysis_node_connection['subanalysis'],
                node=node,
                step=int(analysis_node_connection['step']),
                name=analysis_node_connection['name'],
                filename=analysis_node_connection['filename'],
                filetype=analysis_node_connection['filetype'],
                direction=analysis_node_connection['direction'],
                is_refinery_file=analysis_node_connection['is_refinery_file']
                )
        # saving outputs of workflow to download
        for file_dl in history_download:
            temp_dl = WorkflowFilesDL(step_id=file_dl['step_id'],
                                      pair_id=file_dl['pair_id'],
                                      filename=file_dl['name'])
            temp_dl.save()
            self.workflow_dl_files.add(temp_dl)
            self.save()

        # import newly generated workflow
        try:
            new_workflow_info = connection.workflows.import_workflow_json(
                new_workflow)
        except galaxy.client.ConnectionError as exc:
            logger.error(error_msg +
                         "error importing workflow into Galaxy for analysis "
                         "'%s': %s", self.name, exc.message)
            raise

        # getting number of steps for current workflow
        new_workflow_steps = countWorkflowSteps(new_workflow)

        # creates new history in galaxy
        history_name = "{} Analysis - {} ({})".format(
            Site.objects.get_current().name, self.uuid, datetime.now())
        try:
            history = connection.histories.create_history(history_name)
        except galaxy.client.ConnectionError as e:
            error_msg += "error creating Galaxy history for analysis '%s': %s"
            logger.error(error_msg, self.name, e.message)
            raise

        # updating analysis object
        self.workflow_copy = new_workflow
        self.workflow_steps_num = new_workflow_steps
        self.workflow_galaxy_id = new_workflow_info['id']
        self.library_id = library['id']
        self.history_id = history['id']
        self.save()

    def galaxy_progress(self):
        """Return analysis progress in Galaxy"""
        connection = self.galaxy_connection()
        try:
            history = connection.histories.get_status(self.history_id)
        except galaxy.client.ConnectionError as exc:
            error_msg = "Unable to get progress for history {} of analysis " \
                        "{}: {}".format(self.history_id, self.name, exc)
            # if history with provided ID doesn't exist (HTTP 400)
            if '400' in str(exc):
                logger.error(error_msg)
                self.set_status(Analysis.FAILURE_STATUS, error_msg)
                raise RuntimeError()
            else:
                logger.warning(error_msg)
                self.set_status(Analysis.UNKNOWN_STATUS, error_msg)
                raise

        if history['state'] == 'error':
            error_msg = "Analysis '{}' failed in Galaxy".format(self)
            logger.error(error_msg)
            self.set_status(Analysis.FAILURE_STATUS, error_msg)
            raise RuntimeError()

        return history['percent_complete']

    def galaxy_cleanup(self):
        """Delete library, workflow and history from Galaxy if they exist"""
        connection = self.galaxy_connection()
        error_msg = "Error deleting Galaxy %s for analysis '%s': %s"

        if self.library_id:
            try:
                connection.libraries.delete_library(self.library_id)
            except galaxy.client.ConnectionError as e:
                logger.error(error_msg, 'library', self.name, e.message)

        if self.workflow_galaxy_id:
            try:
                connection.workflows.delete_workflow(self.workflow_galaxy_id)
            except galaxy.client.ConnectionError as e:
                logger.error(error_msg, 'workflow', self.name, e.message)

        if self.history_id:
            try:
                connection.histories.delete_history(
                    self.history_id, purge=True)
            except galaxy.client.ConnectionError as e:
                logger.error(error_msg, 'history', self.name, e.message)

    def cancel(self):
        """Mark analysis as cancelled"""
        self.cancel = True
        self.set_status(Analysis.FAILURE_STATUS, "Cancelled at user's request")
        # jobs in a running workflow are stopped by deleting its history
        self.galaxy_cleanup()

    def get_input_file_uuid_list(self):
        """Return a list of all input file UUIDs"""
        input_file_uuid_list = []
        for files in self.workflow_data_input_maps.all():
            cur_node_uuid = files.data_uuid
            cur_fs_uuid = Node.objects.get(uuid=cur_node_uuid).file_uuid
            input_file_uuid_list.append(cur_fs_uuid)
        return input_file_uuid_list

    def send_email(self):
        """Sends an email when the analysis is finished"""
        # don't mail the user if analysis was canceled
        if self.cancel:
            return
        # get basic information
        user = self.get_owner()
        name = self.name
        site_name = Site.objects.get_current().name
        site_domain = Site.objects.get_current().domain
        status = self.status
        # check status and change text slightly based on that
        # set context for things needed in all emails
        context_dict = {'name': name,
                        'first_name': user.first_name,
                        'last_name': user.last_name,
                        'username': user.username,
                        'site_name': site_name,
                        'site_domain': site_domain,
                        'success': self.successful()
                        }
        if self.successful():
            email_subj = "[{}] Archive ready for download: {}".format(
                    site_name, name)
            # TODO: avoid hardcoding URL protocol
            context_dict['url'] = urljoin(
                    "http://" + site_domain,
                    reverse('core.views.analysis', args=(self.uuid,)))
        else:
            email_subj = "[{}] Archive creation failed: {}".format(
                    site_name, name)
            context_dict['default_email'] = settings.DEFAULT_FROM_EMAIL

        if settings.REFINERY_REPOSITORY_MODE:
            temp_loader = loader.get_template(
                'analysis_manager/analysis_email_repository.txt')
        else:
            workflow = self.workflow.name
            project = self.project

            # get information needed to calculate the duration
            start = self.time_start
            end = self.time_end
            duration = end - start
            hours, remainder = divmod(duration.total_seconds(), 3600)
            minutes, seconds = divmod(remainder, 60)

            # formatting the duration string
            hours = int(hours)
            minutes = int(minutes)
            if hours < 10:
                hours = '0%s' % hours
            if minutes < 10:
                minutes = '0%s' % minutes
            duration = "%s:%s hours" % (hours, minutes)

            # fill in extra context
            context_dict['workflow'] = workflow
            context_dict['project'] = project
            context_dict['dataset'] = self.data_set.name
            context_dict['start'] = datetime.strftime(start, '%A, %d %B %G %r')
            context_dict['end'] = datetime.strftime(end, '%A, %d %B %G %r')
            context_dict['duration'] = duration

            # get email contents ready
            email_subj = "[{}] {}: {} ({})".format(
                    site_name, status, name, workflow)
            temp_loader = loader.get_template(
                'analysis_manager/analysis_email_full.txt')

        context = Context(context_dict)
        try:
            user.email_user(email_subj, temp_loader.render(context))
        except socket.error:
            logger.error(
                "Email server error: status '%s' to '%s' for analysis '%s' "
                "with UUID '%s'",
                self.get_status(), user.email, name, self.uuid)
        else:
            logger.info(
                "Emailed completion message: status '%s' to '%s' for analysis "
                "'%s' with UUID '%s'",
                self.get_status(), user.email, name, self.uuid)

    def rename_results(self):
        """Rename files in file_store after download"""
        logger.debug("Renaming analysis results")
        # rename file_store items to new name updated from galaxy file_ids
        analysis_results = AnalysisResult.objects.filter(
            analysis_uuid=self.uuid)
        for result in analysis_results:
            # new name to load
            new_file_name = result.file_name
            # workaround for FastQC reports downloaded from Galaxy as zip
            # archives
            (root, ext) = os.path.splitext(new_file_name)
            item = FileStoreItem.objects.get_item(uuid=result.file_store_uuid)
            # TODO: update for use with the new file type model
            if ext == '.html' and item.get_filetype() == ZIP:
                new_file_name = root + '.zip'
            rename(result.file_store_uuid, new_file_name)

    def get_config(self):
        # TEST RECREATING RET_LIST DICTIONARY FROM ANALYSIS MODEL
        # getting distinct workflow inputs
        annot_inputs = {}
        for data_input in self.workflow.data_inputs.all():
            input_type = data_input.name
            annot_inputs[input_type] = None
        ret_list = []
        ret_item = copy.deepcopy(annot_inputs)
        temp_count = 0
        temp_len = len(annot_inputs)
        t2 = self.workflow_data_input_maps.all().order_by('pair_id')
        for wd in t2:
            if ret_item[wd.workflow_data_input_name] is None:
                ret_item[wd.workflow_data_input_name] = {
                    'pair_id': wd.pair_id,
                    'node_uuid': wd.data_uuid
                }
                temp_count += 1
            if temp_count == temp_len:
                ret_list.append(ret_item)
                ret_item = copy.deepcopy(annot_inputs)
                temp_count = 0
        return ret_list

    def attach_outputs_dataset(self):
        # for testing: attach workflow graph and output files to data set graph
        # 0. get study and assay from the first input node
        study = AnalysisNodeConnection.objects.filter(
            analysis=self, direction=INPUT_CONNECTION)[0].node.study
        assay = AnalysisNodeConnection.objects.filter(
            analysis=self, direction=INPUT_CONNECTION)[0].node.assay
        # 1. read workflow into graph
        graph = create_expanded_workflow_graph(
            ast.literal_eval(self.workflow_copy))
        # 2. create data transformation nodes for all tool nodes
        data_transformation_nodes = [graph.node[node_id]
                                     for node_id in graph.nodes()
                                     if graph.node[node_id]['type'] == "tool"]
        for data_transformation_node in data_transformation_nodes:
            # TODO: incorporate subanalysis id in tool name???
            data_transformation_node['node'] = Node.objects.create(
                study=study, assay=assay, analysis_uuid=self.uuid,
                type=Node.DATA_TRANSFORMATION,
                name=data_transformation_node['tool_id'] + '_' +
                data_transformation_node['name'])
        # 3. create connection from input nodes to first data transformation
        # nodes (input tool nodes in the graph are skipped)
        for input_connection in AnalysisNodeConnection.objects.filter(
                analysis=self, direction=INPUT_CONNECTION):
            for edge in graph.edges_iter([input_connection.step]):
                if (graph[edge[0]][edge[1]]['output_id'] ==
                        str(input_connection.step) + '_' +
                        input_connection.filename):
                    input_node_id = edge[1]
                    data_transformation_node = \
                        graph.node[input_node_id]['node']
                    input_connection.node.add_child(data_transformation_node)
        # 4. create derived data file nodes for all entries and connect to data
        # transformation nodes
        for output_connection in AnalysisNodeConnection.objects.filter(
                analysis=self, direction=OUTPUT_CONNECTION):
            # create derived data file node
            derived_data_file_node = Node.objects.create(
                study=study, assay=assay, type=Node.DERIVED_DATA_FILE,
                name=output_connection.name, analysis_uuid=self.uuid,
                subanalysis=output_connection.subanalysis,
                workflow_output=output_connection.name)
            # retrieve uuid of corresponding output file if exists
            logger.info("Results for '%s' and %s.%s: %s",
                        self.uuid,
                        output_connection.filename, output_connection.filetype,
                        str(AnalysisResult.objects.filter(
                            analysis_uuid=self.uuid,
                            file_name=(output_connection.name + "." +
                                       output_connection.filetype)).count()))
            analysis_results = AnalysisResult.objects.filter(
                analysis_uuid=self.uuid,
                file_name=(output_connection.name + "." +
                           output_connection.filetype))

            if analysis_results.count() == 0:
                logger.info("No output file found for node '%s' ('%s')",
                            derived_data_file_node.name,
                            derived_data_file_node.uuid)

            if analysis_results.count() == 1:
                derived_data_file_node.file_uuid =\
                    analysis_results[0].file_store_uuid
                logger.debug(
                        "Output file %s.%s ('%s') assigned to node %s ('%s')",
                        output_connection.name,
                        output_connection.filetype,
                        analysis_results[0].file_store_uuid,
                        derived_data_file_node.name,
                        derived_data_file_node.uuid)
            if analysis_results.count() > 1:
                logger.warning("Multiple output files returned for '%s.%s'." +
                               "No assignment to output node was made.",
                               output_connection.filename,
                               output_connection.filetype)
            output_connection.node = derived_data_file_node
            output_connection.save()
            # get graph edge that corresponds to this output node:
            # a. attach output node to source data transformation node
            # b. attach output node to target data transformation node
            # (if exists)
            if len(graph.edges([output_connection.step])) > 0:
                for edge in graph.edges_iter([output_connection.step]):
                    if (graph[edge[0]][edge[1]]['output_id'] ==
                            str(output_connection.step) + "_" +
                            output_connection.filename):
                        output_node_id = edge[0]
                        input_node_id = edge[1]
                        data_transformation_output_node = \
                            graph.node[output_node_id]['node']
                        data_transformation_input_node = \
                            graph.node[input_node_id]['node']
                        data_transformation_output_node.add_child(
                            derived_data_file_node)
                        derived_data_file_node.add_child(
                            data_transformation_input_node)
                        # TODO: here we could add a (Refinery internal)
                        # attribute to the derived data file node to indicate
                        # which output of the tool it corresponds to
            # connect outputs that are not inputs for any data transformation
            if (output_connection.is_refinery_file and
                    derived_data_file_node.parents.count() == 0):
                graph.node[output_connection.step]['node'].add_child(
                    derived_data_file_node)
            # delete output nodes that are not refinery files and don't have
            # any children
            if (not output_connection.is_refinery_file and
                    derived_data_file_node.children.count() == 0):
                output_connection.node.delete()

        # 5. create annotated nodes and index new nodes
        node_uuids = AnalysisNodeConnection.objects.filter(
            analysis=self, direction=OUTPUT_CONNECTION, is_refinery_file=True
            ).values_list('node__uuid', flat=True)
        add_annotated_nodes_selection(
            node_uuids, Node.DERIVED_DATA_FILE, study.uuid, assay.uuid)
        index_annotated_nodes_selection(node_uuids)

    def attach_outputs_downloads(self):
        analysis_results = AnalysisResult.objects.filter(
                analysis_uuid=self.uuid)

        if analysis_results.count() == 0:
            logger.error("No results for download '%s' ('%s')",
                         self.name, self.uuid)
            return

        for analysis_result in analysis_results:
            item = FileStoreItem.objects.get(
                    uuid=analysis_result.file_store_uuid)
            if item:
                download = Download.objects.create(name=self.name,
                                                   data_set=self.data_set,
                                                   file_store_item=item)
                download.set_owner(self.get_owner())
            else:
                logger.warning(
                    "No file found for '%s' in download '%s' ('%s')",
                    analysis_result.file_store_uuid, self.name, self.uuid)


#: Defining available relationship types
INPUT_CONNECTION = 'in'
OUTPUT_CONNECTION = 'out'
WORKFLOW_NODE_CONNECTION_TYPES = (
    (INPUT_CONNECTION, 'in'),
    (OUTPUT_CONNECTION, 'out'),
)


class AnalysisNodeConnection(models.Model):
    analysis = models.ForeignKey(Analysis,
                                 related_name="workflow_node_connections")
    # an identifier assigned to all connections to a specific instance of the
    # workflow template
    # (unique within the analysis)
    subanalysis = IntegerField(null=True, blank=False)
    node = models.ForeignKey(Node, related_name="workflow_node_connections",
                             null=True, blank=True, default=None)
    # step id in the expanded workflow template, e.g. 10
    step = models.IntegerField(null=False, blank=False)

    # (display) name for an output file "wig_outfile" or "outfile"
    # (unique for a given workflow template)
    name = models.CharField(null=False, blank=False, max_length=100)
    # file name of the connection, e.g. "wig_outfile" or "outfile"
    filename = models.CharField(null=False, blank=False, max_length=100)
    # file type if known
    filetype = models.CharField(null=True, blank=True, max_length=100)
    # direction of the connection, either an input or an output
    direction = models.CharField(null=False, blank=False,
                                 choices=WORKFLOW_NODE_CONNECTION_TYPES,
                                 max_length=3)
    # flag to indicate if file is a file that will (for outputs) or does (for
    # inputs) exist in Refinery
    is_refinery_file = models.BooleanField(null=False, blank=False,
                                           default=False)

    def __unicode__(self):
        return (
            self.direction + ": " +
            str(self.step) + "_" +
            self.name + " (" + str(self.is_refinery_file) + ")"
        )


class Download(TemporaryResource, OwnableResource):
    data_set = models.ForeignKey(DataSet)
    analysis = models.ForeignKey(Analysis, default=None, null=True)
    file_store_item = models.ForeignKey(FileStoreItem, default=None, null=True)

    class Meta:
        verbose_name = "download"
        permissions = (
            ('read_%s' % verbose_name, 'Can read %s' % verbose_name),
        )


def get_shared_groups(user1, user2, include_public_group=False):
    """returns a list of extended groups of which both users are a member"""
    shared_groups = list(set(user1.groups.all()) & set(user2.groups.all()))

    if not include_public_group:
        return filter(
            lambda eg: eg != ExtendedGroup.objects.public_group(),
            [g.extendedgroup for g in shared_groups]
        )

    return [g.extendedgroup for g in shared_groups]


class ExtendedGroupManager(models.Manager):
    def public_group(self):
        try:
            return ExtendedGroup.objects.get(
                id=settings.REFINERY_PUBLIC_GROUP_ID
            )
        except:
            return None


class ExtendedGroup(Group):
    """Extends the default Django Group in auth with a group of users that own
    and manage manageable resources for the group.
    """
    manager_group = models.ForeignKey(
        "self",
        related_name="managed_group",
        blank=True,
        null=True
    )
    uuid = UUIDField(unique=True, auto=True)
    objects = ExtendedGroupManager()
    is_public = models.BooleanField(default=False, blank=False, null=False)
    # Dynamically generated for API.
    member_list = []
    perm_list = []
    can_edit = False
    manager_group_uuid = None

    def delete(self):
        if self.is_manager_group():
            for i in self.managed_group.all():
                i.group_ptr.delete()

            super(ExtendedGroup, self).delete()
        else:
            # Somehow not the only managed group. Shouldn't be possible.
            if self.manager_group.managed_group.count() > 1:
                super(ExtendedGroup, self).delete()
            else:
                # Recursive call.
                self.manager_group.delete()

    def is_managed(self):
        return (self.manager_group is not None)

    # Sometimes easier to rationalize this way because avoids passive voice.
    def is_manager_group(self):
        return not self.is_managed()

    def get_managed_group(self):
        try:
            return (self.managed_group.all()[0])
        except:
            return None

    def save(self, *args, **kwargs):
        if len(self.name) == 0:
            logger.error("Group name cannot be empty.")
            return
        else:
            super(ExtendedGroup, self).save(*args, **kwargs)


# automatic creation of a managed group when an extended group is created:
def create_manager_group(sender, instance, created, **kwargs):
    if (created and instance.manager_group is None and
            not instance.name.startswith(".Managers ")):
        # create the manager group for the newly created group
        # (but don't create manager groups for manager groups ...)
        post_save.disconnect(create_manager_group, sender=ExtendedGroup)
        instance.manager_group = ExtendedGroup.objects.create(
            name=unicode(".Managers " + instance.uuid)
        )
        instance.save()
        instance.manager_group.save()
        post_save.connect(create_manager_group, sender=ExtendedGroup)

post_save.connect(create_manager_group, sender=ExtendedGroup)


class NodeSet(SharableResource, TemporaryResource):
    """A collection of Nodes representing data files.
    Used to save selection state between sessions and to map data files to
    workflow inputs.
    """
    # Solr query representing a list of Nodes
    solr_query = models.TextField(blank=True, null=True)
    # components of Solr query representing a list of Nodes (required to
    # restore query object in JavaScript client)
    solr_query_components = models.TextField(blank=True, null=True)
    #: Number of nodes in the NodeSet (provided in POST/PUT/PATCH requests)
    node_count = models.IntegerField(blank=True, null=True)
    #: Implicit node is created "on the fly" to support an analysis while
    #: explicit node is created by the user to store a particular selection
    is_implicit = models.BooleanField()
    study = models.ForeignKey(Study)
    assay = models.ForeignKey(Assay)
    # is this the "current selection" node set for the associated study/assay?
    is_current = models.BooleanField(default=False)

    class Meta:
        verbose_name = "nodeset"
        permissions = (
            ('read_%s' % verbose_name, 'Can read %s' % verbose_name),
            ('share_%s' % verbose_name, 'Can share %s' % verbose_name),
        )

    def __unicode__(self):
        return (
            self.name + ("*" if self.is_current else "") + " - " +
            self.get_owner_username()
        )


def get_current_node_set(study_uuid, assay_uuid):
    """Retrieve current node set. Create current node set if does not exist"""
    node_set = None

    try:
        node_set = NodeSet.objects.get_or_create(
            study__uuid=study_uuid,
            assay__uuid=assay_uuid,
            is_implicit=True,
            is_current=True
        )
    except MultipleObjectsReturned:
        logger.error(
            "Multiple current node sets for study " + study_uuid + "/assay " +
            assay_uuid + "."
        )
    finally:
        return node_set


@transaction.commit_manually()
def create_nodeset(name, study, assay, summary='', solr_query='',
                   solr_query_components=''):
    """Create a new NodeSet.
    :param name: name of the new NodeSet.
    :type name: str.
    :param study: Study model instance.
    :type study: Study.
    :param study: Assay model instance.
    :type study: Assay.
    :param summary: description of the new NodeSet.
    :type summary: str.
    :param solr_query: Solr query representing a list of Node instances.
    :type solr_query: str.
    :param solr_query_components: JSON stringyfied representation of components
        of Solr query representing a list of Node instances.
    :type solr_query_components: str.
    :returns: NodeSet -- new instance.
    :raises: IntegrityError, ValueError
    """
    try:
        nodeset = NodeSet.objects.create(
            name=name,
            study=study,
            assay=assay,
            summary=summary,
            solr_query=solr_query,
            solr_query_components=solr_query_components
        )
    except (IntegrityError, ValueError) as e:
        transaction.rollback()
        logger.error("Failed to create NodeSet: {}".format(e.message))
        raise
    transaction.commit()
    logger.info("NodeSet created with UUID '{}'".format(nodeset.uuid))
    return nodeset


def get_nodeset(uuid):
    """Retrieve a NodeSet given its UUID.
    :param uuid: NodeSet UUID.
    :type uuid: str.
    :returns: NodeSet -- instance that corresponds to the given UUID.
    :raises: DoesNotExist
    """
    try:
        return NodeSet.objects.get(uuid=uuid)
    except NodeSet.DoesNotExist:
        logger.error(
            "Failed to retrieve NodeSet: UUID '{}' does not exist".format(uuid)
        )
        raise


def update_nodeset(uuid, name=None, summary=None, study=None, assay=None,
                   solr_query=None, solr_query_components=None):
    """Replace data in an existing NodeSet with the provided data.
    :param uuid: NodeSet UUID.
    :type uuid: str.
    :param name: new NodeSet name.
    :type name: str.
    :param summary: new NodeSet description.
    :type summary: str.
    :param study: Study model instance.
    :type study: Study.
    :param assay: Assay model instance.
    :type assay: Assay.
    :param solr_query: new Solr query.
    :type solr_query: str.
    :raises: DoesNotExist
    """
    try:
        nodeset = get_nodeset(uuid=uuid)
    except NodeSet.DoesNotExist:
        logger.error(
            "Failed to update NodeSet: UUID '{}' does not exist".format(uuid)
        )
        raise
    if name is not None:
        nodeset.name = name
    if summary is not None:
        nodeset.summary = summary
    if study is not None:
        nodeset.study = study
    if assay is not None:
        nodeset.assay = assay
    if solr_query is not None:
        nodeset.solr_query = solr_query
    if solr_query_components is not None:
        nodeset.solr_query_components = solr_query_components
    nodeset.save()


def delete_nodeset(uuid):
    """Delete a NodeSet specified by UUID.
    :param uuid: NodeSet UUID.
    :type uuid: str.
    """
    NodeSet.objects.filter(uuid=uuid).delete()


class NodePair(models.Model):
    """Linking of specific node relationships for a given node relationship"""
    uuid = UUIDField(unique=True, auto=True)
    #: specific file node
    node1 = models.ForeignKey(Node, related_name="node1")
    #: connected file node
    node2 = models.ForeignKey(Node, related_name="node2", blank=True,
                              null=True)
    # defines a grouping of node relationships i.e. replicate
    group = models.IntegerField(blank=True, null=True)


class NodeRelationship(BaseResource):
    """A collection of Nodes NodePair, representing connections between data
    files, i.e. input/chip pairs. Used to define a collection of connections
    between data files for a specified data set.
    """
    #: must refer to type from noderelationshiptype
    type = models.CharField(max_length=15, choices=NR_TYPES, blank=True)
    #: references multiple nodepair relationships
    node_pairs = models.ManyToManyField(NodePair, related_name='node_pairs',
                                        blank=True, null=True)
    #: references node_sets that were used to determine this relationship
    node_set_1 = models.ForeignKey(NodeSet, related_name='node_set_1',
                                   blank=True, null=True)
    node_set_2 = models.ForeignKey(NodeSet, related_name='node_set_2',
                                   blank=True, null=True)
    study = models.ForeignKey(Study)
    assay = models.ForeignKey(Assay)
    # is this the "current mapping" node set for the associated study/assay?
    is_current = models.BooleanField(default=False)

    def __unicode__(self):
        return (
            self.name + ("*" if self.is_current else "") + " - " +
            str(self.study.title)
        )


def get_current_node_relationship(study_uuid, assay_uuid):
    """Retrieve current node relationship. Create current node relationship if
    does not exist.
    """
    relationship = None

    try:
        relationship = NodeRelationship.objects.get_or_create(
            study__uuid=study_uuid,
            assay__uuid=assay_uuid,
            is_current=True
        )
    except MultipleObjectsReturned:
        logger.error(
            "Multiple current node relationships for study " + study_uuid +
            "/assay " + assay_uuid + "."
        )
    finally:
        return relationship


class RefineryLDAPBackend(LDAPBackend):
    """Custom LDAP authentication class"""
    def get_or_create_user(self, username, ldap_user):
        """Send a welcome email to new users"""
        (user, created) = super(RefineryLDAPBackend, self).get_or_create_user(
            username,
            ldap_user
        )
        # the fields in the new User instance are not populated yet, so need
        # to get email address from an attribute in ldap_user
        if created:
            try:
                email_attr_name = settings.AUTH_LDAP_USER_ATTR_MAP['email']
            except KeyError:
                logger.error(
                    "Cannot send welcome email to user '%s': key 'email' does "
                    "not exist in AUTH_LDAP_USER_ATTR_MAP settings variable",
                    username
                )
                return user, created
            try:
                email_address_list = ldap_user.attrs.data[email_attr_name]
            except KeyError:
                logger.error(
                    "Cannot send welcome email to user '%s': attribute '%s'"
                    " was not provided by the LDAP server",
                    username, email_attr_name
                )
                return user, created
            try:
                send_mail(settings.REFINERY_WELCOME_EMAIL_SUBJECT,
                          settings.REFINERY_WELCOME_EMAIL_MESSAGE,
                          settings.DEFAULT_FROM_EMAIL, email_address_list)
            except smtplib.SMTPException:
                logger.error(
                    "Cannot send welcome email to: %s: SMTP server error",
                    email_address_list
                )
            except socket.error as e:
                logger.error(
                    "Cannot send welcome email to: %s: %s",
                    email_address_list, e
                )
        return user, created


class ResourceStatistics(object):
    def __init__(
            self,
            user=0,
            group=0,
            files=0,
            dataset=None,
            workflow=None,
            project=None):
        self.user = user
        self.group = group
        self.files = files
        self.dataset = dataset
        self.workflow = workflow
        self.project = project


class GroupManagement(object):
    def __init__(
            self,
            group_id=None,
            group_name=None,
            member_list=None,
            perm_list=None,
            can_edit=False,
            is_manager_group=False,
            manager_group_id=None):
        self.group_id = group_id
        self.group_name = group_name
        self.member_list = member_list
        self.perm_list = perm_list
        self.can_edit = can_edit
        self.is_manager_group = is_manager_group
        self.manager_group_id = manager_group_id


class UserAuthentication(object):
    def __init__(
            self,
            is_logged_in=None,
            is_admin=None,
            id=None,
            username=None):
        self.is_logged_in = is_logged_in
        self.is_admin = is_admin
        self.id = id
        self.username = username


class Invitation(models.Model):
    token_uuid = UUIDField(unique=True, auto=True)
    group_id = models.IntegerField(blank=True, null=True)
    created = models.DateTimeField(editable=False, null=True)
    expires = models.DateTimeField(editable=False, null=True)
    sender = models.ForeignKey(User, null=True)
    recipient_email = models.CharField(max_length=250, null=True)

    def __unicode__(self):
        return self.token_uuid + ' | ' + str(self.group_id)

    def save(self, *arg, **kwargs):
        if not self.id:
            self.created = datetime.now()
        return super(Invitation, self).save(*arg, **kwargs)


# TODO - Back this with DB as a models.Model
class FastQC(object):
    def __init__(self, data=None):
        self.data = data


@receiver(post_save, sender=User)
def _add_user_to_neo4j(sender, **kwargs):
    add_read_access_in_neo4j(
        map(
            lambda ds: ds.uuid, get_objects_for_group(
                ExtendedGroup.objects.public_group(),
                'core.read_dataset'
            )
        ),
        [kwargs['instance'].id]
    )


class Ontology (models.Model):
    """Store meta information of imported ontologies
    """

    # Stores the most recent import date, i.e. this will be overwritten when a
    # ontology is re-imported.
    import_date = models.DateTimeField(
        default=datetime.now,
        editable=False,
        auto_now=False
    )

    # Full name of the ontology
    # E.g.: Gene Ontology
    name = models.CharField(max_length=64, blank=True)

    # Equals the abbreviation / acronym / prefix specified during the import.
    # Note that prefix constist of uppercase letters only. Similar to the OBO
    # naming convention.
    # E.g.: GO
    acronym = models.CharField(max_length=8, blank=True, unique=True)

    # Base URI of the ontology
    # E.g.: http://purl.obolibrary.org/obo/go.owl
    uri = models.CharField(max_length=128, blank=True, unique=True)

    # Stores the most recent date when the model was updated in whatever way.
    update_date = models.DateTimeField(auto_now=True)

    # Stores the versionIRI of the ontology. Can be useful to check which
    # version is currently imported.
    version = models.CharField(
        max_length=256,
        null=True,
        blank=True
    )

    # Stores the version of Owl2Neo4J. This can be helpful to figure out which
    # ontology needs a re-import when the parser changed dramatically
    owl2neo4j_version = models.CharField(
        max_length=16,
        null=True
    )

    def __unicode__(self):
        return '{name} ({acronym})'.format(
            name=self.name,
            acronym=self.acronym
        )


@receiver(pre_delete, sender=Ontology)
def _ontology_delete(sender, instance, *args, **kwargs):
    delete_ontology_from_neo4j(instance.acronym)


# http://web.archive.org/web/20140826013240/http://codeblogging.net/blogs/1/14/
def get_subclasses(classes, level=0):
    """
        Return the list of all subclasses given class (or list of classes) has.
        Inspired by this question:
        http://stackoverflow.com/questions/3862310/how-can-i-find-all-
        subclasses-of-a-given-class-in-python
    """
    # for convenience, only one class can can be accepted as argument
    # converting to list if this is the case
    if not isinstance(classes, list):
        classes = [classes]

    if level < len(classes):
        classes += classes[level].__subclasses__()
        return get_subclasses(classes, level+1)
    else:
        return classes


def receiver_subclasses(signal, sender, dispatch_uid_prefix, **kwargs):
    """
    A decorator for connecting receivers and all receiver's subclasses to
    signals. Used by passing in the signal and keyword arguments to connect::
        @receiver_subclasses(post_save, sender=MyModel)
        def signal_receiver(sender, **kwargs):
            ...
    """
    def _decorator(func):
        all_senders = get_subclasses(sender)
        for snd in all_senders:
            signal.connect(func, sender=snd,
                           dispatch_uid=dispatch_uid_prefix+'_'+snd.__name__,
                           **kwargs)
        return func
    return _decorator


@receiver_subclasses(post_delete, BaseResource, "baseresource_post_delete")
def _baseresource_delete(sender, instance, **kwargs):
    '''
        Handles the invalidation of cached objects that inherit from
        BaseResource after being deleted
    '''
    invalidate_cached_object(instance)


@receiver_subclasses(post_save, BaseResource, "baseresource_post_save")
def _baseresource_save(sender, instance, **kwargs):
    '''
        Handles the invalidation of cached objects that inherit from
        BaseResource after being saved
    '''
    invalidate_cached_object(instance)


@receiver_subclasses(pre_delete, NodeCollection,
                     "nodecollection_pre_delete")
def _nodecollection_delete(sender, instance, **kwargs):
    '''
        This finds all subclasses related to a DataSet's NodeCollections and
        handles the deletion of all FileStoreItems related to the DataSet
    '''
    nodes = Node.objects.filter(study=instance)
    for node in nodes:
        try:
            FileStoreItem.objects.get(uuid=node.file_uuid).delete()
        except Exception as e:
            logger.debug("Could not delete FileStoreItem:%s" % str(e))


def deletion_checks(instance):
    '''
        Takes a Model instance and runs the appropriate deletion checking
        method based on the instance.__class__.__name__
    '''
    return {
        "DataSet": dataset_deletion_check,
        "Workflow": workflow_deletion_check,
        "Analysis": analysis_deletion_check
    }[instance.__class__.__name__](instance)


def workflow_deletion_check(instance):
    '''
        Takes a Workflow instance and checks if an Analysis has been run
        using it
    '''
    if bool(Analysis.objects.filter(workflow=instance)):
        '''
            Hide Workflow from ui if an Analysis has been run on it
        '''
        instance.is_active = False
        logger.error("Could not delete Workflow, one or more Analyses have "
                     "been run using it.")
        return False

    else:
        '''
            If an Analysis hasn't been run on said Workflow delete
            WorkflowDataInputs and WorkflowInputRelationships if they exist
        '''
        try:
            instance.data_inputs.remove()
        except Exception as e:
            logger.error("Could not delete WorkflowDataInput", e)
        try:
            instance.input_relationships.remove()
        except Exception as e:
            logger.error("Could not delete WorkflowInputRelationship", e)

        return True


def dataset_deletion_check(instance):
    '''
        Takes a DataSet instance and deletes NodeCollection and related objs.
        based on uuid of Investigations linked to the DataSet as long as an
        Analysis has not been run upon the DataSet.
        This deletes Studys, Assays and Investigations in
        addition to the related objects detected by Django
    '''

    if bool(Analysis.objects.filter(data_set=instance)):
        logger.error("Cannot delete DataSet:%s because there has been "
                     "one or more Analyses run on it." % instance)
        return False

    else:
        related_investigation_links = InvestigationLink.objects.filter(
            data_set=instance)
        if related_investigation_links:
            for item in related_investigation_links:
                node_collection = NodeCollection.objects.get(
                    uuid=item.investigation.uuid)
                try:
                    node_collection.delete()
                except Exception as e:
                    logger.debug("Couldn't delete NodeCollection:", e)
        return True


def analysis_deletion_check(instance):
    '''
        Takes an Analysis instance and checks if any Nodes created by the
        Analysis being deleted have been analyzed further.
    '''

    nodes = Node.objects.filter(analysis_uuid=instance.uuid)
    delete = True
    for node in nodes:
        analysis_node_connections = AnalysisNodeConnection.objects.filter(
            node=node)
        for item in analysis_node_connections:
            if item.direction == 'in':
                delete = False

    '''
        If None of the Analyis' Nodes have been analyzed further, let us:
        1. Delete assoctiated FileStoreItems
        2. Delete AnalysisResults
        3. Optimize Solr's index to reflect that
        4. Delete the Nodes
        5. Continue on to delete the Analysis,
        WorkflowFilesDls, WorkflowDataInputMaps,
        AnalysisNodeConnections, and AnalysisStatus'
    '''

    if not delete:
        logger.error("Cannot delete Analysis: %s because one or  more of "
                     "it's Nodes have been further analyzed" % instance)
        return False

    else:
        '''
            Delete associated FileStoreItems
        '''
        for node in nodes:
            if node.file_uuid:
                try:
                    FileStoreItem.objects.get(uuid=node.file_uuid).delete()
                except Exception as e:
                    logger.debug("Could not delete FileStore Item with  "
                                 "uuid: %s, " % node.file_uuid, e)

        analysis_node_connections = AnalysisNodeConnection.objects.filter(
            analysis=instance)

        '''
            Delete associated AnalysisResults
        '''
        analysis_results = AnalysisResult.objects.filter(
            analysis_uuid=instance.uuid)
        for item in analysis_results:
            try:
                item.delete()
            except Exception as e:
                logger.debug("Could not delete AnalysisResult %s:" %
                             item, e)

        '''
            Optimize Solr's index
        '''
        for item in analysis_node_connections:
            if item.node and "Derived" in item.node.type:
                try:
                    delete_analysis_index(item.node)
                except Exception as e:
                    logger.debug("No NodeIndex exists in Solr with id "
                                 "%s:  %s",
                                 item.id, e)

        solr = pysolr.Solr(urljoin(settings.REFINERY_SOLR_BASE_URL,
                                   "data_set_manager"), timeout=10)
        '''
            solr.optimize() Tells Solr to streamline the number of segments
            used, essentially a defragmentation/ garbage collection
            operation.
        '''
        try:
            solr.optimize()
        except Exception as e:
            logger.error("Could not optimize Solr's index:", e)

        '''
            Delete Nodes Associated w/ the Analysis
        '''
        for node in nodes:
            try:
                node.delete()
            except Exception as e:
                logger.debug("Could not delete Node %s:" % node, e)
        return True<|MERGE_RESOLUTION|>--- conflicted
+++ resolved
@@ -43,11 +43,6 @@
                                 get_groups_with_perms, assign_perm,
                                 remove_perm, get_objects_for_group)
 from registration.signals import user_registered, user_activated
-<<<<<<< HEAD
-from data_set_manager.models import Investigation, Node, Study, Assay, \
-    NodeCollection
-from file_store.models import get_file_size, FileStoreItem
-=======
 
 from data_set_manager.models import Investigation, Node, Study, Assay
 from data_set_manager.utils import (add_annotated_nodes_selection,
@@ -57,7 +52,6 @@
 from galaxy_connector.galaxy_workflow import (create_expanded_workflow_graph,
                                               countWorkflowSteps,
                                               configure_workflow)
->>>>>>> 8b482def
 from galaxy_connector.models import Instance
 from .utils import (update_data_set_index, delete_data_set_index,
                     add_read_access_in_neo4j, remove_read_access_in_neo4j,
