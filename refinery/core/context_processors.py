--- conflicted
+++ resolved
@@ -62,9 +62,6 @@
             settings.REFINERY_EXTERNAL_AUTH_MESSAGE,
         "REFINERY_TUTORIAL_STEPS": settings.REFINERY_TUTORIAL_STEPS,
         "SOLR_SYNONYM_SEARCH": settings.SOLR_SYNONYMS,
-<<<<<<< HEAD
-        "SATORI_DEMO": settings.SATORI_DEMO
-=======
+        "SATORI_DEMO": settings.SATORI_DEMO,
         "STATIC_URL": settings.STATIC_URL,
->>>>>>> a7bc02aa
     }