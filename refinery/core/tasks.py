from celery.task import task, periodic_task
from celery.task.control import ping
from psycopg2 import OperationalError
from django.conf import settings
from django.db import connection
from django.db.models.deletion import Collector
from django.db.models.fields.related import ForeignKey
from django.core.cache import cache
from django.utils.hashcompat import md5_constructor as md5
from django.contrib.syndication.views import Feed
from galaxy_connector.galaxy_workflow import GalaxyWorkflow, GalaxyWorkflowInput
from core.models import DataSet, InvestigationLink, Workflow, WorkflowDataInput, ExternalToolStatus, WorkflowEngine
from data_set_manager.models import Investigation, Study
from data_set_manager.tasks import annotate_nodes
from file_store.models import is_permanent
from file_store.tasks import create, read, import_file
from amqplib.client_0_8.exceptions import AMQPChannelException
from celery.exceptions import TimeLimitExceeded
from datetime import datetime, timedelta
import logging, requests

"""get logger for all tasks"""
logger = logging.getLogger(__name__)
    
@task()
def grab_workflows(instance=None, connection_galaxy=None):
    
    # Delete old references to workflows
    Workflow.objects.all().delete() 
    
    # checks to see if an existing galaxy connection, otherwise create a connection
    if (connection_galaxy is None):
        print ("instance is none")
        #get connection
        instance = Instance.objects.all()[0]
        connection_galaxy = instance.get_galaxy_connection()
    #get all your workflows
    workflows = connection_galaxy.get_complete_workflows()

    #for each workflow, create a core Workflow object and its associated WorkflowDataInput objects
    for workflow in workflows:
        workflow_dict = {
                         'name': workflow.name,
                         'internal_id': workflow.identifier
                         #'visibility': 2 #give public visibility for now
                         }
        w = Workflow(**workflow_dict)
        try:
            w.save()
            inputs = workflow.inputs
            for input in inputs:
                input_dict = {
                              'name': input.name,
                              'internal_id': input.identifier
                              }
                i = WorkflowDataInput(**input_dict)
                i.save()
                w.data_inputs.add(i)
        except:
            connection.rollback()


def copy_file(orig_uuid):
    '''
    Helper function that copies a file if given the original file's UUID
    
    :param orig_uuid: UUID of file to copy.
    :type orig_uuid: str.
    :returns: UUID of newly copied file.
    '''
    orig_fsi = read(orig_uuid)
    newfile_uuid = None

    try:
        newfile_uuid = create(orig_fsi.source, orig_fsi.sharename, orig_fsi.filetype, permanent=is_permanent(orig_uuid))
        import_file(newfile_uuid, refresh=True)
    except AttributeError:
        pass

    return newfile_uuid 



def copy_object(obj, value=None, field=None, duplicate_order=None, copy_files=False):
    '''
    Duplicate all related objects of obj setting field to value. If one of the duplicate
    objects has an FK to another duplicate object update that as well. Return the duplicate 
    copy of obj. 
    
    This code was modified from http://djangosnippets.org/snippets/1282/.
    
    :param obj: Object to copy.
    :type obj: Model instance of something.
    :param value: value to set.
    :type value: str.
    :param field: field to update.
    :type field: str.
    :param duplicate_order: list of models which specify how the duplicate objects are saved. For complex objects this can matter. Check to save if objects are being saved correctly and if not just pass in related objects in the order that they should be saved.
    :type duplicate_order: list.
    :param copy_files: Flag indicating whether to create a copy of the FileStoreItem or simply copy the original FileStoreItem's UUID.
    :type copy_files: bool.
    :returns: copy of Model instance if successful.
    
    '''
    #key = original object, value = copy of original object
    associated_copy = dict()

    #
    collector = Collector("default")
    collector.collect([obj])
    collector.sort()
    related_models = collector.data.keys()
    data_snapshot =  {}
    for key in collector.data.keys():
        data_snapshot.update({ key: dict(zip([item.pk for item in collector.data[key]], [item for item in collector.data[key]])) })
    
    root_obj = None
    
    # Sometimes it's good enough just to save in reverse deletion order.
    if duplicate_order is None:
        duplicate_order = reversed(related_models)
    
    for model in duplicate_order:
        # Find all FKs on model that point to a related_model.
        fks = []
        for f in model._meta.fields:
            if isinstance(f, ForeignKey) and f.rel.to in related_models:
                fks.append(f)
        # Replace each `sub_obj` with a duplicate.
        if model not in collector.data:
            continue
        sub_objects = collector.data[model]
        for obj in sub_objects:
            orig_obj_id = obj.id
            
            for fk in fks:
                fk_value = getattr(obj, "%s_id" % fk.name)
                # If this FK has been duplicated then point to the duplicate.
                fk_rel_to = data_snapshot[fk.rel.to]
                if fk_value in fk_rel_to:
                    dupe_obj = fk_rel_to[fk_value]
                    setattr(obj, fk.name, dupe_obj)

            # Duplicate the object and save it.
            obj.id = None
    
            if copy_files:
                #copy data files referenced in file_uuid field in a Node
                try:
                    if obj.file_uuid:
                        obj.file_uuid = copy_file(obj.file_uuid)
                except AttributeError:
                    pass
    
                #copy metadata files associated with an Investigation
                try:
                    if obj.isarchive_file or obj.pre_isarchive_file:
                        try:
                            obj.isarchive_file = copy_file(obj.isarchive_file)
                        except:
                            pass
                        try:
                            obj.pre_isarchive_file = copy_file(obj.pre_isarchive_file)
                        except:
                            pass
                except AttributeError:
                    pass
    
            try:
                if obj.uuid:
                    obj.uuid = None
            except AttributeError:
                pass
    
            if field is not None:
                setattr(obj, field, value)

            obj.save()
            
            #plug the original object and its copy into the dictionary
            associated_copy[model.objects.get(id=orig_obj_id)] = obj

            if root_obj is None:
                root_obj = obj
    
    #work out Many-To-Manys
    
    for model in duplicate_order:
        sub_objects = collector.data[model]
        for obj in sub_objects:
            m2m_dict = dict()
            for m2m in model._meta.many_to_many:
                m2m_manager = getattr(obj, "%s_set" % m2m.name)
                m2m_dict[m2m.name] = m2m_manager.all()
            try:
                copied_obj = associated_copy[obj]
                for m2m in model._meta.many_to_many:
                    m2m_field_manager = getattr(copied_obj, m2m.name)
                    for item in m2m_dict[m2m.name]:
                        m2m_field_manager.add(associated_copy[item])
            except KeyError:
                pass

    return root_obj


@task()
def copy_dataset(dataset, owner, versions=None, copy_files=False):
    logger.info("logging from copy_dataset")
    if versions == None:
        versions = [dataset.get_version()]
    
    #count total number of objects to copy
    items_to_copy = 1
    collector = Collector("default")
    for version in versions:
        collector.collect([dataset.get_investigation(version)])
        for key in collector.data.keys():
            items_to_copy = items_to_copy + len(collector.data[key])

    #check to see if dataset already exists for provided user
    dataset_copy = None
    data_sets = DataSet.objects.filter(name="%s (copy)" % dataset.name)
    for data_set in data_sets:
        print data_set
        if data_set.get_owner() == owner:
            dataset_copy = data_set

    #if after checking all datasets there one with this name owned by the given user, create new dataset
    if dataset_copy == None:
        #create new dataset with copied information
        dataset_copy = DataSet.objects.create(name="%s (copy)" % dataset.name,
                                              summary=dataset.summary,
                                              description=dataset.description,
                                              slug=dataset.slug
                                              )
        #set the owner to the provided user
        dataset_copy.set_owner(owner)
        dataset_copy.save()
        logger.info("copy_dataset: Created data set %s" % dataset_copy.name)

    #make copies of investigations and their links and assign to newly created dataset
    for version in versions:
        inv = dataset.get_investigation(version)
        node_collection = copy_object(inv, copy_files=copy_files)
        node_collection.save()

        #find the corresponding Investigation object
        try:
            inv = Investigation.objects.get(uuid=node_collection.uuid)
        except Investigation.DoesNotExist:
            inv = Study.objects.get(uuid=node_collection.uuid).investigation

        #use the Investigation object to grab its InvestigationLink object
        il = InvestigationLink.objects.get(investigation=inv)
        il.data_set = dataset_copy
        il.save()
        #annotate the investigation
        annotate_nodes(inv.uuid)

    # calculate total number of files and total number of bytes
    dataset_copy.file_size = dataset.get_file_size()
    dataset_copy.file_count = dataset.get_file_count()
    dataset_copy.save()

    return dataset_copy


@task(time_limit=ExternalToolStatus.TIMEOUT[ExternalToolStatus.SOLR_TOOL_NAME])
def check_solr_running():
    requests.get(settings.REFINERY_SOLR_BASE_URL + "core/admin/ping")


@periodic_task(run_every=timedelta(seconds=ExternalToolStatus.INTERVAL_BETWEEN_CHECKS[ExternalToolStatus.SOLR_TOOL_NAME]))
def check_for_solr():
    solr, created = ExternalToolStatus.objects.get_or_create(name=ExternalToolStatus.SOLR_TOOL_NAME)

    if solr.is_active:
        try: #actually check now
            result = check_solr_running.delay()
            result.get()
            solr.status = ExternalToolStatus.SUCCESS_STATUS #successfully reached solr
        except requests.ConnectionError as e:
            logger.exception("core.tasks.check_for_solr: Could not connect to Solr")
            solr.status = ExternalToolStatus.FAILURE_STATUS #quit with error
        except TimeLimitExceeded as e:
            logger.exception("core.tasks.check_for_solr: Pinging Solr timed out after %s" % ExternalToolStatus.TIMEOUT[ExternalToolStatus.SOLR_TOOL_NAME])
            solr.status = ExternalToolStatus.FAILURE_STATUS #quit with error
        #set last time check to now
        solr.last_time_check = datetime.now()
        #save status
        solr.save()


@task(time_limit=ExternalToolStatus.TIMEOUT[ExternalToolStatus.GALAXY_TOOL_NAME])
def check_galaxy_running(instance):
    instance.get_galaxy_connection().get_histories()


@periodic_task(run_every=timedelta(seconds=ExternalToolStatus.INTERVAL_BETWEEN_CHECKS[ExternalToolStatus.GALAXY_TOOL_NAME]))
def check_for_galaxy():
    workflow_engines = WorkflowEngine.objects.all()
    for workflow_engine in workflow_engines:
        instance = workflow_engine.instance
        galaxy, created = ExternalToolStatus.objects.get_or_create(name=ExternalToolStatus.GALAXY_TOOL_NAME, unique_instance_identifier=instance.api_key)
        if galaxy.is_active:
            try:
                result = check_galaxy_running.delay(instance)
                result.get()
                galaxy.status = ExternalToolStatus.SUCCESS_STATUS #galaxy running properly
            except TimeLimitExceeded as e:
                logger.exception("core.tasks.check_for_galaxy: Pinging Galaxy timed out after %s" % ExternalToolStatus.TIMEOUT[ExternalToolStatus.GALAXY_TOOL_NAME])
                galaxy.status = ExternalToolStatus.FAILURE_STATUS #quit with error
            except RuntimeError as e:
                logger.exception("core.tasks.check_for_galaxy: Could not connect to Galaxy")
                galaxy.status = ExternalToolStatus.FAILURE_STATUS #quit with error
            #set last time check to now
            galaxy.last_time_check = datetime.now()
            #save status
            galaxy.save()


def check_tool_status(tool_name, tool_unique_instance_identifier=None):
    try:
        array = ping() #pings celery to see if it's alive
        if len(array) == 0:
<<<<<<< HEAD
            logger.error("ping() could not reach any workers")
            return (True, ExternalToolStatus.UNKNOWN_STATUS) #celery is gone, get error thrown
    except AMQPChannelException:
        logger.debug("AMQPChannelException raised by ping().  Is RabbitMQ available?")
=======
            return (True, ExternalToolStatus.CELERY_DOWN_STATUS) #celery is gone, get error thrown
    except AMQPChannelException:
        logger.error("Celery threw AMQPChannelException; it doesn't seem to affect operations thus far")
        pass
>>>>>>> 92e03c07

    try:
        tool = ExternalToolStatus.objects.get(name=tool_name, unique_instance_identifier=tool_unique_instance_identifier)
    except ExternalToolStatus.DoesNotExist:
        return (True, ExternalToolStatus.UNKNOWN_STATUS)
    
    if(datetime.now() - tool.last_time_check) > timedelta(seconds=ExternalToolStatus.INTERVAL_BETWEEN_CHECKS[tool_name]):
        return (tool.is_active, ExternalToolStatus.TIMEOUT_STATUS)
        
    return (tool.is_active, tool.status)<|MERGE_RESOLUTION|>--- conflicted
+++ resolved
@@ -285,8 +285,8 @@
             solr.status = ExternalToolStatus.FAILURE_STATUS #quit with error
         except TimeLimitExceeded as e:
             logger.exception("core.tasks.check_for_solr: Pinging Solr timed out after %s" % ExternalToolStatus.TIMEOUT[ExternalToolStatus.SOLR_TOOL_NAME])
-            solr.status = ExternalToolStatus.FAILURE_STATUS #quit with error
-        #set last time check to now
+            solr.status = ExternalToolStatus.FAILURE_STATUS
+        # set last time check to now
         solr.last_time_check = datetime.now()
         #save status
         solr.save()
@@ -324,24 +324,16 @@
     try:
         array = ping() #pings celery to see if it's alive
         if len(array) == 0:
-<<<<<<< HEAD
-            logger.error("ping() could not reach any workers")
-            return (True, ExternalToolStatus.UNKNOWN_STATUS) #celery is gone, get error thrown
-    except AMQPChannelException:
-        logger.debug("AMQPChannelException raised by ping().  Is RabbitMQ available?")
-=======
             return (True, ExternalToolStatus.CELERY_DOWN_STATUS) #celery is gone, get error thrown
     except AMQPChannelException:
-        logger.error("Celery threw AMQPChannelException; it doesn't seem to affect operations thus far")
-        pass
->>>>>>> 92e03c07
+        logger.error("AMQPChannelException raised by ping(). Is RabbitMQ available?")
 
     try:
         tool = ExternalToolStatus.objects.get(name=tool_name, unique_instance_identifier=tool_unique_instance_identifier)
     except ExternalToolStatus.DoesNotExist:
         return (True, ExternalToolStatus.UNKNOWN_STATUS)
     
-    if(datetime.now() - tool.last_time_check) > timedelta(seconds=ExternalToolStatus.INTERVAL_BETWEEN_CHECKS[tool_name]):
+    if (datetime.now() - tool.last_time_check) > timedelta(seconds=ExternalToolStatus.INTERVAL_BETWEEN_CHECKS[tool_name]):
         return (tool.is_active, ExternalToolStatus.TIMEOUT_STATUS)
         
     return (tool.is_active, tool.status)