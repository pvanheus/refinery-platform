--- conflicted
+++ resolved
@@ -1959,14 +1959,11 @@
   padding-bottom:10px;
 }
 
-<<<<<<< HEAD
 .horizontal-list li {
   display: block;
   float: left;
 }
-=======
-.handle-overflow{
+
+.handle-overflow {
   overflow: auto;
-}
-
->>>>>>> f155f0b8
+}