/*!
 * For Bootstrap v2.2.1
 *
 * Based on https://github.com/twitter/bootstrap/issues/1451#issuecomment-3737384
 */


// refinery-style.less
// Refinery-specific styles
// -------------------------------------------------------------

@import "../../js/bootstrap/less/variables.less"; // Modify this for custom colors, font-sizes, etc
@import "variables.less";

@import "../../js/bootstrap/less/mixins.less";



p {
  //font-family: @serifFontFamily;
  //font-size: @baseFontSize * 1.1;
}


@backgroundImageUrl: "../img/bgnoise.png"; //'../img/debut_light.png';
@backgroundGradient: rgba( 255, 0, 0, 0.5 );
@backgroundGradientHighlight: lighter(red, 10%);

body {
  background-image:url(@backgroundImageUrl);
  margin-top: @navbarHeight * 2.2;
}

.page-header {
  border-bottom: none;
  padding: 0px;
  margin: 0px;  
}

.page-header h1 {
  font-size: @fontSizeLarge;
  line-height: @baseLineHeight;
  padding: 0px;
  margin: 5px 0px;
  color: @white; 
}

.page-header small {
  font-size: 85%;
  color: darken( @grayLighter, 5% ); 
}

      
@media (max-width: 979px) {
body {
    margin-top: 0;
}   
}


.navbar .navbar-inner {
  border-bottom-width: 0px;
  box-shadow: 0 1px 2px rgba(0, 0, 0, 0.3);
}

.navbar .navbar-inner {
}

.navbar .brand {
  font-family: "Arvo";
  font-weight: 700;
  font-style: italic;
  letter-spacing: 0.05em;
  color: @white;  
} 

.navbar li a {
  font-weight: 600;
}

.navbar a {
  color: @grayLighter;
}

// new class for fixed header as part of the navigation bar
@navbarHeaderBackground:          fade( lighten( @navbarBackgroundHighlight, 30% ), 25% );
@navbarHeaderBorder:              fade( @grayLight, 70% );

.navbar-header {
  background-color: @navbarHeaderBackground;
  border-top: 1px dotted @navbarHeaderBorder;
  border-bottom: 1px solid @navbarHeaderBorder;
}


@media (max-width: @navbarCollapseWidth) {
  .navbar-fixed-top .navbar-inner,
  .navbar-fixed-bottom .navbar-inner {
    padding: 0px;
  }
  
  .navbar .page-header {
    padding: 0px 5px;
  }
}


.refinery-panel-shadow {
  -webkit-box-shadow: 0 1px 2px rgba(0, 0, 0, 0.3);
  -moz-box-shadow: 0 1px 2px rgba(0, 0, 0, 0.3);
  box-shadow: 0 1px 2px rgba(0, 0, 0, 0.3);
}

.refinery-tab-shadow {
  -webkit-box-shadow: 0 -2px 2px rgba(0, 0, 0, 0.3);
  -moz-box-shadow: 0 -2px 2px rgba(0, 0, 0, 0.3);
  box-shadow: 0 -2px 2px rgba(0, 0, 0, 0.3);
}


.refinery-panel {

  background-color: white;
  border-top-left-radius: 5px;
  border-top-right-radius: 5px;
  padding-left: 15px;
  padding-right: 15px;
  padding-bottom: 5px;
  padding-top: 10px;
  margin-top: 0px;
  margin-bottom: 10px;
  border-top: 5px solid @gray;
  
  .refinery-panel-shadow;
}

.scrollable{overflow-y: scroll; height: 100px; min-height: 200px }    

.refinery-panel {
  &-header {
    border-top: none;
    border-radius: 5px;
    padding-top: 5px;
    padding-bottom: 1px;
    margin-bottom: 5px;
    background-color: @grayLighter;
     //#gradient > .vertical(@navbarBackgroundHighlight, @navbarBackground);

  }

  &-content {
  }

  &-error {
    background-color: @btnDangerBackground;
    border-top-color: @btnDangerBackgroundHighlight;    
  }

  &-header h2 {
  text-shadow: 0 2px 0 @navbarBackgroundHighlight;
  }
    
  &-tabs {
    background-color: none;
    margin: 0px;
    padding-bottom: 0px;
    padding-left: 0px;     
  }

  &-tabs ul {
    background-color: none;
    padding-bottom: 0px;
    padding-left: 0px;  
    border: none;
    margin-bottom: 0px;
  }

  &-tabs .nav-tabs li {
    background-color: @grayLighter;
    border-top-left-radius: 5px;
    border-top-right-radius: 5px;
    border-top: 5px solid @grayLighter;
    padding-bottom: 0px;
    padding-left: 0px;
    margin: 0px;
    z-index: 0;
    position: relative;
    border-bottom: 5px solid @gray;
    margin-bottom: -5px;
    .refinery-tab-shadow;
  }

  &-tabs .nav-tabs a {
    background-color: transparent;
    border: none;
    margin-right: 0px;
    padding-top: 2px;
    padding-bottom: 4px;
    margin-left: 10px;
    margin-right: 10px;
    font-size: @baseFontSize * 1.15;
  }

  &-tabs .nav-tabs li.active {
    background-color: @white;
    border-top: 5px solid @gray;
    border-bottom: 5px solid @white;    
    z-index: 1;
    position: relative;
  }

  &-tabs .nav-tabs li.active a:hover {
    border-radius: 0px;
  }

  &-tabs .nav-tabs li a:hover {
    border-radius: 0px;
  }

  &-tabs .nav-tabs li.active a {
    background-color: transparent;
    border: none;
    padding-top: 4px;
    padding-bottom: 2px;    
  }

}



.refinery-header {
  display: block;
  border-bottom: 1px solid @grayLighter;
  padding-bottom: -10px;
  margin-bottom: 10px;  
}


.refinery-header h2 {
  display: inline;
  line-height: 1;
}

.refinery-header h3 {
  display: inline;
  line-height: 1;
}

.refinery-header h4 {
  display: inline;
}

.refinery-header {
  &-left {
    border-bottom: none;
    display: inline;
    padding: 0px;
    margin: 0px;
    padding-bottom: -10px;
  }

  &-right {
    //display: inline;
    float: right;
    border-bottom: none;
    padding: 0px;
    margin: 0px;
  }
}

.refinery-subheader {
  display: block;
  border-bottom: 1px dotted @grayLight;
  padding-bottom: -10px;
  margin-bottom: 5px;
  text-transform: uppercase;  
}

.refinery-subheader h2 {
  display: inline;
  font-size: @baseFontSize * 1.15;
  color: @grayLight;
  font-weight: 700;
  line-height: 1;
}

.refinery-subheader h3 {
  display: inline;
  font-size: @baseFontSize * 1;
  color: @grayLight;
  font-weight: 700;
  display: inline;
  line-height: 1;
}

.refinery-subheader h4 {
  display: inline;
  font-size: @baseFontSize * 0.85;
  color: @grayLight;
  font-weight: 700;
  display: inline;
  line-height: 1;
}

.refinery-dnd-handle {
  cursor: move;
  display: inline-block;
  color: @blue;
}

.refinery-dnd-handle:hover {
  text-shadow: 0 0px 10px @blueLight;
}

.refinery-dnd-dropzone {
  text-align: center;
<<<<<<< HEAD
=======
  border-style: dashed; 
  border-width: 1px;
  height: 50px;
  width: 100px;
  border-radius: 100px;
>>>>>>> 27f10881

  &-over {
    opacity: 0.5;
  }

  &-filled {
    border-style: solid; 
  }

  &-empty {
    border-style: dashed; 
  }  
}

.refinery-workflow-input-green {
  background-color: fade( lighten( @green, 30% ), 25% );
  color: @green;
  border-color: @green;
}

<<<<<<< HEAD
=======
.refinery-workflow-input-label-green {
  color: @green;
}

>>>>>>> 27f10881
.refinery-workflow-input-purple {
  background-color: fade( lighten( @purple, 30% ), 25% );
  color: @purple;
  border-color: @purple;
}

<<<<<<< HEAD
=======
.refinery-workflow-input-label-purple {
  color: @purple;
}
>>>>>>> 27f10881

.refinery-tooltip {
  background-color: fade( @black, 80% );
  color: @white;
  font-weight: normal;
  font-size: @fontSizeSmall;
  border-radius: 3px;
  padding: 1px 4px 1px 4px;
}

.refinery-facet-label {
  font-weight: normal;
  margin-right: 5px;
  font-size: @baseFontSize * 1.15;  
  cursor: pointer;
}

.refinery-facet-title {
  width: 100%;
  margin-top: 5px;
  margin-bottom: 2px;
}<|MERGE_RESOLUTION|>--- conflicted
+++ resolved
@@ -314,14 +314,11 @@
 
 .refinery-dnd-dropzone {
   text-align: center;
-<<<<<<< HEAD
-=======
   border-style: dashed; 
   border-width: 1px;
   height: 50px;
   width: 100px;
   border-radius: 100px;
->>>>>>> 27f10881
 
   &-over {
     opacity: 0.5;
@@ -342,25 +339,19 @@
   border-color: @green;
 }
 
-<<<<<<< HEAD
-=======
 .refinery-workflow-input-label-green {
   color: @green;
 }
 
->>>>>>> 27f10881
 .refinery-workflow-input-purple {
   background-color: fade( lighten( @purple, 30% ), 25% );
   color: @purple;
   border-color: @purple;
 }
 
-<<<<<<< HEAD
-=======
 .refinery-workflow-input-label-purple {
   color: @purple;
 }
->>>>>>> 27f10881
 
 .refinery-tooltip {
   background-color: fade( @black, 80% );
