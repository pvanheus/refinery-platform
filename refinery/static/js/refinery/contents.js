// Nils Gehlenborg, July 2012
// start scope
(function() {
// ---------------------------------

var MAX_DOWNLOAD_FILES = 20;
var MESSAGE_DOWNLOAD_UNAVAILABE = "You have to be logged in<br> and selected " + MAX_DOWNLOAD_FILES + " files or less<br>to create an archive for download.";
var MESSAGE_DOWNLOAD_AVAILABLE = "Click to create<br>archive for download<br>of selected files.";

var urlComponents = document.location.href.split("/");	
	
var allowAnnotationDownload = false;

var solrRoot = "http://" + REFINERY_BASE_URL + "/solr/";
var solrSelectUrl = solrRoot + "data_set_manager/select/";
var solrSelectEndpoint = "data_set_manager/select/";
var solrIgvUrl = solrRoot + "igv/";

var solrQuery = "q=django_ct:data_set_manager.node";
var solrSettings = "wt=json&json.wrf=?&facet=true";

var itemsPerPageOptions = [10,20,50,100]; 
var currentItemsPerPage = itemsPerPageOptions[0];

var query = { total_items: 0, selected_items: 0, items_per_page: currentItemsPerPage, page: 0 };

var currentCount = 0;

var currentStudyUuid = externalStudyUuid; //urlComponents[urlComponents.length-2];
var currentAssayUuid = externalAssayUuid; //urlComponents[urlComponents.length-3]; 
var currentNodeType = "\"Raw Data File\"";

var dataSetNodeTypes = ['"Raw Data File"', '"Derived Data File"', '"Array Data File"', '"Derived Array Data File"', '"Array Data Matrix File"', '"Derived Array Data Matrix File"'];


$(document).ready(function() {		
	configurator = new DataSetConfigurator( externalAssayUuid, externalStudyUuid, "configurator-panel", REFINERY_API_BASE_URL, "{{ csrf_token }}" );
	configurator.initialize();
	
	
	/*
	
	var client = new SolrClient( solrRoot,
		solrSelectEndpoint,
		"csrfMiddlewareToken",
		"django_ct:data_set_manager.node",
		"(study_uuid:" + currentAssayUuid + " AND assay_uuid:" + currentStudyUuid + ")" );

	configurator.initialize( function() {
		var q = new SolrQuery( configurator );
		q.initialize();
		q.addFilter( "type", dataSetNodeTypes );
		
		client.initialize( q, function(query) {
			console.log( "Initialized query:" );
			console.log( query );
			client.run( query, SOLR_FULL_QUERY,  0, 10, function( response ) {
				console.log( response );
				
				var serializedQuery = query.serialize( SOLR_QUERY_SELECTION_SERIALIZATION ); 
				console.log( serializedQuery ); 
				console.log( query.deserialize( serializedQuery ) ); 
			});

			client.run( query, SOLR_SELECTION_QUERY,  0, 5, function( response ) {
				console.log( response );
			});

			client.run( query, SOLR_SELECTION_QUERY,  5, 10, function( response ) {
				console.log( response );
			});
			
		});		
	});
		
	*/
	
	/*	
	nodeSetManager = new NodeSetManager( externalAssayUuid, externalStudyUuid, "node-set-manager-controls", REFINERY_API_BASE_URL, "{{ csrf_token }}" );
	nodeSetManager.initialize();
	
	nodeSetManager.setLoadSelectionCallback( function( nodeSet ) {
		// reset current node selection
		nodeSelection = [];
		nodeSelectionBlacklistMode = false;
				
		getData( currentAssayUuid, currentStudyUuid, currentNodeType, nodeSet.solr_query );				
	});
	
	nodeSetManager.setSaveSelectionCallback( function() {
		var solr_query = buildSolrQuery( currentAssayUuid, currentStudyUuid, currentNodeType, 0, query.total_items, facets, fields, {}, showAnnotation );
		nodeSetManager.postState( "" + Date(), "Summary for Node Set", solr_query, query.selected_items, function(){
		});
	});
	*/

	configurator.getState( function() {
		initializeDataWithState( currentAssayUuid, currentStudyUuid, currentNodeType );	
	});
});    		

var showAnnotation = false;
	
var ignoredFieldNames = [ "django_ct", "django_id", "id" ];
var hiddenFieldNames = [ "uuid", "file_uuid", "study_uuid", "assay_uuid", "type", "is_annotation", "species", "genome_build", "name" ]; // TODO: make these regexes
var invisibleFieldNames = [];


var facets = {};
/*
 * facets = 
 * { "facet_name1": { "value_name": { count: "count", isSelected: true }, ...  },
 *   "facet_name2": [ { value: "value_name", count: "count", isSelected: false }, ... ] },
 * ... } 
 */

var fields = {};
/*
 * fields = 
 * { "field_name1": { isVisible: true, direction: "asc" },
 *   "field_name2": { isVisible: false, direction: "desc" },
 *   "field_name3": { isVisible: true, direction: "" },
 * ... } 
 * 
 * Notes: 
 * 	- multiple fields can be used for sorting
 *  - direction will be checked for "asc" or "desc", everything else means no sorting
 *  - invisible fields can not be used for sorting (even if direction is given correctly)  
 */

// a list of facet names for the pivot view
var pivots = [];
var pivotMatrixData;

var documents = [];

// fine-grained selection on top of the facet selection
// a list of node uuids
var nodeSelection = [];
// if true, the nodeSelection list is to be subtracted from the Solr query results (blacklist)
// if false, the nodeSelection list is to be used instead of the Solr query results (whitelist)
var nodeSelectionBlacklistMode = true;


$(".collapse").collapse("show");

$(".annotation-buttons button").click(function () {
    if ( $(this).attr("id") == "annotation-button" ) {
    	showAnnotation = true;
    }
    else {
    	showAnnotation = false;
    }    

	initializeDataWithState( currentAssayUuid, currentStudyUuid, currentNodeType );
});	


function buildPivotQuery( studyUuid, assayUuid, nodeType, loadAnnotation ) {
	var url = solrSelectUrl
		+ "?" + solrQuery 
		+ "&" + solrSettings
		+ "&" + "start=" + 0
		+ "&" + "rows=" + 1
		+ "&" + "fq="
		+ "("
			+ "study_uuid:" + studyUuid
			+ " AND " + "assay_uuid:" + assayUuid
			+ " AND " + "is_annotation:" + loadAnnotation			
			+ " AND " + "(" + "type:" + nodeType + " OR " + "type: \"Derived Data File\"" + " OR " + "type: \"Array Data File\"" + " OR " + "type: \"Derived Array Data File\"" + " OR " + "type: \"Array Data Matrix File\"" + " OR " + "type: \"Derived Array Data Matrix File\"" + ")"
	   	+ ")"
	   	+ "&" + "facet.sort=count" // sort by count, change to "index" to sort by index	   	
	   	+ "&" + "facet.limit=-1"; // unlimited number of facet values (otherwise some values will be missing)	   	


	// ------------------------------------------------------------------------------
	// pivot fields: facet.pivot 
	// ------------------------------------------------------------------------------
	if ( pivots.length > 1 ) {
		var pivotQuery = pivots.join( "," );

		if ( pivotQuery.length > 0 ) {
			url += "&facet.pivot=" + pivotQuery;
		}		
	}		
	
	return ( url );	
}
	
function buildSolrQueryFacetFields( fields ) {
	
	var url = "";
	
	// ------------------------------------------------------------------------------
	// selecting facets: facet.field, fq 	
	// ------------------------------------------------------------------------------

	for ( var facet in facets ) {
		var facetValues = facets[facet];
		var filter = null; 
		var filterValues = [];
						
		for ( var facetValue in facetValues ) {
			if ( facetValues.hasOwnProperty( facetValue ) )
			{
				if ( facetValues[facetValue].isSelected ) {
					// escape or encode special characters
					facetValue = facetValue.replace( /\ /g, "\\ " );
					facetValue = facetValue.replace( /\//g, "\\/" );
					facetValue = facetValue.replace( /\,/g, "\\," );									
					facetValue = facetValue.replace( /\#/g, "%23" );
					facetValue = facetValue.replace( /\(/g, "\\(" );
					facetValue = facetValue.replace( /\)/g, "\\)" );
					facetValue = facetValue.replace( /\+/g, "%2B" );
					facetValue = facetValue.replace( /\:/g, "%3A" );
					filterValues.push( facetValue );
				}
			}				
		}		
		
		
		if ( filterValues.length > 0 ) {
			filter = facet.replace( /\ /g, "_" );
			
			url += "&fq={!tag=" + filter + "}" + facet.replace( /\ /g, "\\ " ) + ":(" + filterValues.join( " OR " ) + ")";													
		}
		
		if ( facets.hasOwnProperty( facet ) )
		{
			if ( filter ) {
				url += "&facet.field={!ex=" + filter + "}" + facet;
			}
			else {
				url += "&facet.field=" + facet;					
			}
			
		}
	}
	
	return url;
}


function buildSolrQueryFieldList( fields ) {
	
	var url = "";
	
	// ------------------------------------------------------------------------------
	// selecting fields: fl 
	// ------------------------------------------------------------------------------
	
	var fieldNames = [];
	for ( var field in fields ) {
		if ( fields.hasOwnProperty( field ) )
		{			
			if ( ( fields[field].isVisible ) || ( hiddenFieldNames.indexOf( field ) >= 0 ) ) {				
				// escape or encode special characters
				field = field.replace( /\ /g, "\\ " );
				field = field.replace( /\//g, "%2F" );
				field = field.replace( /\#/g, "%23" );
				field = field.replace( /\&/g, "%26" );
				field = field.replace( /\(/g, "\\(" );
				field = field.replace( /\)/g, "\\)" );
				field = field.replace( /\+/g, "%2B" );
				field = field.replace( /\:/g, "%3A" );
				fieldNames.push( field );
			}			
		}				
	}	
	url += "&fl=" + fieldNames.join( ",");

	return url;
}


function buildSolrQuerySortFields( fields ) {
	
	var url = "";
	
	// ------------------------------------------------------------------------------
	// sorting by field: sort
	// ------------------------------------------------------------------------------
 
	for ( var field in fields ) {
		if ( fields.hasOwnProperty( field ) ) {
			// only sort on visible fields			
			if ( fields[field].isVisible ) {
				if ( ( fields[field].direction === "asc" ) || ( fields[field].direction === "desc" ) ) {
					var direction = fields[field].direction;  				
					
					// escape or encode special characters
					field = field.replace( /\ /g, "\\ " );
					field = field.replace( /\//g, "%2F" );
					field = field.replace( /\#/g, "%23" );
					field = field.replace( /\&/g, "%26" );
					field = field.replace( /\(/g, "\\(" );
					field = field.replace( /\)/g, "\\)" );
					field = field.replace( /\+/g, "%2B" );
					field = field.replace( /\:/g, "%3A" );
					
					url += "&sort=" + field + " " + direction;
					// only use the first field that has sorting information
					break;
				}				
			}
		}				
	}
	
	return url;	
}


function buildSolrQueryPivots( pivots ) {
	var url = "";
	
	// ------------------------------------------------------------------------------
	// pivot fields: facet.pivot 
	// ------------------------------------------------------------------------------
	if ( pivots.length > 1 ) {
		var pivotQuery = pivots.join( "," );

		if ( pivotQuery.length > 0 ) {
			url += "&facet.pivot=" + pivotQuery;
		}		
	}		

	return url;	
}


function buildSolrQuery( studyUuid, assayUuid, nodeType, start, rows, facets, fields, documents, annotationParam, filterNodeSelection ) {
		
	filterNodeSelection = filterNodeSelection || true;
		
<<<<<<< HEAD
	var nodeSelectionFilter;
	
	if ( nodeSelection.length > 0 && filterNodeSelection ) {
=======
	var nodeSelectionFilter = "";
	/*
	if ( nodeSelection.length > 0 ) {
>>>>>>> 7c6762cd
		nodeSelectionFilter = ( nodeSelectionBlacklistMode ? "-" : "" ) + "uuid:" + "(" + nodeSelection.join( " OR " ) +  ")"; 
	}  
	else {
		nodeSelectionFilter = "uuid:*"
	}
	*/
	
	var url = solrSelectUrl
		+ "?" + solrQuery 
		+ "&" + solrSettings
		+ "&" + "start=" + start
		+ "&" + "rows=" + rows
		+ "&" + "fq="
		+ "("
			+ "study_uuid:" + studyUuid
			+ " AND " + "assay_uuid:" + assayUuid
			+ " AND " + "is_annotation:" + annotationParam			
			+ " AND " + "(" + "type:" + nodeType + " OR " + "type: \"Derived Data File\"" + " OR " + "type: \"Array Data File\"" + " OR " + "type: \"Derived Array Data File\"" + " OR " + "type: \"Array Data Matrix File\"" + " OR " + "type: \"Derived Array Data Matrix File\"" + ")"
		+ ")"
		+ "&" + "fq=" + nodeSelectionFilter
	   	+ "&" + "facet.sort=count" // sort by count, change to "index" to sort by index	   	
	   	+ "&" + "facet.limit=-1"; // unlimited number of facet values (otherwise some values will be missing)	   	
	  	
	url += buildSolrQueryFacetFields( facets );		
	url += buildSolrQueryFieldList( fields );
	url += buildSolrQuerySortFields( fields );
	url += buildSolrQueryPivots( pivots );
	
	console.log( url );
	
	return ( url );
}


function updateSolrQueryDebugElement( elementId, query ) {
	// "#url-view"
	$( "#" + elementId ).html( "" );
	$( "<a/>", { href: query + "&indent=on", html: "Solr Query" } ).appendTo( "#" + elementId );	
}


function initializeDataWithState( studyUuid, assayUuid, nodeType ) {
	var url = buildSolrQuery( studyUuid, assayUuid, nodeType, 0, 1, {}, {}, {}, showAnnotation );
	updateSolrQueryDebugElement( "url-view", url );
	
	$.ajax( { type: "GET", dataType: "jsonp", url: url, success: function(data) {
		
		query.total_items = data.response.numFound;		
		query.selected_items = data.response.numFound;
		
		// clear facet view
		$( "#facet-view" ).html("");		
		$( "#facet-view" ).append( "<a id=\"clear-facets\" href=\"#\" class=\"btn btn-mini\" data-placement=\"bottom\" data-html=\"true\" rel=\"tooltip\" data-original-title=\"Click to clear facet selection.\"><i class=\"icon-remove-sign\"></i>&nbsp;&nbsp;Reset All</a>" );
	   	
	   	$( "#clear-facets" ).click( function( event ) {
			// clear facet selection
			var counter = clearFacets();
			
			// reload page
			if ( counter > 0 ) {
	   			getData( currentAssayUuid, currentStudyUuid, currentNodeType );				
			}
	   	});				
					
		var defaultSortFieldFound = false;
		for ( var i = 0; i < configurator.state.objects.length; ++i ) {
			var attribute = configurator.state.objects[i];
			
			if ( attribute.is_facet && attribute.is_exposed && !attribute.is_internal ) {
				facets[attribute.solr_field] = [];
				
				$('<div/>', { 'href': '#' + composeFacetId( attribute.solr_field + "___inactive" ), 'class': 'facet-title', "data-toggle": "collapse", "data-parent": "#facet-view", "data-target": "#" + composeFacetId( attribute.solr_field + "___inactive" ), 'id': composeFacetId( attribute.solr_field ), html: "<h4>" + prettifySolrFieldName( attribute.solr_field, true ) + "</h4>" }).appendTo('#facet-view');
				$('<div/>', { 'class': 'facet-value-list selected', "id": composeFacetId( attribute.solr_field + "___active" ), html: "" }).appendTo('#facet-view');							
				$('<div/>', { 'class': 'facet-value-list collapse', "id": composeFacetId( attribute.solr_field + "___inactive" ), html: "" }).appendTo('#facet-view');

			   	$("#" + composeFacetId( attribute.solr_field + "___inactive" ) ).on( "show", function( ) {
			   		attribute = decomposeFacetId( this.id ).facet;
			   		$( "#" + composeFacetId( attribute + "___active" ) ).hide(); //slideUp( "slow" );
			   	});						
	
			   	$("#" + composeFacetId( attribute.solr_field + "___inactive" ) ).on( "hide", function() {
			   		attribute = decomposeFacetId( this.id ).facet;
			   		$( "#" + composeFacetId( attribute + "___active" ) ).fadeIn( "slow" ); //slideDown( "slow");
			   	});																							
			}											
												
			// fields
			if ( ignoredFieldNames.indexOf( attribute.solr_field ) < 0 ) {
				if ( attribute.is_internal ) {
						fields[attribute.solr_field] = { isVisible: false, isInternal: true, direction: "" };					
				}
				else {
					if ( attribute.is_exposed && attribute.is_active ) {
						fields[attribute.solr_field] = { isVisible: true, isInternal: false, direction: "" };
						
						if ( !defaultSortFieldFound ) {
							fields[attribute.solr_field].direction = "asc";
							defaultSortFieldFound = true;
						}
					}
					else {
						if ( attribute.is_exposed && !attribute.is_active ) {
							fields[attribute.solr_field] = { isVisible: false, isInternal: false, direction: "" };						
						}					
					}
				}					
			}
		}
				
		pivots.push( Object.keys( facets )[0] );
		pivots.push( Object.keys( facets )[1] );
		
		getData( studyUuid, assayUuid, nodeType )				
	} });	
}


function updateSelectionCount( elementId ) {
    $( "#" + elementId ).html("");
    currentCount = ( nodeSelectionBlacklistMode ? query.selected_items - nodeSelection.length : nodeSelection.length ); 
	$( "<span/>", { style: "font-size: large;", html: "<b>" + currentCount + "</b> of <b>" + query.total_items + "</b> selected" } ).appendTo( "#" + elementId );
	
	// update viewer buttons
	if ( REFINERY_REPOSITORY_MODE ) {
		updateDownloadButton( "submitReposBtn" );
		updateIgvButton( "igv-multi-species" );	
	}
	
}


function getData( studyUuid, assayUuid, nodeType, solr_query ) {
	
	var url = "";
	
	if ( typeof solr_query === 'undefined' ) {
		url = buildSolrQuery( studyUuid, assayUuid, nodeType, currentItemsPerPage * query.page, currentItemsPerPage, facets, fields, {}, showAnnotation );		
	}
	else {
		url = solr_query;
	}
		
	updateSolrQueryDebugElement( "url-view", url );

	$.ajax( {
		type: "GET",
		dataType: "jsonp",
		url: url,
		success: function(data) {		
			query.selected_items = data.response.numFound;	    
		    updateSelectionCount( "statistics-view" );
	
			if (  data.response.numFound < data.response.start ) {
				// requesting data that is not available -> empty results -> rerun query			
				// determine last available page given items_per_page setting
				query.page = Math.max( 0, Math.ceil( data.response.numFound/currentItemsPerPage ) - 1 );
				getData( currentAssayUuid, currentStudyUuid, currentNodeType );
			}
			else {
				processFacets( data );
				processFields();
				processDocs( data );
				processPages( data );
				
				//processPivots( data );				
				
				if ( REFINERY_REPOSITORY_MODE ) {
					updateDownloadButton( "submitReposBtn" );
				}			
			} 
	}});	
}


function getPivotData( studyUuid, assayUuid, nodeType ) {	
	var url = buildPivotQuery( studyUuid, assayUuid, nodeType ); 
	
	$.ajax( { type: "GET", dataType: "jsonp", url: url, success: function(data) {		
			processPivots( data );				
		} 
	});	
}


function getField( studyUuid, assayUuid, nodeType, field, callback ) {
	var fieldSelection = {};
	fieldSelection[field] = { isVisible: true };
	var solr_query = buildSolrQuery( studyUuid, assayUuid, nodeType, 0, query.total_items, {}, fieldSelection, {}, showAnnotation );
		
	$.ajax( { type: "GET", dataType: "jsonp", url: solr_query, success: function(data) {
		var fieldValues = [] 
				
		for ( var i = 0; i < data.response.docs.length; ++i ) {
			fieldValues.push( data.response.docs[i][field] );
	    }
	    
	    callback( fieldValues );					
	}});	
}


function clearFacets() {
	var counter = 0;
	
	for ( var facet in facets ) {
		if ( facets.hasOwnProperty( facet ) ) {
			for ( var facetValue in facets[facet] ) {
				if ( facets[facet].hasOwnProperty( facetValue ) ) {
					if ( facets[facet][facetValue].isSelected ) {
						facets[facet][facetValue].isSelected = false;
						++counter;
					}					
				}
			}				
		}
	}
	
	return counter;
}

function composeFieldNameId( fieldName ) {
	return ( "fieldname" + "___" + fieldName );
}

function decomposeFieldNameId( fieldNameId ) {
	return ( { fieldName: fieldNameId.split( "___" )[1] } );
}


function composeFacetValueId( facet, facetValue ) {
	return ( "facetvalue" + "___" + facet + "___" + facetValue );
}

function decomposeFacetValueId( facetValueId ) {
	return ( { facet: facetValueId.split( "___" )[1], facetValue: facetValueId.split( "___" )[2] } );
}

function composeFacetId( facet ) {
	return ( "facet" + "___" + facet );
}

function updateDownloadButton( button_id ) {
	if ( currentCount > MAX_DOWNLOAD_FILES || currentCount <= 0 || !REFINERY_USER_AUTHENTICATED || ( showAnnotation && !allowAnnotationDownload ) ) {
		$("#" + button_id ).addClass( "disabled" );
		$("#" + button_id ).attr( "data-original-title", MESSAGE_DOWNLOAD_UNAVAILABE );
	} else {
		$("#" + button_id ).removeClass( "disabled" );		
		$("#" + button_id ).attr( "data-original-title", MESSAGE_DOWNLOAD_AVAILABLE );
	}
}

function updateIgvButton( button_id ) {
	if ( currentCount <= 0 ) {
		$("#" + button_id ).addClass( "disabled" );
	} else {
		$("#" + button_id ).removeClass( "disabled" );		
	}
}


function decomposeFacetId( facetId ) {
	return ( { facet: facetId.split( "___" )[1] } );
}


function processFacets( data ) {

	for ( var facet in data.facet_counts.facet_fields ) {
		if ( data.facet_counts.facet_fields.hasOwnProperty( facet ) ) {
			var unselectedItems = [];
			var selectedItems = [];

			for ( var j = 0; j < data.facet_counts.facet_fields[facet].length; j += 2 ) {
				var facetValue = data.facet_counts.facet_fields[facet][j];
				var facetValueCount = data.facet_counts.facet_fields[facet][j+1];
				
				if ( ( facetValue === "" ) || ( facetValue === undefined ) ) {
					facetValue = "undefined";
				}
				
				if ( facets[facet][facetValue] ) {
					facets[facet][facetValue] = { count: facetValueCount, isSelected: facets[facet][facetValue].isSelected };					
				}
				else {
					facets[facet][facetValue] = { count: facetValueCount, isSelected: false };					
				}
				
				if ( facets[facet][facetValue].isSelected ) {
		    		selectedItems.push("<tr class=\"facet-value\" id=\"" + composeFacetValueId( facet, facetValue ) + "\"><td>" + '<label class="checkbox"><input type="checkbox" checked></label>' + "</td><td width=100%>" + facetValue + "</td><td align=right>" + facetValueCount + "</td>"  + "</tr>" );					
	    			unselectedItems.push("<tr class=\"facet-value\" id=\"" + composeFacetValueId( facet, facetValue ) + "\"><td>" + '<label class="checkbox"><input type="checkbox" checked></label>' + "</td><td width=100%>" + facetValue + "</td><td align=right>" + facetValueCount + "</td>"  + "</tr>" );					
				}
				else {
	    			unselectedItems.push("<tr class=\"facet-value\" id=\"" + composeFacetValueId( facet, facetValue ) + "\"><td>" + '<label class="checkbox"><input type="checkbox"></label>' + "</td><td width=100%>" + facetValue + "</td><td align=right>" + facetValueCount + "</td><td></td>"  + "</tr>" );					
				}												
			}
			
			$( "#" + composeFacetId( facet + "___active" ) ).html( "<table class=\"\"><tbody>" + selectedItems.join('') + "</tbody></table>" ); 
			$( "#" + composeFacetId( facet + "___inactive" ) ).html( "<table class=\"\"><tbody>" + unselectedItems.join('') + "</tbody></table>" );
		}		
    }

   	
   	$(".facet-value").on( "click", function() {
   		var facetValueId = this.id;
   		var facet = decomposeFacetValueId( facetValueId ).facet;
   		var facetValue = decomposeFacetValueId( facetValueId ).facetValue;
   	   		
   		facets[facet][facetValue].isSelected = !facets[facet][facetValue].isSelected;
   		resetNodeSelection();
   		getData( currentAssayUuid, currentStudyUuid, currentNodeType );
   	} );
   	
   	
   	// === initialize pivots ===
   	
	// make dropdown lists	
	var pivot1List = [];
	var pivot2List = [];
	
	pivot1List.push( "<option value=\"\"></option>" );
	pivot2List.push( "<option value=\"\"></option>" );
	
	for ( facet in facets ) {
		if ( facets.hasOwnProperty( facet ) ) {
			if ( pivots.length > 0 && pivots[0] === facet ) {
				pivot1List.push( "<option selected value=\"" + facet + "\">" + prettifySolrFieldName( facet ) + "</option>" );
			}
			else {
				pivot1List.push( "<option value=\"" + facet + "\">" + prettifySolrFieldName( facet ) + "</option>" );				
			}
			
			if ( pivots.length > 1 && pivots[1] === facet ) {
				pivot2List.push( "<option selected value=\"" + facet + "\">" + prettifySolrFieldName( facet ) + "</option>" );
			}
			else {
				pivot2List.push( "<option value=\"" + facet + "\">" + prettifySolrFieldName( facet ) + "</option>" );				
			}
		}
	}
	
	$( "#pivot-view" ).html( "" );
	$( "<select/>", { "class": "combobox", "id": "pivot_x1_choice", html: pivot1List.join("") } ).appendTo( "#pivot-view" );	
	$( "<select/>", { "class": "combobox", "id": "pivot_y1_choice", html: pivot2List.join("") } ).appendTo( "#pivot-view" );
		
	// events on pivot dimensions
	$( "#pivot_x1_choice" ).change( function( ) {
		pivots = []
		var pivot_x1 = this.value;
		var pivot_y1 = $( "#pivot_y1_choice option:selected" ).attr( "value" );
		
		if ( pivot_x1 !== "" )
		{
			pivots.push( pivot_x1 );
		}
				
		if ( pivot_y1 !== "" )
		{
			pivots.push( pivot_y1 );
		}
				
   		getPivotData( currentAssayUuid, currentStudyUuid, currentNodeType );
   	} );		

	$( "#pivot_y1_choice" ).change( function( ) {
		pivots = []
		var pivot_x1 = $( "#pivot_x1_choice option:selected" ).attr( "value" );
		var pivot_y1 = this.value;
		
		if ( pivot_x1 !== "" )
		{
			pivots.push( pivot_x1 );
		}
				
		if ( pivot_y1 !== "" )
		{
			pivots.push( pivot_y1 );
		}
		
   		getPivotData( currentAssayUuid, currentStudyUuid, currentNodeType );
   	} );   	
   	
   	
   	renderPivotMatrix( true, pivots[1], pivots[0] );
}


function resetNodeSelection() {
	nodeSelection = [];
   	nodeSelectionBlacklistMode = true;   		
}


function getFacetValueLookupTable( facet ) {
	// make lookup table mapping from facet values to facet value indices
	var lookup = {};
	var index = 0;
			
	for ( facetValue in facets[facet] ) {
		if ( facets[facet].hasOwnProperty( facetValue ) ) {
			lookup[facetValue] = index++;
		}
	}	
	
	return lookup;
}
	

function processPivots( data ) {
	
	if ( data.facet_counts.facet_pivot ) {
		
		// get lookup table for facets (mapping from facet value to facet value index)
		var facetValue1Lookup = getFacetValueLookupTable( pivots[0] );		
		var facetValue2Lookup = getFacetValueLookupTable( pivots[1] );		
		
		var rows = [];
		
		// make empty 2D array of the expected dimensions
		pivotMatrixData = new Array( Object.keys( facetValue1Lookup ).length );
		
		for ( var i = 0; i < pivotMatrixData.length; ++i ) {
			pivotMatrixData[i] = new Array( Object.keys( facetValue2Lookup ).length );
			
			for ( var j = 0; j < pivotMatrixData[i].length; ++j ) {
				pivotMatrixData[i][j] = { x: j, y: i, xlab: Object.keys( facetValue2Lookup )[j], xfacet: pivots[1], ylab: Object.keys( facetValue1Lookup )[i], yfacet: pivots[0], count: 0 };
			}
		}
				
		// fill 2D array
		if ( data.facet_counts.facet_pivot[pivots.join(",")] ) {			
			var tableData = data.facet_counts.facet_pivot[pivots.join(",")];
			var tableRows = [];
			
			for ( var r = 0; r < tableData.length; ++r ) {
				var facetValue1 = tableData[r].value;								 
				var facetValue1Index = facetValue1Lookup[facetValue1];
				
				for ( var c = 0; c < tableData[r].pivot.length; ++c ) {
					var facetValue2 = tableData[r].pivot[c].value;
					var facetValue2Index = facetValue2Lookup[facetValue2];
					
					pivotMatrixData[facetValue1Index][facetValue2Index].count = tableData[r].pivot[c].count; 					
				}
			}
		}
		
		// convert 2D array into table
		for ( var r = 0; r < pivotMatrixData.length; ++r ) {
			// start row
			var row = "<tr>";
			
			// row name
			row += "<td>" + Object.keys( facetValue1Lookup )[r] + "</td>";
			
			// row content
			row += "<td>" + $.map( pivotMatrixData[r], function(entry) { return( entry.count )} ).join( "</td><td>" ) + "</td>";
			
			// end row
			row += "</tr>";
			
			rows.push( row );
		}

		// build table header
		var header = "<thead><tr><th></th><th>" + Object.keys( facetValue2Lookup ).join( "</th><th>" ) + "</th></tr></thead>"; 
		
		//$( "<table/>", { 'class': "table table-striped table-condensed", html: header + "<tbody>" + rows.join("") + "</tbody>" } ).appendTo( "#pivot-view" );
		renderPivotMatrix( true, pivots[1], pivots[0] );
	}
}

function renderPivotMatrix( useGradient, xPivot, yPivot ) {
	var useGradient = useGradient || true;

	$( "#pivot-matrix" ).html( "" );		
	if ( pivotMatrixData ) {
		graph = new PivotMatrix( "pivot-matrix", {}, pivotMatrixData, facets, xPivot, yPivot, useGradient, function(){ getData( currentAssayUuid, currentStudyUuid, currentNodeType ); } );		
	}
}


function processFields() {
	var visibleItems = []
	var invisibleItems = []
	for ( field in fields ) {
		if ( fields.hasOwnProperty( field ) ) {
			if ( fields[field].isVisible && !fields[field].isInternal ) {
				visibleItems.push("<a class=\"field-name\" label id=\"" + composeFieldNameId( field ) + "\">" + '<label class="checkbox"><input type="checkbox" checked></label>' + "&nbsp;" + prettifySolrFieldName( field, true ) + "</a>" );				
			}
			else {
				if ( hiddenFieldNames.indexOf( field ) < 0 && !fields[field].isInternal ) {
					visibleItems.push("<a class=\"field-name\" label id=\"" + composeFieldNameId( field ) + "\">"  + '<label class="checkbox"><input type="checkbox"></label>' +  "&nbsp;" + prettifySolrFieldName( field, true ) + "</a>" );
				}
			}
		}
	}

	$("#field-view").html("" );

	if ( visibleItems.length > 0 ) {
		var listItems = [];
		for ( var i = 0; i < visibleItems.length; ++i ) {
			listItems.push( "<li>" + visibleItems[i] + "</li>" );			
		}
		$("#field-view").append( listItems.join( ""));
	}	
	
	// configure columns
   	$("#field-view").children().click( function(event) {
   		event.stopPropagation();
   		
   		var fieldNameId = event.target.id;
   		var fieldName = decomposeFieldNameId( fieldNameId ).fieldName;
   	   		
   		fields[fieldName].isVisible = !fields[fieldName].isVisible;   		
   		getData( currentAssayUuid, currentStudyUuid, currentNodeType );
   	} );				
   	
   	// configure rows
   	$( "#" + "items-per-page-buttons" ).html("");
   	for ( var i = 0; i < itemsPerPageOptions.length; ++i ) {
   		if ( itemsPerPageOptions[i] == currentItemsPerPage ) {
			$( "#" + "items-per-page-buttons" ).append(
				'<button type="button" data-items="' + itemsPerPageOptions[i] + '" data-toggle="button" class="btn btn-mini active" rel="tooltip" data-placement="bottom" data-html="true" title="View ' + itemsPerPageOptions[i] + ' rows per page">' + itemsPerPageOptions[i] + '</button>' );   			
   		}
   		else {
			$( "#" + "items-per-page-buttons" ).append(
				'<button type="button" data-items="' + itemsPerPageOptions[i] + '" data-toggle="button" class="btn btn-mini" rel="tooltip" data-placement="bottom" data-html="true" title="View ' + itemsPerPageOptions[i] + ' rows per page">' + itemsPerPageOptions[i] + '</button>' );   			   			
   		}
   	}
   	
   	$("#" + "items-per-page-buttons").children().click( function(event) {
   		if ( currentItemsPerPage != $(this).data("items") ) {
	   		currentItemsPerPage = $(this).data("items");
	   		getData( currentAssayUuid, currentStudyUuid, currentNodeType );   			
   		}
   	});
   	   	

}

function makeTableHeader() {

	var items = [];

	items.push( '<th align="left" width="0" id="node-selection-column-header"></th>' );	
		
	for ( field in fields ) {
		if ( fields.hasOwnProperty( field ) ) {
			if ( fields[field].isVisible ) {
				if ( fields[field].direction === "asc" ) {
					items.push("<th align=left id=\"" + composeFieldNameId( field + "___header" ) + "\"><i class=\"icon-arrow-down\">&nbsp;" + prettifySolrFieldName( field, true ) + "</th>" );				
				} else if ( fields[field].direction === "desc" ) {
					items.push("<th align=left id=\"" + composeFieldNameId( field + "___header" ) + "\"><i class=\"icon-arrow-up\">&nbsp;" + prettifySolrFieldName( field, true ) + "</th>" );				
				} else {
					items.push("<th align=left id=\"" + composeFieldNameId( field + "___header" ) + "\">" + prettifySolrFieldName( field, true ) + "</th>" );									
				}
			}
		}
	}

	return "<thead><tr>" + items.join("") + "</tr></thead>";
}


function processDocs( data ) {
	var items = []
	documents = []
	for ( var i = 0; i < data.response.docs.length; ++i ) {
		documents.push( data.response.docs[i] );
		
		var document = documents[i];
		var s = "<tr>";
		
		//adding galaxy comboboxes 
		var node_uuid = document.uuid;
		
		// IF Repository mode 
		if ( REFINERY_REPOSITORY_MODE ) {
			var isNodeSelected;
			
			if ( nodeSelection.indexOf( node_uuid ) != -1 ) {
				if ( nodeSelectionBlacklistMode ) {
					isNodeSelected = false;
				}
				else {
					isNodeSelected = true;
				}				
			}
			else
			{
				if ( nodeSelectionBlacklistMode ) {
					isNodeSelected = true;
				}
				else {
					isNodeSelected = false;
				}				
			}
									
			s += '<td><label><input id="file_' + node_uuid + '" data-uuid="' + node_uuid + '" class="node-selection-checkbox" type=\"checkbox\" ' + ( isNodeSelected ? "checked" : "" ) + '></label>' + '</td>';							
			
			//s += '<td></td>';
		}
		else { 
			var check_temp = '<select name="assay_'+ node_uuid +'" id="webmenu" class="btn-mini OGcombobox"> <option></option> </select>';
			s += '<td>' + check_temp + '</td>'
		}

		for ( entry in fields )
		{
			if ( fields.hasOwnProperty( entry ) && fields[entry].isVisible && !fields[entry].isInternal ) {
				if ( document.hasOwnProperty( entry ) && !( hiddenFieldNames.indexOf( entry ) >= 0 ) )
				{
					s += "<td>";
					s += document[entry];
					s += "</td>";				
				}
				else // this field does not exist in this result
				{
					s += "<td>";
					s += ""
					s += "</td>";								
				}				
			}
		}
		s += "</tr>";
		items.push( s );
    }	

    var tableHeader = makeTableHeader();
                 
    $( "#table-view" ).html("");
	$('<table/>', { 'class': "table table-striped table-condensed", 'id':'table_matrix',html: tableHeader + "<tbody>" + items.join('\n') + "</tbody>" }).appendTo('#table-view');
	
	// add node selection mode checkbox to node selection column header cell
	var nodeSelectionModeCheckbox = '<label><input id="node-selection-mode" type=\"checkbox\" ' + ( nodeSelectionBlacklistMode ? "checked" : "" ) + '></label>';
	$( "#" + "node-selection-column-header" ).html( nodeSelectionModeCheckbox );	

	// attach event to node selection mode checkbox
	$( "#" + "node-selection-mode" ).click( function( event ){
		if ( nodeSelectionBlacklistMode ) {
			nodeSelectionBlacklistMode = false;
			nodeSelection = [];
			$( "." + "node-selection-checkbox" ).removeAttr( "checked" );
		}
		else {
			nodeSelectionBlacklistMode = true;
			nodeSelection = [];
			$( "." + "node-selection-checkbox" ).attr( "checked", "checked" );
		}
		
		updateSelectionCount( "statistics-view" );
	});

	// attach events to node selection checkboxes
	$( "." + "node-selection-checkbox" ).click( function( event ) {
		var nodeUuid = $(this).data( "uuid" );			
		var nodeUuidIndex = nodeSelection.indexOf( nodeUuid );
		
		if ( nodeUuidIndex != -1 ) {
			// remove element
			nodeSelection.splice( nodeUuidIndex, 1 ); 			
		}
		else {
			nodeSelection.push( nodeUuid );
		}
		
		updateSelectionCount( "statistics-view" );
	});
	
	// attach events to column headers
	for ( field in fields ) {
		if ( fields.hasOwnProperty( field ) ) {
			if ( fields[field].isVisible && !fields[field].isInternal ) {
				$( "#" + composeFieldNameId( field + "___header" ) ).on( "click", function() {
					newDirection = toggleFieldDirection( fields[decomposeFieldNameId( this.id ).fieldName].direction );
					clearFieldDirections();
					fields[decomposeFieldNameId( this.id ).fieldName].direction = newDirection;					
					getData( currentAssayUuid, currentStudyUuid, currentNodeType ); 					
				});
			}
		}
	}
	
    //initialize data table
    //initDataTable('table_matrix');
    workflowActions();	
}


function processPages( data ) {	
	var visiblePages = 5;
	var padLower = 2;
	var padUpper = 2;
	var availablePages = Math.max( 0, Math.ceil( data.response.numFound/currentItemsPerPage ) - 1 );

	if ( query.page > availablePages ) {
		query.page = availablePages;
	}
	
	if ( availablePages < visiblePages ) {
		if ( query.page < padLower ) {
			padUpper = padUpper + padLower;  
			padLower = query.page;
			padUpper = padUpper - padLower;  		
		}
	}  	
	else if ( query.page < padLower ) {
		padUpper = padUpper + padLower;  
		padLower = query.page;
		padUpper = padUpper - padLower;  		
	}  
	else if ( query.page > availablePages - padLower ) {
		padLower = padLower + padUpper - ( availablePages - query.page );  
		padUpper = availablePages - query.page;
	}  

	
	var items = [];
		
	if ( query.page == 0 ) {
		items.push( "<li class=\"disabled\"><a>&laquo;</a></li>" );						
	}
	else {
		items.push( "<li><a href=\"#\" id=\"page-first\">&laquo;</a></li>" );		
	}
	
	for ( var i = query.page - padLower; i <= query.page + padUpper; ++i ) {
		if ( i == query.page ) {
			items.push( "<li class=\"active\"><a href=\"#\" id=\"page-" + (i+1) + "\">" + (i+1) + "</a></li>")			
		} 
		else {
			if ( i > availablePages ) {
				items.push( "<li class=\"disabled\"><a>"+ (i+1) + "</a></li>")							
			}
			else {
				items.push( "<li><a href=\"#\" id=\"page-" + (i+1) + "\">"+ (i+1) + "</a></li>")				
			}			 
		}
	}
	
	if ( query.page == availablePages ) {
		items.push( "<li class=\"disabled\"><a>&raquo;</a></li>" );						
	} 
	else {
		items.push( "<li><a href=\"#\" id=\"page-last\">&raquo;</a></li>")					
	}
	
	
    $( "#pager-view" ).html("");	
	$('<div/>', { 'class': "pagination", html: "<ul>" + items.join('') + "</ul>" }).appendTo( '#pager-view' );

	$( "[id^=page-]" ).on( "click", function() {
		
		page = this.id.split( "-" )[1];
		
		if ( page === "first" ) {
			query.page = 0;			
		} else if ( page === "last" ) {
			query.page = availablePages;						
		} else {
			query.page = page - 1;			
		}
				
		getData( currentAssayUuid, currentStudyUuid, currentNodeType ); 							  
	});
}


function toggleFieldDirection( direction ) {
	if ( direction === "asc" ) {
		return ( "desc" );
	}
	
	if ( direction === "desc" ) {
		return ( "asc" );
	}
	
	return ( "asc" );
}

function clearFieldDirections() {
	for ( field in fields ) {
		if ( fields.hasOwnProperty( field ) ) {
			fields[field].direction = "";
		}
	}
}


var createCallback = function(url) {
    return function() {
        window.open(url);
    };
};


function createSpeciesModal(aresult) {
	//console.log("contents.js createSpeciesModal called");
    var ret_buttons = [];
    
    for (var species in aresult) {
	   var session_url = aresult[species];
	   
	   ret_buttons.push({
	   					"label":species, 
	   					"class":"btn-primary", 
	   					"url": session_url
	   					});
	}
	
	return ret_buttons;
}


$( "#profile-viewer-session-link" ).on( "click", function() {
	getField( currentAssayUuid, currentStudyUuid, currentNodeType, "uuid", function( uuids ) {
		
		var limit = 1;
		var newUrl = "/visualization_manager/profile_viewer_session?uuid=" + uuids[0];
		
		console.log( newUrl );
		window.location = newUrl;			
	});
});


$( "#igv-multi-species" ).on( "click", function(e) {
		if ( $("#igv-multi-species").hasClass( "disabled" ) ) {
			return;
		}
	
	// KILLs AJAX request if already sent
	if(typeof xhr!='undefined'){
   		//kill the request
   		xhr.abort()
   	}
	
	// function for getting current solr query 
	var solr_url = buildSolrQuery( currentAssayUuid, currentStudyUuid, currentNodeType, 0, 10000, facets, fields, {}, false );
	// annotation files solr query -- DO NOT FILTER NODE SELECTION!!! (last parameter set to false, it is true by default) 
	var solr_annot = buildSolrQuery( currentAssayUuid, currentStudyUuid, currentNodeType, 0, 10000, {}, fields, {}, true, false );
	
	// url to point ajax function too 
	var temp_url = solrIgvUrl;
	
	//console.log("solr_url");
	//console.log(solr_url);	
	//console.log("solr_annot");
	//console.log(solr_annot);
	 	
	e.preventDefault();
	
	// clears modal body
	$("#myModalBody").html("Preparing IGV session ... <br>");  		
	
	// adding spinner to be removed after ajax callback
	opts["left"] = $("#igvModal").width()/2 - 30;
	var target = document.getElementById('myModalBody');
	var spinner = new Spinner(opts).spin(target);  
	$('#igvModal').modal();
		

	// --- START: set correct CSRF token via cookie ---
	// https://docs.djangoproject.com/en/1.4/ref/contrib/csrf/#ajax
	function getCookie(name) {
	    var cookieValue = null;
	    if (document.cookie && document.cookie != '') {
	        var cookies = document.cookie.split(';');
	        for (var i = 0; i < cookies.length; i++) {
	            var cookie = jQuery.trim(cookies[i]);
	            // Does this cookie string begin with the name we want?
	            if (cookie.substring(0, name.length + 1) == (name + '=')) {
	                cookieValue = decodeURIComponent(cookie.substring(name.length + 1));
	                break;
	            }
	        }
	    }
	    return cookieValue;
	}
	var csrftoken = getCookie('csrftoken');
	
	function csrfSafeMethod(method) {
    	// these HTTP methods do not require CSRF protection
	    return (/^(GET|HEAD|OPTIONS|TRACE)$/.test(method));
	}
	
	$.ajaxSetup({
	    crossDomain: false, // obviates need for sameOrigin test
	    beforeSend: function(xhr, settings) {
	        if (!csrfSafeMethod(settings.type)) {
	            xhr.setRequestHeader("X-CSRFToken", csrftoken);
	        }
	    }
	});
	// --- END: set correct CSRF token via cookie ---
	
 	var xhr = $.ajax({
	     url:temp_url,
	     type:"POST",
	     dataType: "json",
	     data: {'query': solr_url, 'annot':solr_annot, 'node_selection': nodeSelection, 'node_selection_blacklist_mode': nodeSelectionBlacklistMode },
	     success: function(result){
	     	
	     	// stop spinner     	
	     	spinner.stop();
	     	$("#myModalBody").html("");  		
	
	     	var ret_buttons = createSpeciesModal(result.species);
	     	
	     	// if only 1 species returned
			if (ret_buttons.length == 1) {
				$('#igvModal').modal("hide");
	     		window.location = ret_buttons[0].url;
	     		
	     	}
	     	else { 
	     		
	     		var buttonString = "";
				var speciesString = "";
				if (result.species_count == 0) {	
					speciesString = "<p>" + "Your selected samples do not have a defined genome build. To view the samples, open IGV with the proper genome." 
				}
				else {
					speciesString = "<p>" + "You selected samples from " + ret_buttons.length + " different genome builds. To view the samples, open IGV with the corresponding genome." 
				}
		     	
		     	
				$("#myModalBody").append( speciesString );
				$("#myModalBody").append( "<div class=\"btn-group\" style=\"align: center;\" id=\"launch-button-group\">" );
				for (var counter = 0; counter < ret_buttons.length; ++counter) {
				    $("#launch-button-group").append( "<button class=\"btn btn-primary\" id=\"button_" + counter + "\">" + ret_buttons[counter]["label"] + "</button>" );
				    $("#" + "button_" + counter ).click(createCallback(ret_buttons[counter]["url"]));
				}
			}
			
		}
	});
	
	
});

	// button for submtting execution of workflows when in REPOSITORY mode
	$("#submitReposBtn").click( function(event) {
		if ( $("#submitReposBtn").hasClass( "disabled" ) ) {
			return;
		}
				
		event.preventDefault(); // cancel default behavior
		
		console.log( "workflowActions: REFINERY_REPOSITORY_MODE" );
		console.log( REFINERY_REPOSITORY_MODE );
		
		var the_workflow_uuid = $('#submitReposBtn').data().workflow_id;
		console.log("the_workflow_uuid");
		console.log(the_workflow_uuid);
		
		// function for getting current solr query 
		var solr_url = buildSolrQuery( currentAssayUuid, currentStudyUuid, currentNodeType, 0, 10000, facets, fields, {}, false );
		
		
		// --- START: set correct CSRF token via cookie ---
		// https://docs.djangoproject.com/en/1.4/ref/contrib/csrf/#ajax
		function getCookie(name) {
		    var cookieValue = null;
		    if (document.cookie && document.cookie != '') {
		        var cookies = document.cookie.split(';');
		        for (var i = 0; i < cookies.length; i++) {
		            var cookie = jQuery.trim(cookies[i]);
		            // Does this cookie string begin with the name we want?
		            if (cookie.substring(0, name.length + 1) == (name + '=')) {
		                cookieValue = decodeURIComponent(cookie.substring(name.length + 1));
		                break;
		            }
		        }
		    }
		    return cookieValue;
		}
		var csrftoken = getCookie('csrftoken');
		
		function csrfSafeMethod(method) {
	    	// these HTTP methods do not require CSRF protection
		    return (/^(GET|HEAD|OPTIONS|TRACE)$/.test(method));
		}
		
		$.ajaxSetup({
		    crossDomain: false, // obviates need for sameOrigin test
		    beforeSend: function(xhr, settings) {
		        if (!csrfSafeMethod(settings.type)) {
		            xhr.setRequestHeader("X-CSRFToken", csrftoken);
		        }
		    }
		});
		// --- END: set correct CSRF token via cookie ---
		 	
		$.ajax({
		     url:'/analysis_manager/repository_run/',
		     type:"POST",
		     dataType: "json",
		     data: {'query': solr_url, 'workflow_choice':the_workflow_uuid, 'study_uuid':$('input[name=study_uuid]').val(),
		     	'node_selection': nodeSelection, 'node_selection_blacklist_mode': nodeSelectionBlacklistMode },
		     success: function(result){		     	
		     	console.log(result);
				window.location = result;
				}
			});
	});
		
	


// ---------------------------------
})();
// end scope  

<|MERGE_RESOLUTION|>--- conflicted
+++ resolved
@@ -36,7 +36,6 @@
 $(document).ready(function() {		
 	configurator = new DataSetConfigurator( externalAssayUuid, externalStudyUuid, "configurator-panel", REFINERY_API_BASE_URL, "{{ csrf_token }}" );
 	configurator.initialize();
-	
 	
 	/*
 	
@@ -74,8 +73,7 @@
 	});
 		
 	*/
-	
-	/*	
+		
 	nodeSetManager = new NodeSetManager( externalAssayUuid, externalStudyUuid, "node-set-manager-controls", REFINERY_API_BASE_URL, "{{ csrf_token }}" );
 	nodeSetManager.initialize();
 	
@@ -90,9 +88,9 @@
 	nodeSetManager.setSaveSelectionCallback( function() {
 		var solr_query = buildSolrQuery( currentAssayUuid, currentStudyUuid, currentNodeType, 0, query.total_items, facets, fields, {}, showAnnotation );
 		nodeSetManager.postState( "" + Date(), "Summary for Node Set", solr_query, query.selected_items, function(){
+				alert( "Node Set Created! Refresh node set list!!!" );
 		});
 	});
-	*/
 
 	configurator.getState( function() {
 		initializeDataWithState( currentAssayUuid, currentStudyUuid, currentNodeType );	
@@ -328,19 +326,11 @@
 }
 
 
-function buildSolrQuery( studyUuid, assayUuid, nodeType, start, rows, facets, fields, documents, annotationParam, filterNodeSelection ) {
-		
-	filterNodeSelection = filterNodeSelection || true;
-		
-<<<<<<< HEAD
-	var nodeSelectionFilter;
-	
-	if ( nodeSelection.length > 0 && filterNodeSelection ) {
-=======
+function buildSolrQuery( studyUuid, assayUuid, nodeType, start, rows, facets, fields, documents, annotationParam ) {
+		
 	var nodeSelectionFilter = "";
 	/*
 	if ( nodeSelection.length > 0 ) {
->>>>>>> 7c6762cd
 		nodeSelectionFilter = ( nodeSelectionBlacklistMode ? "-" : "" ) + "uuid:" + "(" + nodeSelection.join( " OR " ) +  ")"; 
 	}  
 	else {
@@ -1181,8 +1171,8 @@
 	
 	// function for getting current solr query 
 	var solr_url = buildSolrQuery( currentAssayUuid, currentStudyUuid, currentNodeType, 0, 10000, facets, fields, {}, false );
-	// annotation files solr query -- DO NOT FILTER NODE SELECTION!!! (last parameter set to false, it is true by default) 
-	var solr_annot = buildSolrQuery( currentAssayUuid, currentStudyUuid, currentNodeType, 0, 10000, {}, fields, {}, true, false );
+	// annotation files solr query 
+	var solr_annot = buildSolrQuery( currentAssayUuid, currentStudyUuid, currentNodeType, 0, 10000, {}, fields, {}, true );
 	
 	// url to point ajax function too 
 	var temp_url = solrIgvUrl;
@@ -1237,6 +1227,7 @@
 	    }
 	});
 	// --- END: set correct CSRF token via cookie ---
+
 	
  	var xhr = $.ajax({
 	     url:temp_url,
@@ -1354,5 +1345,4 @@
 
 // ---------------------------------
 })();
-// end scope  
-
+// end scope  