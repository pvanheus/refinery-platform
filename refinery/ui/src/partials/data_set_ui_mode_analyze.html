<div ng-controller="WorkflowListApiCtrl">
  <select ui-select2 ng-model="workflowIndex" ng-change="updateCurrentWorkflow()" style="width:100%" data-placeholder="Select a workflow">
    <option value=""></option>  <!-- required for showing placeholder text -->
    <option ng-repeat="workflow in workflowList" value="{{$index}}">{{workflow.name}}</option>
  </select>

  <div ng-cloak ng-if="currentWorkflow">
    
    <div class="refinery-subheader">
      <h4>Name</h4>
    </div>
    <p>{{currentWorkflow.name}}</p>

    <div ng-if="currentWorkflow.summary">
      <div class="refinery-subheader">
        <h4>Summary</h4>
      </div>
      <p>{{currentWorkflow.summary}}</p>
    </div>
 
    <div class="refinery-subheader">
      <h4>Inputs ({{currentWorkflow.input_relationships[0].category}})</h4>
    </div>
    <div>
      <label style="color: #6A41AE;"><b><i>{{currentWorkflow.input_relationships[0].set1}}<br/></i></b></label>
      <label style="color: #278F63;" ng-if="!isCurrentWorkflowSingleInput()"><b><i>{{currentWorkflow.input_relationships[0].set2}}<br/></i></b></label>
    </div>

    <div ng-controller="NodeSetListApiCtrl" ng-if="isCurrentWorkflowSingleInput()">
      <select ui-select2 ng-model="nodesetIndex" ng-change="updateCurrentNodeSet()" style="width:100%" data-placeholder="Choose a {{currentWorkflow.input_relationships[0].category}}">
        <option value=""></option>  <!-- required for showing placeholder text -->
        <option value="current_selection">Current Selection</option>  <!-- required for showing placeholder text -->
        <option ng-repeat="nodeset in nodesetList" value="{{$index}}">{{nodeset.name}}</option>
      </select>
    </div>
    <div ng-controller="NodeRelationshipListCtrl" ng-if="!isCurrentWorkflowSingleInput()">
      <select ui-select2 ng-model="nodeRelationshipIndex" ng-change="updateCurrentNodeRelationship()" style="width:100%" data-placeholder="Choose a {{currentWorkflow.input_relationships[0].category}} file mapping">
        <option value=""></option>  <!-- required for showing placeholder text -->
        <option ng-repeat="nodeRelationship in nodeRelationshipList" value="{{$index}}">{{nodeRelationship.name}}</option>
      </select>
      <a class="btn btn-mini" ng-click='createNodeRelationship( "Nils 1", "Test", "1-N" )'>New ...</a>
<<<<<<< HEAD
      <a class="btn btn-mini" ng-disabled="!(currentNodeRelationship && !currentNodeRelationship.is_current )" ng-click='deleteNodeRelationship( currentNodeRelationship )'>Delete</a>
      <div>
        <p>
        </p>
      </div>
      <button class="btn btn-warning" ng-disabled="!(currentNodeRelationship && currentNodeRelationship.node_pairs.length > 0)" style="width: 100%">Launch Analysis</button>          
    </div>        
=======
      <a class="btn btn-mini" ng-click='alert( "Test" )'>Delete</a>
    </div>
    <p></p>
    <div ng-controller="AnalysisCtrl">
      <button class="btn btn-warning" ng-click="launchAnalysis()" style="width: 100%">Launch Analysis</button>          
    </div>
>>>>>>> f3a8008b
  </div>
</div><|MERGE_RESOLUTION|>--- conflicted
+++ resolved
@@ -39,21 +39,13 @@
         <option ng-repeat="nodeRelationship in nodeRelationshipList" value="{{$index}}">{{nodeRelationship.name}}</option>
       </select>
       <a class="btn btn-mini" ng-click='createNodeRelationship( "Nils 1", "Test", "1-N" )'>New ...</a>
-<<<<<<< HEAD
       <a class="btn btn-mini" ng-disabled="!(currentNodeRelationship && !currentNodeRelationship.is_current )" ng-click='deleteNodeRelationship( currentNodeRelationship )'>Delete</a>
       <div>
         <p>
         </p>
       </div>
-      <button class="btn btn-warning" ng-disabled="!(currentNodeRelationship && currentNodeRelationship.node_pairs.length > 0)" style="width: 100%">Launch Analysis</button>          
-    </div>        
-=======
-      <a class="btn btn-mini" ng-click='alert( "Test" )'>Delete</a>
-    </div>
-    <p></p>
-    <div ng-controller="AnalysisCtrl">
-      <button class="btn btn-warning" ng-click="launchAnalysis()" style="width: 100%">Launch Analysis</button>          
-    </div>
->>>>>>> f3a8008b
+      <div ng-controller="AnalysisCtrl">
+        <button class="btn btn-warning" ng-click="launchAnalysis()" ng-disabled="!(currentNodeRelationship && currentNodeRelationship.node_pairs.length > 0)" style="width: 100%">Launch Analysis</button>          
+      </div>
   </div>
 </div>