angular
.module('refineryApp', [
  /*
   * Angular App commons
   */
  'errors',

  /*
   * Refinery modules
   */
  'refineryWorkflows',
  'refineryNodeMapping',
  'refineryAnalysis',
  'refinerySolr',
  'refineryExternalToolStatus',
  'refineryNodeRelationship',
  'refineryIgv',
  'refineryStatistics',
  'refineryMetadataTableImport',
  'refineryProvvis',
  'refinerySharing',
  'refineryDataFileUpload',
  'refineryDashboard'
])
.config(['$provide', '$httpProvider', function ($provide, $httpProvider) {
  // http://stackoverflow.com/questions/11252780/whats-the-correct-way-to-communicate-between-controllers-in-angularjs
  $provide.decorator('$rootScope', ['$delegate', function ($delegate) {
    Object.defineProperty($delegate.constructor.prototype, '$onRootScope', {
      value: function (name, listener) {
        var unsubscribe = $delegate.$on(name, listener);
        this.$on('$destroy', unsubscribe);
      },
      enumerable: false
    });
    return $delegate;
  }]);
<<<<<<< HEAD

  // use Django XSRF/CSRF lingo to enable communication with API
  $httpProvider.defaults.xsrfCookieName = 'csrftoken';
  $httpProvider.defaults.xsrfHeaderName = 'X-CSRFToken';
=======
}])
.constant('$', jQuery)
.run(['$','$rootScope', function($, $rootScope){
    //  trigger from the contents.js when the node selection list has been
    // updated. Used by node_mapping.js
  $(document).on('refinery/nodeSelectCheckbox', function(e){
    $rootScope.$broadcast('refinery/nodeSelectCheckbox');
    $rootScope.$digest();
  });
>>>>>>> b4440e0d
}]);<|MERGE_RESOLUTION|>--- conflicted
+++ resolved
@@ -34,14 +34,11 @@
     });
     return $delegate;
   }]);
-<<<<<<< HEAD
 
   // use Django XSRF/CSRF lingo to enable communication with API
   $httpProvider.defaults.xsrfCookieName = 'csrftoken';
   $httpProvider.defaults.xsrfHeaderName = 'X-CSRFToken';
-=======
 }])
-.constant('$', jQuery)
 .run(['$','$rootScope', function($, $rootScope){
     //  trigger from the contents.js when the node selection list has been
     // updated. Used by node_mapping.js
@@ -49,5 +46,4 @@
     $rootScope.$broadcast('refinery/nodeSelectCheckbox');
     $rootScope.$digest();
   });
->>>>>>> b4440e0d
 }]);