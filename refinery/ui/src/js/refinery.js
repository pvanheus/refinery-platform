--- conflicted
+++ resolved
@@ -33,12 +33,8 @@
   'refineryDataSetImport',
   'refineryDashboard',
   'refineryAnalyses',
-<<<<<<< HEAD
-  'refineryCollaboration'
-=======
   'refineryCollaboration',
   'refineryChart',
->>>>>>> 6e7d7af8
 ])
 .config(['$provide', '$httpProvider', function ($provide, $httpProvider) {
   // http://stackoverflow.com/q/11252780
