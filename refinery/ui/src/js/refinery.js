<<<<<<< HEAD
angular.module('refineryApp', [
  'refineryWorkflows',
  'refineryNodeMapping',
  'refineryAnalysis',
  'refinerySolr',
  'refineryExternalToolStatus',
  'refineryNodeRelationship',
  'refineryIgv',
  'refineryStatistics',
  'refineryMetadataTableImport',
  'refineryProvvis',
  'refinerySharing',
  'refineryDataFileUpload'
])

.config(['$provide', function ($provide) {
  // http://stackoverflow.com/questions/11252780/whats-the-correct-way-to-communicate-between-controllers-in-angularjs
  $provide.decorator('$rootScope', ['$delegate', function ($delegate) {

    Object.defineProperty($delegate.constructor.prototype, '$onRootScope', {
      value: function (name, listener) {
        var unsubscribe = $delegate.$on(name, listener);
        this.$on('$destroy', unsubscribe);
      },
      enumerable: false
    });

    return $delegate;
  }]);
}]);
=======
angular
  .module('refineryApp', [
    'refineryWorkflows',
    'refineryNodeMapping',
    'refineryAnalysis',
    'refinerySolr',
    'refineryExternalToolStatus',
    'refineryNodeRelationship',
    'refineryIgv',
    'refineryStatistics',
    'refineryMetadataTableImport',
    'refineryProvvis',
    'refinerySharing'
  ])
  .config(['$provide', function ($provide) {
    // http://stackoverflow.com/questions/11252780/whats-the-correct-way-to-communicate-between-controllers-in-angularjs
    $provide.decorator('$rootScope', ['$delegate', function ($delegate) {
      Object.defineProperty($delegate.constructor.prototype, '$onRootScope', {
        value: function (name, listener) {
          var unsubscribe = $delegate.$on(name, listener);
          this.$on('$destroy', unsubscribe);
        },
        enumerable: false
      });
      return $delegate;
    }]);
  }])
  .constant('$', jQuery);
>>>>>>> 095a9f35
<|MERGE_RESOLUTION|>--- conflicted
+++ resolved
@@ -1,5 +1,5 @@
-<<<<<<< HEAD
-angular.module('refineryApp', [
+angular
+.module('refineryApp', [
   'refineryWorkflows',
   'refineryNodeMapping',
   'refineryAnalysis',
@@ -17,7 +17,6 @@
 .config(['$provide', function ($provide) {
   // http://stackoverflow.com/questions/11252780/whats-the-correct-way-to-communicate-between-controllers-in-angularjs
   $provide.decorator('$rootScope', ['$delegate', function ($delegate) {
-
     Object.defineProperty($delegate.constructor.prototype, '$onRootScope', {
       value: function (name, listener) {
         var unsubscribe = $delegate.$on(name, listener);
@@ -25,37 +24,8 @@
       },
       enumerable: false
     });
-
     return $delegate;
   }]);
 }]);
-=======
-angular
-  .module('refineryApp', [
-    'refineryWorkflows',
-    'refineryNodeMapping',
-    'refineryAnalysis',
-    'refinerySolr',
-    'refineryExternalToolStatus',
-    'refineryNodeRelationship',
-    'refineryIgv',
-    'refineryStatistics',
-    'refineryMetadataTableImport',
-    'refineryProvvis',
-    'refinerySharing'
-  ])
-  .config(['$provide', function ($provide) {
-    // http://stackoverflow.com/questions/11252780/whats-the-correct-way-to-communicate-between-controllers-in-angularjs
-    $provide.decorator('$rootScope', ['$delegate', function ($delegate) {
-      Object.defineProperty($delegate.constructor.prototype, '$onRootScope', {
-        value: function (name, listener) {
-          var unsubscribe = $delegate.$on(name, listener);
-          this.$on('$destroy', unsubscribe);
-        },
-        enumerable: false
-      });
-      return $delegate;
-    }]);
-  }])
-  .constant('$', jQuery);
->>>>>>> 095a9f35
+
+.constant('$', jQuery);