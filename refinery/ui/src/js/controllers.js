--- conflicted
+++ resolved
@@ -10,22 +10,14 @@
   $scope.updateCurrentWorkflow = function() {
     $scope.currentWorkflow = $scope.workflowList[$scope.workflowIndex];
 
-<<<<<<< HEAD
-    if ( $scope.currentWorkflow ) {
-      if ( $scope.isCurrentWorkflowSingleInput() ) {
-=======
     if ($scope.currentWorkflow) {
       if ($scope.isCurrentWorkflowSingleInput()) {
->>>>>>> edf824af
         $scope.currentWorkflow.input_relationships[0].category = "File Set";
       }
       else {      
         $scope.currentWorkflow.input_relationships[0].category = $scope.currentWorkflow.input_relationships[0].category + " File Mapping";
       }
-<<<<<<< HEAD
-=======
     }
->>>>>>> edf824af
 
       $rootScope.$emit( "workflowChangedEvent", $scope.currentWorkflow );
     }
