/**
 * Module for render.
 */

var provvisRender = function () {

    var vis = Object.create(null),
        cell = Object.create(null);

    /* Initialize dom elements. */
    var lNode = Object.create(null),
        aNode = Object.create(null),
        saNode = Object.create(null),
        node = Object.create(null),
        domNodeset = [],

        link = Object.create(null),
        aLink = Object.create(null),
        saLink = Object.create(null),
        analysis = Object.create(null),
        subanalysis = Object.create(null),
        layer = Object.create(null),

        hLink = Object.create(null),
        lLink = Object.create(null),

        saBBox = Object.create(null),
        aBBox = Object.create(null),
        lBBox = Object.create(null);

    var analysisWorkflowMap = d3.map(),

        width = 0,
        depth = 0;

    var timeColorScale = Object.create(null);
    var filterAction = Object.create(null);
    var timeLineGradientScale = Object.create(null);

    var lastSolrResponse = Object.create(null);

    var selectedNodeSet = d3.map();

    var draggingActive = false;

    var nodeLinkTransitionTime = 500;

    var aNodesBAK = [],
        saNodesBAK = [],
        nodesBAK = [],
        aLinksBAK = [],
        lLinksBAK = d3.map(),
        lNodesBAK = d3.map();

    var scaleFactor = 0.75;

    var layoutCols = d3.map();

    /* Simple tooltips by NG. */
    var tooltip = d3.select("body")
        .append("div")
        .attr("class", "refinery-tooltip")
        .style("position", "absolute")
        .style("z-index", "10")
        .style("visibility", "hidden");

    /* TODO: Performance issue - quite slow. */
    /**
     * On doi change, update node doi labels.
     */
    var updateNodeDoi = function () {

        //console.log("#updateNodeDoi");

        /* Update node doi label. */
        domNodeset.select(".nodeDoiLabel").text(function (d) {
            return d.doi.doiWeightedSum;
        });

        /* On layer doi. */
        lNode.each(function (ln) {
            if (ln.doi.doiWeightedSum >= (1 / 6) && !ln.hidden && ln.filtered) {

                /* TODO: on manual expand, check whether any child nodes are already expanded as aggregated nodes. */

                /* Expand. */
                handleCollapseExpandNode(ln, "e");
                //console.log("expand ln " + ln.autoId);
            }
        });

        /* On analysis doi. */
        aNode.each(function (an) {
            if (an.doi.doiWeightedSum >= (2 / 6) && !an.hidden && an.filtered) {
                /* Expand. */
                handleCollapseExpandNode(an, "e");
                //console.log("expand an " + an.autoId);
            } else if (an.doi.doiWeightedSum <= (2 / 6) && !an.hidden && an.parent.children.size() > 1 && an.filtered) {
                /* Collapse. */

                handleCollapseExpandNode(an, "c");
                //console.log("colapse an " + an.autoId);

                /* Only collapse those analysis nodes into the layered node which are below the threshold. */
                an.parent.children.values().forEach(function (d) {
                    if (d.doi.doiWeightedSum > (2 / 6)) {
                        d.exaggerated = true;

                        d.hidden = false;
                        d3.select("#nodeId-" + d.autoId).classed("hiddenNode", false);
                        //d3.select("#BBoxId-"+ d.autoId).classed("hiddenBBox", false);
                        updateLink(d);
                    } else {
                        d.exaggerated = false;
                        d.hidden = true;
                        d3.select("#nodeId-" + an.autoId).classed("hiddenNode", true);
                    }
                });
            }
        });

        /* On subanalysis doi. */
        saNode.each(function (san) {
            if (san.doi.doiWeightedSum >= (4 / 6) && !san.hidden && san.filtered) {
                /* Expand. */
                handleCollapseExpandNode(san, "e");
            } else if (san.doi.doiWeightedSum < (2 / 6) && !san.parent.hidden && san.filtered) {
                /* Collapse. */
                handleCollapseExpandNode(san, "c");
            } else if (!san.parent.hidden && san.filtered) {
                /* Stay in subanalysis view. */
                //handleCollapseExpandNode(san.children.values()[0], "c");
            }
        });
    };

    /**
     * Make tooltip visible and align it to the events position.
     * @param label Inner html code appended to the tooltip.
     * @param event E.g. mouse event.
     */
    var showTooltip = function (label, event) {
        tooltip.html(label);
        tooltip.style("visibility", "visible");
        tooltip.style("top", (event.pageY + 10) + "px");
        tooltip.style("left", (event.pageX + 10) + "px");
    };

    /**
     * Hide tooltip.
     */
    var hideTooltip = function () {
        tooltip.style("visibility", "hidden");
    };

    /**
     * Update node coordinates through translation.
     * @param dom Node dom element.
     * @param n Node object element.
     * @param x The current x-coordinate for the node.
     * @param y The current y-coordinate for the node.
     */
    var updateNode = function (dom, n, x, y) {
        /* Set selected node coordinates. */
        dom.transition().duration(draggingActive ? 0 : nodeLinkTransitionTime).attr("transform", "translate(" + x + "," + y + ")");
    };

    /**
     * For a node, get first visible parent node coords.
     * @param curN Node to start traversing to its parents.
     * @returns {{x: number, y: number}} X and y coordinates of the first visible parent node.
     */
    var getVisibleNodeCoords = function (curN) {
        var x = 0,
            y = 0;

        while (curN.hidden && curN !== vis.graph) {
            curN = curN.parent;
        }

        if (curN instanceof provvisDecl.Layer) {
            x += curN.x;
            y += curN.y;
        } else {
            while (!(curN instanceof provvisDecl.Layer) && !(curN instanceof provvisDecl.ProvGraph)) {
                x += curN.x;
                y += curN.y;
                curN = curN.parent;
            }
        }

        return {x: x, y: y};
    };

    /**
     * Path generator for bezier link.
     * @param l Link.
     * @param srcX Source x coordinate.
     * @param srcY Source y coordinate.
     * @param tarX Target x coordinate.
     * @param tarY Target y coordinate.
     * @returns {*} Path for link.
     */
    var drawBezierLink1 = function (l, srcX, srcY, tarX, tarY) {
        var pathSegment = "M" + (srcX) + "," + srcY;

        if (tarX - srcX > vis.cell.width * 1.5) {

            /* Extend links in expanded columns. */
            var curN = l.source,
                hLineSrc = srcX;

            if (l.source instanceof provvisDecl.Layer || l.target instanceof provvisDecl.Layer || l.source.parent !== l.target.parent) {
                while (!(curN instanceof provvisDecl.Analysis) && !(curN instanceof provvisDecl.Layer)) {
                    curN = curN.parent;
                }

                if (curN instanceof provvisDecl.Analysis && !curN.parent.hidden && l.source.hidden) {
                    curN = curN.parent;
                }
                hLineSrc = getABBoxCoords(curN, 0).x.max - vis.cell.width / 2;

                /* LayoutCols provides the maximum width of any potential expanded node
                 * within the column of the graph. An the width difference is calculated as offset and added as
                 * horizontal line to the link. */
                layoutCols.values().forEach(function (c) {
                    if (c.nodes.indexOf(curN.autoId) !== -1) {
                        var curWidth = getABBoxCoords(curN, 0).x.max - getABBoxCoords(curN, 0).x.min,
                            offset = (c.width - curWidth) / 2 + vis.cell.width / 2;
                        if (curWidth < c.width) {
                            hLineSrc = srcX + offset;
                        }
                    }
                });

                pathSegment = pathSegment.concat(" H" + (hLineSrc));
            }

            pathSegment = pathSegment.concat(" C" + (hLineSrc + cell.width / 3) + "," + (srcY) + " " +
                (hLineSrc + cell.width / 2 - cell.width / 3) + "," + (tarY) + " " +
                (hLineSrc + cell.width / 2) + "," + (tarY) + " " +
                " H" + (tarX));
        } else {
            pathSegment = pathSegment.concat(" C" + (srcX + cell.width) + "," + (srcY) + " " +
                (tarX - cell.width) + "," + (tarY) + " " +
                (tarX) + "," + (tarY) + " ");
        }

        return pathSegment;
    };

    /**
     * Path generator for bezier link.
     * @param l Link.
     * @param srcX Source x coordinate.
     * @param srcY Source y coordinate.
     * @param tarX Target x coordinate.
     * @param tarY Target y coordinate.
     * @returns {*} Path for link.
     */
    var drawBezierLink2 = function (l, srcX, srcY, tarX, tarY) {
        var pathSegment = "M" + srcX + "," + srcY;

        if (tarX - srcX > 5 * scaleFactor * vis.radius) {
            pathSegment = pathSegment.concat(" H" + (tarX - cell.width) + " Q" + ((tarX - cell.width) + cell.width / 3) + "," + (srcY) + " " +
                ((tarX - cell.width) + cell.width / 2) + "," + (srcY + (tarY - srcY) / 2) + " " +
                "T" + (tarX) + "," + tarY);
        } else {
            pathSegment = pathSegment.concat(" C" + (srcX + cell.width) + "," + (srcY) + " " +
                (tarX - cell.width) + "," + (tarY) + " " +
                (tarX) + "," + (tarY) + " ");
        }

        return pathSegment;
    };

    /**
     * Path generator for bezier link.
     * @param l Link.
     * @param srcX Source x coordinate.
     * @param srcY Source y coordinate.
     * @param tarX Target x coordinate.
     * @param tarY Target y coordinate.
     * @returns {*} Path for link.
     */
    var drawBezierLink3 = function (l, srcX, srcY, tarX, tarY) {
        var pathSegment = "M" + srcX + "," + srcY;

        pathSegment = pathSegment.concat(" C" + (srcX + cell.width) + "," + (srcY) + " " +
            (tarX - cell.width) + "," + (tarY) + " " +
            (tarX) + "," + (tarY) + " ");

        return pathSegment;
    };

    /* TODO: May use functions as parameters. */
    /**
     * Path generator for bezier link.
     * @param l Link.
     * @param srcX Source x coordinate.
     * @param srcY Source y coordinate.
     * @param tarX Target x coordinate.
     * @param tarY Target y coordinate.
     * @returns {*} Path for link.
     */
    var drawBezierLink = function (l, srcX, srcY, tarX, tarY) {
        return drawBezierLink1(l, srcX, srcY, tarX, tarY);
        //return drawBezierLink2(l, srcX, srcY, tarX, tarY);
        //return drawBezierLink3(l, srcX, srcY, tarX, tarY);
    };

    /**
     * Path generator for straight link.
     * @param l Link.
     * @param srcX Source x coordinate.
     * @param srcY Source y coordinate.
     * @param tarX Target x coordinate.
     * @param tarY Target y coordinate.
     * @returns {*} Path for link.
     */
    var drawStraightLink = function (l, srcX, srcY, tarX, tarY) {
        var pathSegment = " M" + srcX + "," + srcY;
        pathSegment = pathSegment.concat(" L" + tarX + "," + tarY);
        return pathSegment;
    };

    /**
     * Update link through translation while dragging or on dragend.
     * @param n Node object element.
     */
    var updateLink = function (n) {
        var predLinks = d3.map(),
            succLinks = d3.map();

        /* Get layer and/or analysis links. */
        switch (n.nodeType) {
            case "layer":
                n.predLinks.values().forEach(function (pl) {
                    predLinks.set(pl.autoId, pl);
                });
                n.succLinks.values().forEach(function (sl) {
                    succLinks.set(sl.autoId, sl);
                });
                n.children.values().forEach(function (an) {
                    an.predLinks.values().forEach(function (pl) {
                        predLinks.set(pl.autoId, pl);
                    });
                    an.succLinks.values().forEach(function (sl) {
                        succLinks.set(sl.autoId, sl);
                    });
                });
                break;
            case "analysis":
                n.predLinks.values().forEach(function (pl) {
                    predLinks.set(pl.autoId, pl);
                });
                n.succLinks.values().forEach(function (sl) {
                    succLinks.set(sl.autoId, sl);
                });
                break;
        }

        /* Get input links and update coordinates for x2 and y2. */
        predLinks.values().forEach(function (l) {
            d3.selectAll("#linkId-" + l.autoId + ", #hLinkId-" + l.autoId)
                .transition()
                .duration(draggingActive ? 0 : nodeLinkTransitionTime)
                .attr("d", function (l) {

                    var srcCoords = getVisibleNodeCoords(l.source),
                        tarCoords = getVisibleNodeCoords(l.target);

                    if ($("#prov-ctrl-links-list-bezier").find("input").prop("checked")) {
                        return drawBezierLink(l, srcCoords.x, srcCoords.y, tarCoords.x, tarCoords.y);
                    } else {
                        return drawStraightLink(l, srcCoords.x, srcCoords.y, tarCoords.x, tarCoords.y);
                    }
                });
        });

        /* Get output links and update coordinates for x1 and y1. */
        succLinks.values().forEach(function (l) {
            d3.selectAll("#linkId-" + l.autoId + ", #hLinkId-" + l.autoId)
                .transition()
                .duration(draggingActive ? 0 : nodeLinkTransitionTime)
                .attr("d", function (l) {

                    var tarCoords = getVisibleNodeCoords(l.target),
                        srcCoords = getVisibleNodeCoords(l.source);

                    if ($("#prov-ctrl-links-list-bezier").find("input").prop("checked")) {
                        return drawBezierLink(l, srcCoords.x, srcCoords.y, tarCoords.x, tarCoords.y);
                    } else {
                        return drawStraightLink(l, srcCoords.x, srcCoords.y, tarCoords.x, tarCoords.y);
                    }
                });
        });
    };

    /**
     * Drag start listener support for nodes.
     */
    var dragStart = function () {
        d3.event.sourceEvent.stopPropagation();
    };

    /**
     * Drag listener.
     * @param n Node object.
     */
    var dragging = function (n) {
        var self = d3.select(this);

        /* While dragging, hide tooltips. */
        hideTooltip();

        var deltaY = d3.event.y - n.y;

        /* Set coords. */
        n.x = d3.event.x;
        n.y = d3.event.y;

        /* Drag selected node. */
        updateNode(self, n, d3.event.x, d3.event.y);

        /* Drag adjacent links. */
        updateLink(n);

        if (n instanceof provvisDecl.Layer) {
            n.children.values().forEach(function (an) {
                an.x = n.x - (getABBoxCoords(an, 0).x.max - getABBoxCoords(an, 0).x.min) / 2 + vis.cell.width / 2;
                an.y += deltaY;
                updateNode(d3.select("#gNodeId-" + an.autoId), an, an.x, an.y);
                updateLink(an);
            });
        }

        draggingActive = true;
    };

    /**
     * Update node and link.
     * @param n Node.
     * @param dom Node as dom object.
     */
    var updateNodeAndLink = function (n, dom) {
        var self = dom;

        /* Align selected node. */
        updateNode(self, n, n.x, n.y);

        /* Align adjacent links. */
        updateLink(n);

        if (n instanceof provvisDecl.Layer) {
            n.children.values().forEach(function (an) {
                updateNode(d3.select("#gNodeId-" + an.autoId), an, an.x, an.y);
                updateLink(an);
            });
        }
    };

    /**
     * Drag end listener.
     */
    var dragEnd = function (n) {
        if (draggingActive) {
            var self = d3.select(this);

            /* Update node and adjacent links. */
            updateNodeAndLink(n, self);

            /* Prevent other mouseevents during dragging. */
            setTimeout(function () {
                draggingActive = false;
            }, 200);
        }
    };

    /**
     * Sets the drag events for nodes.
     * @param nodeType The dom nodeset to allow dragging.
     */
    var applyDragBehavior = function (domDragSet) {
        /* Drag and drop node enabled. */
        var drag = d3.behavior.drag()
            .origin(function (d) {
                return d;
            })
            .on("dragstart", dragStart)
            .on("drag", dragging)
            .on("dragend", dragEnd);

        /* Invoke dragging behavior on nodes. */
        domDragSet.call(drag);
    };

    /* TODO: Update to incorporate facet filtering and adjust link visibility on loose graphs. */
    /**
     * Filter analyses by time gradient timeline view.
     * @param lowerTimeThreshold The point of time where analyses executed before are hidden.
     * @param upperTimeThreshold The point of time where analyses executed after are hidden.
     * @param vis The provenance visualization root object.
     */
    var filterAnalysesByTime = function (lowerTimeThreshold, upperTimeThreshold, vis) {
        vis.graph.lNodes = lNodesBAK;
        vis.graph.aNodes = aNodesBAK;
        vis.graph.saNodes = saNodesBAK;
        vis.graph.nodes = nodesBAK;
        vis.graph.aLinks = aLinksBAK;
        vis.graph.lLinks = lLinksBAK;

        var selAnalyses = vis.graph.aNodes.filter(function (an) {
            upperTimeThreshold.setSeconds(upperTimeThreshold.getSeconds() + 1);
            return parseISOTimeFormat(an.start) >= lowerTimeThreshold && parseISOTimeFormat(an.start) <= upperTimeThreshold;
        });

        /* Set (un)filtered analyses. */
        vis.graph.aNodes.forEach(function (an) {
            if (selAnalyses.indexOf(an) === -1) {
                an.filtered = false;
                an.children.values().forEach(function (san) {
                    san.filtered = false;
                    san.children.values().forEach(function (n) {
                        n.filtered = false;
                    });
                });
            } else {
                an.filtered = true;
                an.children.values().forEach(function (san) {
                    san.filtered = true;
                    san.children.values().forEach(function (n) {
                        n.filtered = true;
                    });
                });
            }
        });

        /* Update analysis filter attributes. */
        vis.graph.aNodes.forEach(function (an) {
            if (an.children.values().some(function (san) {
                return san.filtered;
            })) {
                an.filtered = true;
            } else {
                an.filtered = false;
            }
            an.doi.filteredChanged();
        });

        /* Update layer filter attributes. */
        vis.graph.lNodes.values().forEach(function (ln) {
            if (ln.children.values().some(function (an) {
                return an.filtered;
            })) {
                ln.filtered = true;
            } else {
                ln.filtered = false;
            }
            ln.doi.filteredChanged();
        });

        /* Update analysis link filter attributes. */
        vis.graph.aLinks.forEach(function (al) {
            al.filtered = false;
        });
        vis.graph.aLinks.filter(function (al) {
            return al.source.parent.parent.filtered && al.target.parent.parent.filtered;
        }).forEach(function (al) {
            al.filtered = true;
        });
        vis.graph.lLinks.values().forEach(function (ll) {
            ll.filtered = false;
        });
        vis.graph.lLinks.values().filter(function (ll) {
            return ll.source.filtered && ll.target.filtered;
        }).forEach(function (ll) {
            ll.filtered = true;
        });

        /* On filter action 'hide', splice and recompute graph. */
        if (filterAction === "hide") {

            /* Update filtered nodesets. */
            var cpyLNodes = d3.map();
            vis.graph.lNodes.entries().forEach(function (ln) {
                if (ln.value.filtered) {
                    cpyLNodes.set(ln.key, ln.value);
                }
            });
            vis.graph.lNodes = cpyLNodes;
            vis.graph.aNodes = vis.graph.aNodes.filter(function (an) {
                return an.filtered;
            });
            vis.graph.saNodes = vis.graph.saNodes.filter(function (san) {
                return san.filtered;
            });
            vis.graph.nodes = vis.graph.nodes.filter(function (n) {
                return n.filtered;
            });

            /* Update filtered linksets. */
            vis.graph.aLinks = vis.graph.aLinks.filter(function (al) {
                return al.filtered;
            });

            /* Update layer links. */
            var cpyLLinks = d3.map();
            vis.graph.lLinks.entries().forEach(function (ll) {
                if (ll.value.filtered) {
                    cpyLLinks.set(ll.key, ll.value);
                }
            });
            vis.graph.lLinks = cpyLLinks;
        }

        dagreDynamicLayerLayout(vis.graph);
        fitGraphToWindow(nodeLinkTransitionTime);

        updateNodeFilter();
        updateLinkFilter();
        updateAnalysisLinks(vis.graph);
        updateLayerLinks(vis.graph.lLinks);

        vis.graph.aNodes.forEach(function (an) {
            updateLink(an);
        });
        vis.graph.lNodes.values().forEach(function (ln) {
            updateLink(ln);
        });

        updateNodeDoi();
    };

    /**
     * Draws the timeline view.
     * @param vis The provenance visualization root object.
     */
    var drawTimelineView = function (vis) {
        var svg = d3.select("#provenance-timeline-view").select("svg").append("g").append("g").attr("transform", function () {
            return "translate(5,0)";
        });

        var x = d3.scale.linear()
            .domain([0, 300])
            .range([0, 300]);

        var tlHeight = 50;

        /**
         * Drag start listener support for time lines.
         */
        var dragLineStart = function (l) {
            d3.event.sourceEvent.stopPropagation();
        };

        /**
         * Get lower and upper date threshold date in timeline view.
         * @param l Time line.
         * @returns {*[]} An array of size 2 containing both the lower and upper threshold date.
         */
        var getTimeLineThresholds = function (l) {
            var lowerTimeThreshold = Object.create(null),
                upperTimeThreshold = Object.create(null);

            if (l.className === "startTimeline") {
                lowerTimeThreshold = new Date(timeLineGradientScale(l.x));
                upperTimeThreshold = new Date(timeLineGradientScale(
                    x.invert(d3.transform(d3.select(".endTimeline").attr("transform")).translate[0])));
            } else {
                lowerTimeThreshold = new Date(timeLineGradientScale(
                    x.invert(d3.transform(d3.select(".startTimeline").attr("transform")).translate[0])));
                upperTimeThreshold = new Date(timeLineGradientScale(l.x));
            }

            return [lowerTimeThreshold, upperTimeThreshold];
        };

        /**
         * Update lower and upper date threshold label in timeline view.
         * @param l Time line.
         */
        var updateTimelineLabels = function (l) {

            var tlThreshold = getTimeLineThresholds(l);
            tlThreshold[1].setSeconds(tlThreshold[1].getSeconds() + 1);

            var labelStart = d3.time.format.iso(tlThreshold[0]),
                labelEnd = d3.time.format.iso(tlThreshold[1]);
            labelStart = createCustomTimeFormat(labelStart.substr(0, labelStart.length - 1));
            labelEnd = createCustomTimeFormat(labelEnd.substr(0, labelEnd.length - 1));

            d3.select("#tlThreshold").html("Start: " + labelStart + "<br>" +
                "End: " + labelEnd);

            d3.selectAll(".tlAnalysis").each(function (an) {
                if (parseISOTimeFormat(an.start) < tlThreshold[0] || parseISOTimeFormat(an.start) > tlThreshold[1]) {
                    d3.select(this).classed("blendedTLAnalysis", true);
                } else {
                    d3.select(this).classed("blendedTLAnalysis", false);
                }
            });
        };

        /**
         * Drag listener.
         * @param l Time line.
         */
        var draggingLine = function (l) {

            /* Check borders. */
            if (d3.event.x < 0) {
                l.x = 0;
            } else if (d3.event.x > 300) {
                l.x = 300;
            } else {
                l.x = d3.event.x;
            }

            /* Update lines. */
            d3.select(this).attr("transform", function (d) {
                return "translate(" + x(l.x) + ",0)";
            });

            /* Update labels. */
            updateTimelineLabels(l);

            /* On hover filter update. */
            /*var tlTickCoords = vis.graph.aNodes.map(function (an) {return timeLineGradientScale.invert(parseISOTimeFormat(an.start));});
             if (l.className === "startTimeline") {
             if (tlTickCoords.some(function (x) {return l.x - x > 0 && l.x - x < 1; })) {
             filterAnalysesByTime(getTimeLineThresholds(l)[0], getTimeLineThresholds(l)[1], vis);
             }
             } else {
             if (tlTickCoords.some(function (x) {return l.x - x < 0 && l.x - x > -1; })) {
             filterAnalysesByTime(getTimeLineThresholds(l)[0], getTimeLineThresholds(l)[1], vis);
             }
             }*/
        };

        /**
         * Drag end listener.
         * @param l Time line.
         */
        var dragLineEnd = function (l) {

            /* Update labels. */
            updateTimelineLabels(l);

            /* Filter action. */
            filterAnalysesByTime(getTimeLineThresholds(l)[0], getTimeLineThresholds(l)[1], vis);
        };

        /**
         * Sets the drag events for time lines.
         * @param nodeType The dom lineset to allow dragging.
         */
        var applyTimeLineDragBehavior = function (domDragSet) {
            /* Drag and drop line enabled. */
            var dragLine = d3.behavior.drag()
                .origin(function (d) {
                    return d;
                })
                .on("dragstart", dragLineStart)
                .on("drag", draggingLine)
                .on("dragend", dragLineEnd);

            /* Invoke dragging behavior on nodes. */
            domDragSet.call(dragLine);
        };

        /* Geometric zoom. */
        var redrawTimeline = function () {

            /* Translations. */
            svg.selectAll(".tlAnalysis")
                .attr("x1", function (an) {
                    return x(timeLineGradientScale.invert(parseISOTimeFormat(an.start)));
                })
                .attr("x2", function (an) {
                    return x(timeLineGradientScale.invert(parseISOTimeFormat(an.start)));
                });

            svg.selectAll(".startTimeline, .endTimeline")
                .attr("transform", function (d) {
                    return "translate(" + x(d.x) + "," + 0 + ")";
                });

            svg.select("#timelineView")
                .attr("x", x(0))
                .attr("width", x(300) - x(0));
        };

        /* Timeline zoom behavior. */
        var timelineZoom = d3.behavior.zoom().x(x).scaleExtent([1, 10]).on("zoom", redrawTimeline);

        timelineZoom(svg);

        var gradient = svg.append("defs")
            .append("linearGradient")
            .attr("id", "gradientGrayscale");

        gradient.append("stop")
            .attr("offset", "0%")
            .attr("stop-color", "#fff")
            .attr("stop-opacity", 1);

        gradient.append("stop")
            .attr("offset", "100%")
            .attr("stop-color", "#000")
            .attr("stop-opacity", 1);

        svg.append("rect")
            .attr("id", "timelineView")
            .attr("x", 0)
            .attr("y", 10)
            .attr("width", 300)
            .attr("height", tlHeight - 10)
            .style({"fill": "url(#gradientGrayscale)", "stroke": "white", "stroke-width": "1px"});

        var startTime = {
            className: "startTimeline",
            x: 0
        };
        var endTime = {
            className: "endTimeline",
            x: 300
        };

        var timeLineThreshold = svg.selectAll(".line")
            .data([startTime, endTime])
            .enter().append("g").attr("transform", function (d) {
                return "translate(" + d.x + ",0)";
            }).attr("class", function (d) {
                return d.className;
            });

        timeLineThreshold.append("line")
            .attr("x1", 0)
            .attr("y1", 0)
            .attr("x2", 0)
            .attr("y2", tlHeight);

        timeLineThreshold.append("polygon").classed("timeMarker", true)
            .attr("points", "0,50 5,60 -5,60");
        timeLineThreshold.append("polygon").classed("timeMarker", true)
            .attr("points", "0,10 5,0 -5,0");

        timeLineGradientScale = d3.scale.linear()
            .domain([0, 300])
            .range([Date.parse(timeColorScale.domain()[0]), Date.parse(timeColorScale.domain()[1])]);

        svg.selectAll(".line")
            .data(function () {
                return vis.graph.aNodes;
            })
            .enter().append("line").classed("tlAnalysis", true)
            .attr("x1", function (an) {
                return timeLineGradientScale.invert(parseISOTimeFormat(an.start));
            })
            .attr("y1", function (an) {
                return an.children.size() >= 5 ? 10 : parseInt(tlHeight - (tlHeight - 10) / 5 * an.children.size(), 10);
            })
            .attr("x2", function (an) {
                return timeLineGradientScale.invert(parseISOTimeFormat(an.start));
            })
            .attr("y2", tlHeight);

        d3.selectAll(".startTimeline, .endTimeline").on("mouseover", function () {
            d3.select(this).classed("mouseoverTimeline", true);
        });

        $("#prov-timeline-view-reset-time").click(function () {
            filterAnalysesByTime(new Date(timeLineGradientScale(0)), new Date(timeLineGradientScale(300)), vis);
            d3.select(this.parentNode).select(".startTimeline")
                .attr("transform", function (d) {
                    d.x = 0;
                    return "translate(0,0)";
                });
            d3.select(this.parentNode).select(".endTimeline")
                .attr("transform", function (d) {
                    d.x = 300;
                    return "translate(300,0)";
                });
            d3.select("#tlThreshold").html("<br>" + "All" + "" + "<br>");

            svg.select("#timelineView").attr("transform", function () {
                return "translate(5,0)";
            }).attr("x", 5)
                .attr("y", 10)
                .attr("width", 300)
                .attr("height", tlHeight)
                .style({"fill": "url(#gradientGrayscale)", "stroke": "white", "stroke-width": "1px"});

            d3.selectAll(".tlAnalysis")
                .attr("x1", function (an) {
                    return timeLineGradientScale.invert(parseISOTimeFormat(an.start));
                })
                .attr("y1", function (an) {
                    return an.children.size() >= 5 ? 10 : parseInt(tlHeight - (tlHeight - 10) / 5 * an.children.size(), 10);
                })
                .attr("x2", function (an) {
                    return timeLineGradientScale.invert(parseISOTimeFormat(an.start));
                })
                .attr("y2", tlHeight);

            svg.select("svg.g.g").attr("transform", "translate(5,0)scale(1)");

            /* TODO: Fix zoom reset. */
            svg.zoom.translate([5, 0]);
            svg.zoom.scale(1);
        });

        applyTimeLineDragBehavior(d3.selectAll(".startTimeline, .endTimeline"));

        updateTimelineLabels(startTime);
    };


    /* TODO: Placeholder code. */
    /**
     * Draws the DOI view.
     */
    var drawDoiView = function () {
        var innerSvg = d3.select("#provenance-doi-view").select("svg").select("g").select("g").attr("transform", function () {
            return "translate(0,0)";
        }).select("g");

        var doiFactors = d3.values(provvisDecl.DoiFactors.factors);
        var color = d3.scale.category10();

        var updateDoiView = function (data) {
            var rectOffset = 0,
                labelOffset = 30,
                labelsStart = (300 - data.length * labelOffset) / 2;

            /* Data join. */
            var dComp = innerSvg.selectAll("g").data(data);

            /* Update. */
            var gDCompUpdate = dComp.attr("id", function (d, i) {

                return "doiCompId-" + i;
            }).classed({"doiComp": true});
            gDCompUpdate.select("rect")
                .classed("doiCompRect", true)
                .attr("x", 0)
                .attr("y", function (d) {
                    rectOffset += d.value * 300;
                    return rectOffset - d.value * 300;
                }).attr("width", 40)
                .attr("height", function (d) {
                    return d.value * 300;
                });
            rectOffset = 0;
            gDCompUpdate.select("path").classed("doiCompHandle", true).attr("d", function (d, i) {
                rectOffset += d.value * 300;
                var numMaskedComps = d3.values(provvisDecl.DoiFactors.factors).filter(function (dc, i) {
                    return provvisDecl.DoiFactors.isMasked(dc.label);
                }).length;
                if (numMaskedComps > 0) {
                    return "M40," + (rectOffset - d.value * 300) + " " +
                        "L" + (40 + labelOffset) + "," + (labelsStart + i * labelOffset) + " " +
                        "h" + labelOffset + " " +
                        "v" + labelOffset + " " +
                        "h" + (-labelOffset) + " " +
                        "L" + (40) + "," + (rectOffset) + " " +
                        "V" + (rectOffset - d.value * 300);
                } else {
                    return "M40,150 " +
                        "L" + (40 + labelOffset) + "," + (labelsStart + i * labelOffset) + " " +
                        "h" + labelOffset + " " +
                        "v" + labelOffset + " " +
                        "h" + (-labelOffset) + " " +
                        "L" + (40) + ",150";
                }
            });

            /* Enter. */
            var gDCompEnter = dComp.enter().append("g")
                .attr("id", function (d, i) {
                    return "doiCompId-" + i;
                }).classed({"doiComp": true});
            gDCompEnter.append("rect")
                .classed("doiCompRect", true)
                .attr("x", 0)
                .attr("y", function (d) {
                    rectOffset += d.value * 300;
                    return rectOffset - d.value * 300;
                }).attr("width", 40)
                .attr("height", function (d) {
                    return d.value * 300;
                }).style({"fill": function (d, i) {
                    return color(i);
                }, "fill-opacity": 0.7});
            rectOffset = 0;
            gDCompEnter.append("path").classed("doiCompHandle", true).attr("d", function (d, i) {
                rectOffset += d.value * 300;
                return "M40," + (rectOffset - d.value * 300) + " " +
                    "L" + (40 + labelOffset) + "," + (labelsStart + i * labelOffset) + " " +
                    "h" + parseInt(labelOffset * 5) + " " +
                    "v" + labelOffset + " " +
                    "h" + (-parseInt(labelOffset * 5)) + " " +
                    "L" + (40) + "," + (rectOffset) + " " +
                    "V" + (rectOffset - d.value * 300);
            }).style({"fill": function (d, i) {
                return color(i);
            }, "fill-opacity": 0.7});

            dComp.exit().remove();

            $("#doiSpinners").css("padding-top", labelsStart);
        };

        updateDoiView(doiFactors);

        doiFactors.forEach(function (dc, i) {
            $('<div/>', {
                "id": "dc-form-" + i,
                "class": "form dc-form",
                "style": "height: 30px; position: absolute; left: 75px; top: " + parseInt((10 - doiFactors.length) / 2 * 30 + (i + 1) * 30, 10) + "px;"
            }).appendTo("#" + "doiVis");

            $('<input/>', {
                "id": "dc-checkbox-" + i,
                "class": "dc-checkbox",
                "type": "checkbox",
                "checked": "true",
                "style": "margin-top: 0px; margin-right: 2px; vertical-align: middle;"
            }).appendTo("#" + "dc-form-" + i);

            $('<input/>', {
                "id": "dc-input-" + i,
                "type": "text",
                "class": "form-control dc-input",
                "value": dc.value,
                "style": "width: 25px; margin-bottom: 0px; margin-right: 2px; text-align: right;"
            }).appendTo("#" + "dc-form-" + i);

            $('<div/>', {
                "id": "btn-group-wrapper-" + i,
                "class": "btn-group"
            }).appendTo("#" + "dc-form-" + i);

            $('<div/>', {
                "id": "dc-btn-group-" + i,
                "class": "input-group-btn-vertical",
                "style": "margin-right: 2px;"
            }).appendTo("#" + "btn-group-wrapper-" + i);

            $('<button/>', {
                "id": "dc-carret-up-" + i,
                "class": "btn btn-default",
                "html": "<i class=icon-caret-up></i>"
            }).appendTo("#" + "dc-btn-group-" + i);

            $('<button/>', {
                "id": "dc-carret-down-" + i,
                "class": "btn btn-default",
                "html": "<i class=icon-caret-down></i>"
            }).appendTo("#" + "dc-btn-group-" + i);

            $('<span/>', {
                "id": "dc-label-" + i,
                "class": "label dc-label",
                "html": dc.label,
                "style": "margin-left: 2px; opacity: 0.7; background-color: " + color(i) + ";"
            }).appendTo("#" + "dc-form-" + i);
        });

        /* TODO: Prototype implementation. */
        /* Ex- and include doi component. */
        $(".dc-checkbox").click(function () {
            var dcId = $(this)[0].id[$(this)[0].id.length - 1],
                val = 0.0;
            if ($(this)[0].checked) {
                $(this.parentNode).find(".dc-label").css("opacity", 0.7);
                d3.select("#doiCompId-" + dcId).select(".doiCompRect").style("fill-opacity", 0.7);
                d3.select("#doiCompId-" + dcId).select(".doiCompHandle").style("fill-opacity", 0.7);
                val = 0.0;
                provvisDecl.DoiFactors.set(d3.keys(provvisDecl.DoiFactors.factors)[dcId], val, true);
            } else {
                $(this.parentNode).find(".dc-label").css("opacity", 0.3);
                d3.select("#doiCompId-" + dcId).select(".doiCompRect").style("fill-opacity", 0.3);
                d3.select("#doiCompId-" + dcId).select(".doiCompHandle").style("fill-opacity", 0.3);
                val = 0.0;
                $("#dc-input-" + dcId).val(val);
                provvisDecl.DoiFactors.set(d3.keys(provvisDecl.DoiFactors.factors)[dcId], val, false);
            }

            var numMaskedComps = d3.values(provvisDecl.DoiFactors.factors).filter(function (dc, i) {
                return provvisDecl.DoiFactors.isMasked(dc.label);
            }).length;

            if (numMaskedComps > 0) {
                var accVal = d3.values(provvisDecl.DoiFactors.factors)
                    .filter(function (dc, i) {
                        return provvisDecl.DoiFactors.isMasked(dc.label);
                    })
                    .map(function (dc) {
                        return dc.value;
                    })
                    .reduce(function (accVal, cur) {
                        return accVal + cur;
                    });

                var tar = 1.0;

                d3.values(provvisDecl.DoiFactors.factors)
                    .forEach(function (dc, i) {
                        if (provvisDecl.DoiFactors.isMasked(dc.label)) {
                            var isMasked = $("#dc-checkbox-" + i)[0].checked;
                            if (accVal === 0) {
                                provvisDecl.DoiFactors.set(d3.keys(provvisDecl.DoiFactors.factors)[i], 1, isMasked);
                                $("#dc-input-" + i).val(1);
                            } else {
                                provvisDecl.DoiFactors.set(d3.keys(provvisDecl.DoiFactors.factors)[i], (dc.value / accVal) * tar, isMasked);
                                $("#dc-input-" + i).val((dc.value / accVal) * tar);
                            }
                        }
                    });
            }
            updateDoiView(d3.values(provvisDecl.DoiFactors.factors));
        });

        /* TODO: Clean up code duplication. */

        /* Increase component's influence. */
        $(".dc-form .btn:first-of-type").on('click', function () {
            var dcId = $(this)[0].id[$(this)[0].id.length - 1];
            var val = parseFloat($("#dc-input-" + dcId).val()) + 0.01;
            if ($("#dc-checkbox-" + dcId)[0].checked && val <= 1) {
                $("#dc-input-" + dcId).val(val);
                provvisDecl.DoiFactors.set(d3.keys(provvisDecl.DoiFactors.factors)[dcId], val, true);

                var accVal = d3.values(provvisDecl.DoiFactors.factors)
                    .filter(function (dc, i) {
                        return i != dcId && provvisDecl.DoiFactors.isMasked(dc.label);
                    })
                    .map(function (dc) {
                        return dc.value;
                    })
                    .reduce(function (accVal, cur) {
                        return accVal + cur;
                    });

                var tar = parseFloat(1 - val);

                d3.values(provvisDecl.DoiFactors.factors)
                    .forEach(function (dc, i) {
                        if (i != dcId && provvisDecl.DoiFactors.isMasked(dc.label)) {
                            var isMasked = $("#dc-checkbox-" + i)[0].checked;
                            provvisDecl.DoiFactors.set(d3.keys(provvisDecl.DoiFactors.factors)[i], (dc.value / accVal) * tar, isMasked);
                            $("#dc-input-" + i).val((dc.value / accVal) * tar);
                        }
                    });
                updateDoiView(d3.values(provvisDecl.DoiFactors.factors));
            }
        });

        /* Decrease component's influence. */
        $(".dc-form .btn:last-of-type").on('click', function () {
            var dcId = $(this)[0].id[$(this)[0].id.length - 1];
            var val = parseFloat($("#dc-input-" + dcId).val()) - 0.01;
            if ($("#dc-checkbox-" + dcId)[0].checked && val >= 0) {
                $("#dc-input-" + dcId).val(val);
                provvisDecl.DoiFactors.set(d3.keys(provvisDecl.DoiFactors.factors)[dcId], val, true);

                var accVal = d3.values(provvisDecl.DoiFactors.factors)
                    .filter(function (dc, i) {
                        return i != dcId && provvisDecl.DoiFactors.isMasked(dc.label);
                    })
                    .map(function (dc) {
                        return dc.value;
                    })
                    .reduce(function (accVal, cur) {
                        return accVal + cur;
                    });

                var tar = parseFloat(1 - val);

                d3.values(provvisDecl.DoiFactors.factors)
                    .forEach(function (dc, i) {
                        if (i != dcId && provvisDecl.DoiFactors.isMasked(dc.label)) {
                            var isMasked = $("#dc-checkbox-" + i)[0].checked;
                            provvisDecl.DoiFactors.set(d3.keys(provvisDecl.DoiFactors.factors)[i], (dc.value / accVal) * tar, isMasked);
                            $("#dc-input-" + i).val((dc.value / accVal) * tar);
                        }
                    });
                updateDoiView(d3.values(provvisDecl.DoiFactors.factors));
            }
        });

        $(".dc-input").keypress(function (e) {
            if (e.which == 13) {
                var dcId = $(this)[0].id[$(this)[0].id.length - 1];
                var val = parseFloat($("#dc-input-" + dcId).val());

                if (val > 1) {
                    val = 1;
                } else if (val < 0) {
                    val = 0;
                }

                $(this).val(val);
                provvisDecl.DoiFactors.set(d3.keys(provvisDecl.DoiFactors.factors)[dcId], val, true);

                var accVal = d3.values(provvisDecl.DoiFactors.factors)
                    .filter(function (dc, i) {
                        return i != dcId && provvisDecl.DoiFactors.isMasked(dc.label);
                    })
                    .map(function (dc) {
                        return dc.value;
                    })
                    .reduce(function (accVal, cur) {
                        return accVal + cur;
                    });

                var tar = parseFloat(1 - val);

                d3.values(provvisDecl.DoiFactors.factors)
                    .forEach(function (dc, i) {
                        if (i != dcId && provvisDecl.DoiFactors.isMasked(dc.label)) {
                            var isMasked = $("#dc-checkbox-" + i)[0].checked;
                            provvisDecl.DoiFactors.set(d3.keys(provvisDecl.DoiFactors.factors)[i], (dc.value / accVal) * tar, isMasked);
                            $("#dc-input-" + i).val((dc.value / accVal) * tar);
                        }
                    });
                updateDoiView(d3.values(provvisDecl.DoiFactors.factors));
            }
        });

        $("#prov-doi-view-apply").on('click', function () {
            //updateDoiView(d3.values(provvisDecl.DoiFactors.factors));
            updateNodeDoi();
        });

        $("#prov-doi-view-reset").on('click', function () {
            var val = parseFloat(1 / d3.values(provvisDecl.DoiFactors.factors).filter(function (dc, i) {
                return provvisDecl.DoiFactors.isMasked(dc.label);
            }).length);

            d3.values(provvisDecl.DoiFactors.factors)
                .forEach(function (dc, i) {
                    if (!provvisDecl.DoiFactors.isMasked(dc.label)) {
                        $("#dc-input-" + i).val(0.0);
                        provvisDecl.DoiFactors.set(d3.keys(provvisDecl.DoiFactors.factors)[i], 0.0, false);
                    } else {
                        $("#dc-input-" + i).val(val);
                        provvisDecl.DoiFactors.set(d3.keys(provvisDecl.DoiFactors.factors)[i], val, true);
                    }
                });
            updateDoiView(d3.values(provvisDecl.DoiFactors.factors));
        });

        /* Show and hide doi labels. */
        $("#prov-doi-view-show").click(function () {
            if ($(this).hasClass("active")) {
                $(this).removeClass("active");
                d3.selectAll(".nodeDoiLabel").style("display", "none");
            } else {
                $(this).addClass("active");
                d3.selectAll(".nodeDoiLabel").style("display", "inline");
            }
        });
    };

    /**
     * Reset css for all links.
     */
    var clearHighlighting = function () {
        hLink.classed("hiddenLink", true);
        link.each(function (l) {
            l.highlighted = false;
        });

        domNodeset.each(function (n) {
            n.highlighted = false;
            n.doi.highlightedChanged();
        });
    };

    /* TODO: Layer link highlighting. */
    /**
     * Get predecessing nodes for highlighting the path by the current node selection.
     * @param n BaseNode extending constructor function.
     */
    var highlightPredPath = function (n) {

        /* Current node is highlighted. */
        n.highlighted = true;
        n.doi.highlightedChanged();

        /* Parent nodes are highlighted too. */
        var pn = n.parent;
        while (pn instanceof provvisDecl.BaseNode === true) {
            pn.highlighted = true;
            pn.doi.highlightedChanged();
            pn = pn.parent;
        }

        /* Get svg link element, and for each predecessor call recursively. */
        n.predLinks.values().forEach(function (l) {
            l.highlighted = true;
            if (!l.hidden)
                d3.select("#hLinkId-" + l.autoId).classed("hiddenLink", false);
            highlightPredPath(l.source);
        });
    };

    /**
     * Get succeeding nodes for highlighting the path by the current node selection.
     * @param n BaseNode extending constructor function.
     */
    var highlightSuccPath = function (n) {

        /* Current node is highlighted. */
        n.highlighted = true;
        n.doi.highlightedChanged();

        /* Parent nodes are highlighted too. */
        var pn = n.parent;
        while (pn instanceof provvisDecl.BaseNode === true) {
            pn.highlighted = true;
            pn.doi.highlightedChanged();
            pn = pn.parent;
        }

        if (n instanceof provvisDecl.Layer) {
            n.children.values().forEach(function (an) {
                an.succLinks.values().forEach(function (l) {
                    l.highlighted = true;
                    if (!l.hidden)
                        d3.select("#hLinkId-" + l.autoId).classed("hiddenLink", false);

                    highlightSuccPath(l.target);
                });
            });
        } else {
            /* Get svg link element, and for each successor call recursively. */
            n.succLinks.values().forEach(function (l) {
                l.highlighted = true;
                if (!l.hidden)
                    d3.select("#hLinkId-" + l.autoId).classed("hiddenLink", false);

                highlightSuccPath(l.target);
            });
        }
    };

    var updateAnalysisLinks = function (graph) {
        //console.log("#updateAnalysisLinks");

        /* TODO: Check update for highlighting. */
        /* Data join. */
        var ahl = vis.canvas.select("g.aHLinks").selectAll(".hLink")
            .data(graph.aLinks);

        /* Enter. */
        ahl.enter().append("path")
            .classed({"hLink": true})
            .classed("blendedLink", function () {
                return filterAction === "blend" ? true : false;
            }).classed("filteredLink", function (l) {
                return l.filtered;
            }).classed("hiddenLink", function (l) {
                return !l.highlighted;
            }).attr("id", function (l) {
                return "hLinkId-" + l.autoId;
            });

        /* Enter and update. */
        ahl.attr("d", function (l) {
            var srcCoords = getVisibleNodeCoords(l.source),
                tarCoords = getVisibleNodeCoords(l.target);
            if ($("#prov-ctrl-links-list-bezier").find("input").prop("checked")) {
                return drawBezierLink(l, srcCoords.x, srcCoords.y, tarCoords.x, tarCoords.y);
            } else {
                return drawStraightLink(l, srcCoords.x, srcCoords.y, tarCoords.x, tarCoords.y);
            }
        }).classed("blendedLink", function (l) {
            return !l.filtered && filterAction === "blend" ? true : false;
        }).classed("filteredLink", function (l) {
            return l.filtered;
        }).classed("hiddenLink", function (l) {
            return !l.highlighted;
        }).attr("id", function (l) {
            return "hLinkId-" + l.autoId;
        });

        /* Exit. */
        ahl.exit().remove();

        /* Set dom elements. */
        hLink = d3.selectAll(".hLink");

        /* Data join */
        var al = vis.canvas.select("g.aLinks").selectAll(".link")
            .data(graph.aLinks);

        /* Enter. */
        al.enter().append("path")
            .classed({"link": true, "aLink": true})
            .classed("blendedLink", function (l) {
                return !l.filtered && filterAction === "blend" ? true : false;
            }).classed("filteredLink", function (l) {
                return l.filtered;
            }).classed("hiddenLink", function (l) {
                return l.hidden;
            }).attr("id", function (l) {
                return "linkId-" + l.autoId;
            });

        /* Enter and update. */
        al.attr("d", function (l) {
            var srcCoords = getVisibleNodeCoords(l.source),
                tarCoords = getVisibleNodeCoords(l.target);
            if ($("#prov-ctrl-links-list-bezier").find("input").prop("checked")) {
                return drawBezierLink(l, srcCoords.x, srcCoords.y, tarCoords.x, tarCoords.y);
            } else {
                return drawStraightLink(l, srcCoords.x, srcCoords.y, tarCoords.x, tarCoords.y);
            }
        }).classed("blendedLink", function (l) {
            return !l.filtered && filterAction === "blend" ? true : false;
        }).classed("filteredLink", function (l) {
            return l.filtered;
        }).classed("hiddenLink", function (l) {
            return l.hidden;
        }).attr("id", function (l) {
            return "linkId-" + l.autoId;
        });

        /* Exit. */
        al.exit().remove();

        /* Set dom elements. */
        aLink = d3.selectAll(".aLink");
        link = d3.selectAll(".link");
    };

    /**
     * Parses a string into the ISO time format.
     * @param value The time in the string format.
     * @returns {*} The value in the ISO time format.
     */
    var parseISOTimeFormat = function (value) {
        var strictIsoFormat = d3.time.format("%Y-%m-%dT%H:%M:%S.%L");
        return strictIsoFormat.parse(value);
    };

    /**
     * Parses a string into the ISO time format.
     * @param value The time in iso time format.
     * @returns {*} The time in custom format.
     */
    var createCustomTimeFormat = function (value) {
        var isoDate = parseISOTimeFormat(value),
            customFormat = d3.time.format("%Y-%m-%d %H:%M:%S %p");
        return customFormat(isoDate);
    };

    /**
     * Creates a linear time scale ranging from the first to the last analysis created.
     * @param aNodes Analysis nodes.
     * @param range Linear color scale for domain values.
     */
    var createAnalysistimeColorScale = function (aNodes, range) {
        var min = d3.min(aNodes, function (d) {
                return parseISOTimeFormat(d.start);
            }),
            max = d3.max(aNodes, function (d) {
                return parseISOTimeFormat(d.start);
            });

        return d3.time.scale()
            .domain([min, max])
            .range([range[0], range[1]]);
    };

    /**
     * Draw layered nodes.
     * @param lNodes Layer nodes.
     */
    var updateLayerNodes = function (lNodes) {

        /* Data join. */
        var ln = vis.canvas.select("g.layers").selectAll(".layer")
            .data(lNodes.values());

        /* Enter. */
        var lEnter = ln.enter().append("g")
            .classed({"layer": true});

        lEnter.attr("id", function (d) {
            return "gNodeId-" + d.autoId;
        }).attr("transform", function (d) {
            return "translate(" + d.x + "," + d.y + ")";
        });

        /* Adjust gradient start and stop position as well as steps based on min,
         * max and occurrences of analyses at a specific time. */
        var gradient = lEnter.append("defs")
            .append("linearGradient")
            .attr("id", function (d) {
                return "layerGradientId-" + d.autoId;
            })
            .attr("x1", "0%")
            .attr("y1", "100%")
            .attr("x2", "0%")
            .attr("y2", "0%");

        gradient.append("stop")
            .attr("offset", "0%")
            .attr("stop-color", function (l) {
                var latestDate = d3.min(l.children.values(), function (d) {
                    return d.start;
                });
                return timeColorScale(parseISOTimeFormat(latestDate));
            })
            .attr("stop-opacity", 1);

        gradient.append("stop")
            .attr("offset", "100%")
            .attr("stop-color", function (l) {
                var earliestDate = d3.max(l.children.values(), function (d) {
                    return d.start;
                });
                return timeColorScale(parseISOTimeFormat(earliestDate));
            })
            .attr("stop-opacity", 1);

        /* Draw bounding box. */
        lBBox = lEnter.append("g")
            .attr("id", function (ln) {
                return "BBoxId-" + ln.autoId;
            }).classed({"lBBox": true, "BBox": true, "hiddenBBox": false})
            .attr("transform", function () {
                return "translate(" + (-cell.width / 2) + "," + (-cell.height / 2) + ")";
            });

        lBBox.append("rect")
            .attr("width", function () {
                return cell.width - 1;
            })
            .attr("height", function () {
                return cell.height - 1;
            })
            .attr("rx", cell.width / 5)
            .attr("ry", cell.height / 5);


        var layerNode = lEnter.append("g")
            .attr("id", function (l) {
                return "nodeId-" + l.autoId;
            }).classed({"lNode": true, "filteredNode": true, "blendedNode": false, "selectedNode": false})
            .classed({
                "hiddenNode": function (an) {
                    return an.hidden;
                }
            });

        lEnter.append("g").classed({"children": true});

        var lGlyph = layerNode.append("g").classed({"glyph": true});
        var lLabels = layerNode.append("g").classed({"labels": true});
        /*.attr("clip-path", function (an) {
         return "url(#bbClipId-" + an.autoId + ")";
         });*/


        /* TODO: Aggregate hidden analysis nodes into a single layer glyph. Glyph dimensions depend on the amount of
         * analysis children the layer has as well as how many analyses of them are hidden. */

        lGlyph.append("defs")
            .append("clipPath")
            .attr("id", function (l) {
                return "bbClipId-" + l.autoId;
            })
            .append("rect")
            .attr("x", -2 * scaleFactor * vis.radius)
            .attr("y", -2 * scaleFactor * vis.radius)
            .attr("rx", 1)
            .attr("ry", 1)
            .attr("width", 4 * scaleFactor * vis.radius)
            .attr("height", 4 * scaleFactor * vis.radius);

        lGlyph.append("g").classed({"glAnchor": true}).append("path")
            .attr("d", function () {
                return "m" + (-2 * scaleFactor * vis.radius) + " " + (-0.5 * scaleFactor * vis.radius) + " " +
                    "h" + (-0.5 * scaleFactor * vis.radius) + " " +
                    "a" + (-0.5 * scaleFactor * vis.radius) + " " + (0.5 * scaleFactor * vis.radius) + " 0 0 0 " +
                    "0 " + (1 * scaleFactor * vis.radius) + " " +
                    "h" + (+0.5 * scaleFactor * vis.radius) + " " + "z";
            }).classed({"llAnchor": true});

        lGlyph.append("g").classed({"grAnchor": true}).append("path")
            .attr("d", function () {
                return "m" + (2 * scaleFactor * vis.radius) + " " + (-0.5 * scaleFactor * vis.radius) + " " +
                    "h" + (0.5 * scaleFactor * vis.radius) + " " +
                    "a" + (0.5 * scaleFactor * vis.radius) + " " + (0.5 * scaleFactor * vis.radius) + " 0 0 1 " +
                    "0 " + (1 * scaleFactor * vis.radius) + " " +
                    "h" + (-0.5 * scaleFactor * vis.radius) + " " + "z";
            }).classed({"rlAnchor": true});

        lGlyph.select("g.glAnchor").append("text")
            .attr("transform", function () {
                return "translate(" + ( -2.5 * scaleFactor * vis.radius) + "," + 0.5 + ")";
            })
            .text(function (d) {
                return d.inputs.size();
            }).attr("class", "lLabel");

        lGlyph.select("g.grAnchor").append("text")
            .attr("transform", function () {
                return "translate(" + ( 2.5 * scaleFactor * vis.radius) + "," + 0.5 + ")";
            })
            .text(function (d) {
                return d.outputs.size();
            }).attr("class", "lLabel");

        lGlyph.append("rect")
            .attr("x", -2 * scaleFactor * vis.radius)
            .attr("y", -2 * scaleFactor * vis.radius)
            .attr("rx", 1)
            .attr("ry", 1)
            .attr("width", 4 * scaleFactor * vis.radius)
            .attr("height", 4 * scaleFactor * vis.radius).style({
                "fill": function (d) {
                    return "url(#layerGradientId-" + d.autoId + ")";
                }
            }).classed({"lGlyph": true});

        /* TODO: Layer glyph. */
        /*lGlyph.append("line")
         .attr("x1", -1.5 * scaleFactor * vis.radius)
         .attr("y1", -0.5 * scaleFactor * vis.radius)
         .attr("x2", 2 * scaleFactor * vis.radius)
         .attr("y2", -0.5 * scaleFactor * vis.radius)
         .classed({"lLine": true});
         lGlyph.append("line")
         .attr("x1", -2 * scaleFactor * vis.radius)
         .attr("y1", -0.175 * scaleFactor * vis.radius)
         .attr("x2", 2 * scaleFactor * vis.radius)
         .attr("y2", -0.175 * scaleFactor * vis.radius)
         .classed({"lLine": true});
         lGlyph.append("line")
         .attr("x1", -2 * scaleFactor * vis.radius)
         .attr("y1", 0.175 * scaleFactor * vis.radius)
         .attr("x2", 2 * scaleFactor * vis.radius)
         .attr("y2", 0.175 * scaleFactor * vis.radius)
         .classed({"lLine": true});
         lGlyph.append("line")
         .attr("x1", -2 * scaleFactor * vis.radius)
         .attr("y1", 0.5 * scaleFactor * vis.radius)
         .attr("x2", 2 * scaleFactor * vis.radius)
         .attr("y2", 0.5 * scaleFactor * vis.radius)
         .classed({"lLine": true});*/

        /* Add text labels. */
        lLabels.append("text")
            .text(function (d) {
                return d.doi.doiWeightedSum;
            }).attr("class", "nodeDoiLabel")
            .style("display", "none");

        lLabels.append("g")
            .classed({"wfLabel": true})
            .attr("clip-path", function (l) {
                return "url(#bbClipId-" + l.autoId + ")";
            });

        lLabels.append("text")
            .attr("transform", function () {
                return "translate(" + (0) + "," + (-0.9 * scaleFactor * vis.radius) + ")";
            })
            .text(function (d) {
                return d.children.size();
            }).attr("class", "lLabel")
            .style({
                "fill": function (l) {
                    var latestDate = d3.min(l.children.values(), function (d) {
                        return d.start;
                    });
                    return timeColorScale(parseISOTimeFormat(latestDate)) < "#888888" ? "#ffffff" : "#000000";
                }
            })
        ;

        lLabels.select(".wfLabel").append("text")
            .attr("transform", function () {
                return "translate(" + 0 + "," + (scaleFactor * vis.radius) + ")";
            })
            .text(function (d) {
                return d.wfCode;
            }).attr("class", "wfLabel")
            .style({
                "fill": function (l) {
                    var latestDate = d3.min(l.children.values(), function (d) {
                        return d.start;
                    });
                    return timeColorScale(parseISOTimeFormat(latestDate)) < "#888888" ? "#ffffff" : "#000000";
                }
            });

        /* Enter and update. */
        var lUpdate = ln.attr("id", function (d) {
            return "gNodeId-" + d.autoId;
        }).attr("transform", function (d) {
            return "translate(" + d.x + "," + d.y + ")";
        });

        /* TODO: Implements update parameters. */

        /* Exit. */
        ln.exit().remove();

        /* Set dom elements. */
        layer = vis.canvas.select("g.layers").selectAll(".layer");
        lNode = d3.selectAll(".lNode");
        lBBox = d3.selectAll(".lBBox");
    };

    /**
     * Draw layered nodes.
     * @param lLinks Layer links.
     */
    var updateLayerLinks = function (lLinks) {

        /* Data join. */
        var ln = vis.canvas.select("g.lLinks").selectAll(".link")
            .data(lLinks.values());

        /* Enter. */
        ln.enter().append("path")
            .classed({"link": true, "lLink": true})
            .attr("id", function (d) {
                return "linkId-" + d.autoId;
            }).classed("blendedLink", function (l) {
                return !l.filtered && filterAction === "blend" ? true : false;
            }).classed("filteredLink", function (l) {
                return l.filtered;
            }).classed("hiddenLink", function (l) {
                return l.hidden;
            }).attr("id", function (l) {
                return "linkId-" + l.autoId;
            });

        /* Enter and update. */
        ln.attr("d", function (l) {
            var srcCoords = getVisibleNodeCoords(l.source),
                tarCoords = getVisibleNodeCoords(l.target);

            if ($("#prov-ctrl-links-list-bezier").find("input").prop("checked")) {
                return drawBezierLink(l, srcCoords.x, srcCoords.y, tarCoords.x, tarCoords.y);
            } else {
                return drawStraightLink(l, srcCoords.x, srcCoords.y, tarCoords.x, tarCoords.y);
            }
        }).classed({"link": true, "lLink": true})
            .attr("id", function (d) {
                return "linkId-" + d.autoId;
            }).classed("blendedLink", function (l) {
                return !l.filtered && filterAction === "blend" ? true : false;
            }).classed("filteredLink", function (l) {
                return l.filtered;
            }).classed("hiddenLink", function (l) {
                return l.hidden;
            }).attr("id", function (l) {
                return "linkId-" + l.autoId;
            });

        /* Exit. */
        ln.exit().remove();

        /* Set dom elements. */
        lLink = vis.canvas.select("g.lLinks").selectAll(".link");
    };

    /**
     * Draw analysis nodes.
     */
    var updateAnalysisNodes = function () {

        /* Data join. */
        var lAnalysis = d3.select("g.analyses").selectAll(".analysis")
            .data(vis.graph.aNodes.sort(function (a, b) {
                return parseISOTimeFormat(a.start) - parseISOTimeFormat(b.start);
            }));

        /* Enter and update. */
        var anUpdate = lAnalysis.attr("id", function (d) {
            return "gNodeId-" + d.autoId;
        });

        anUpdate.attr("transform", function (d) {
            return "translate(" + d.x + "," + d.y + ")";
        }).style("fill", function (d) {
            return timeColorScale(parseISOTimeFormat(d.start));
        });

        /* Add a clip-path to restrict labels within the cell area. */
        anUpdate.select("defs")
            .select("clipPath")
            .attr("id", function (an) {
                return "bbClipId-" + an.autoId;
            })
            .select("rect")
            .attr("transform", function () {
                return "translate(" + (-cell.width / 2) + "," + (-cell.height / 2 + 1) + ")";
            })
            .attr("y", -/*3 * */scaleFactor * vis.radius)
            .attr("width", cell.width - 4)
            .attr("height", cell.height - 2/* + 3 * scaleFactor * vis.radius*/)
            .attr("rx", cell.width / 5)
            .attr("ry", cell.height / 5);

        /* Draw bounding box. */
        var analysisBBox = anUpdate.select("g")
            .attr("id", function (an) {
                return "BBoxId-" + an.autoId;
            }).classed({"aBBox": true, "BBox": true, "hiddenBBox": true})
            .attr("transform", function () {
                return "translate(" + (-cell.width / 2 + 1) + "," + (-cell.height / 2 + 1) + ")";
            });

        analysisBBox.select("rect")
            .attr("y", -/*3 * */scaleFactor * vis.radius)
            .attr("width", function () {
                return cell.width - 2;
            })
            .attr("height", function () {
                return cell.height - 2/* + 3 * scaleFactor * vis.radius*/;
            })
            .attr("rx", cell.width / 5)
            .attr("ry", cell.height / 5);

        /* Add a clip-path to restrict labels within the cell area. */
        analysisBBox.select("defs")
            .select("clipPath")
            .attr("id", function (an) {
                return "aBBClipId-" + an.autoId;
            })
            .select("rect")
            .attr("y", -/*3 * */scaleFactor * vis.radius)
            .attr("width", cell.width - 4)
            .attr("height", cell.height - 2/* + 3 * scaleFactor * vis.radius*/)
            .attr("rx", cell.width / 5)
            .attr("ry", cell.height / 5);

        /* Time as label. */
        analysisBBox.select("g").classed({"labels": true})
            .attr("clip-path", function (an) {
                return "url(#aBBClipId-" + an.autoId + ")";
            })
            .select("text")
            .attr("transform", function () {
                return "translate(" + 2 + "," + 0.5 * scaleFactor * vis.radius + ")";
            })
            .attr("class", "aBBoxLabel")
            .text(function (d) {
                return createCustomTimeFormat(d.start);
            });

        /* Draw analysis node. */
        analysisNode = anUpdate.select("g")
            .attr("id", function (an) {
                return "nodeId-" + an.autoId;
            })
            .classed({"aNode": true, "filteredNode": true, "blendedNode": false, "selectedNode": false})
            .classed({
                "hiddenNode": function (an) {
                    return an.hidden;
                }
            });

        anUpdate.select("g").classed({"children": true});

        aGlyph = analysisNode.select("g.glyph");
        aLabels = analysisNode.select("g.labels")
            .attr("clip-path", function (an) {
                return "url(#bbClipId-" + an.autoId + ")";
            });

        scaleFactor = 0.75;

        aGlyph.select("g.glAnchor").select("path")
            .attr("d", function () {
                return "m" + (-2 * scaleFactor * vis.radius) + " " + (-0.5 * scaleFactor * vis.radius) + " " +
                    "h" + (-0.5 * scaleFactor * vis.radius) + " " +
                    "a" + (-0.5 * scaleFactor * vis.radius) + " " + (0.5 * scaleFactor * vis.radius) + " 0 0 0 " +
                    "0 " + (1 * scaleFactor * vis.radius) + " " +
                    "h" + (+0.5 * scaleFactor * vis.radius) + " " + "z";
            });

        aGlyph.select("g.grAnchor").select("text")
            .attr("transform", function () {
                return "translate(" + ( -2.5 * scaleFactor * vis.radius) + "," + 0.5 + ")";
            })
            .text(function (d) {
                return d.predLinks.size();
            }).attr("class", "aLabel")
            .style("display", "inline");


        aGlyph.select("path")
            .attr("d", function () {
                return "m" + (2 * scaleFactor * vis.radius) + " " + (-0.5 * scaleFactor * vis.radius) + " " +
                    "h" + (0.5 * scaleFactor * vis.radius) + " " +
                    "a" + (0.5 * scaleFactor * vis.radius) + " " + (0.5 * scaleFactor * vis.radius) + " 0 0 1 " +
                    "0 " + (1 * scaleFactor * vis.radius) + " " +
                    "h" + (-0.5 * scaleFactor * vis.radius) + " " + "z";
            }).select("text")
            .attr("transform", function () {
                return "translate(" + ( 2.5 * scaleFactor * vis.radius) + "," + 0.5 + ")";
            })
            .text(function (d) {
                return d.succLinks.size();
            }).attr("class", "aLabel")
            .style("display", "inline");

        aGlyph.select("rect")
            .attr("x", -2 * scaleFactor * vis.radius)
            .attr("y", -1.5 * scaleFactor * vis.radius)
            .attr("rx", 1)
            .attr("ry", 1)
            .attr("width", 4 * scaleFactor * vis.radius)
            .attr("height", 3 * scaleFactor * vis.radius);

        /* Add text labels. */
        aLabels.select("text")
            .text(function (d) {
                return d.doi.doiWeightedSum;
            }).attr("class", "nodeDoiLabel")
            .style("display", "none");

        aLabels.select("text")
            .attr("transform", function () {
                return "translate(" + (-1.5 * scaleFactor * vis.radius) + "," + (0.5 * scaleFactor * vis.radius) + ")";
            })
            .text(function (d) {
                return d.wfCode;
            }).attr("class", "wfLabel")
            .style({
                "fill": function (an) {
                    return timeColorScale(parseISOTimeFormat(an.start)) < "#888888" ? "#ffffff" : "#000000";
                }
            }).style("display", "inline");

        /* Enter. */
        var anEnter = lAnalysis.enter().append("g")
            .classed("analysis", true)
            .attr("id", function (d) {
                return "gNodeId-" + d.autoId;
            });

        anEnter.attr("transform", function (d) {
            return "translate(" + d.x + "," + d.y + ")";
        }).style("fill", function (d) {
            return timeColorScale(parseISOTimeFormat(d.start));
        });

        /* Add a clip-path to restrict labels within the cell area. */
        anEnter.append("defs")
            .append("clipPath")
            .attr("id", function (an) {
                return "bbClipId-" + an.autoId;
            })
            .append("rect")
            .attr("transform", function () {
                return "translate(" + (-cell.width / 2) + "," + (-cell.height / 2 + 1) + ")";
            })
            .attr("y", -/*3 * */scaleFactor * vis.radius)
            .attr("width", cell.width - 4)
            .attr("height", cell.height - 2 + 2 * scaleFactor * vis.radius)
            .attr("rx", cell.width / 5)
            .attr("ry", cell.height / 5);

        /* Draw bounding box. */
        analysisBBox = anEnter.append("g")
            .attr("id", function (an) {
                return "BBoxId-" + an.autoId;
            }).classed({"aBBox": true, "BBox": true, "hiddenBBox": true})
            .attr("transform", function () {
                return "translate(" + (-cell.width / 2 + 1) + "," + (-cell.height / 2 + 1) + ")";
            });

        analysisBBox.append("rect")
            .attr("y", -/*3 * */scaleFactor * vis.radius)
            .attr("width", function () {
                return cell.width - 2;
            })
            .attr("height", function () {
                return cell.height - 2/* + 3 * scaleFactor * vis.radius*/;
            })
            .attr("rx", cell.width / 5)
            .attr("ry", cell.height / 5);

        /* Add a clip-path to restrict labels within the cell area. */
        analysisBBox.append("defs")
            .append("clipPath")
            .attr("id", function (an) {
                return "aBBClipId-" + an.autoId;
            })
            .append("rect")
            .attr("y", -/*3 * */scaleFactor * vis.radius)
            .attr("width", cell.width - 4)
            .attr("height", cell.height - 2/* + 3 * scaleFactor * vis.radius*/)
            .attr("rx", cell.width / 5)
            .attr("ry", cell.height / 5);

        /* Time as label. */
        analysisBBox.append("g").classed({"labels": true})
            .attr("clip-path", function (an) {
                return "url(#aBBClipId-" + an.autoId + ")";
            })
            .append("text")
            .attr("transform", function () {
                return "translate(" + 2 + "," + 0.5 * scaleFactor * vis.radius + ")";
            })
            .attr("class", "aBBoxLabel")
            .text(function (d) {
                return createCustomTimeFormat(d.start);
            });

        /*analysisBBox.select("g.labels")
         .attr("clip-path", function (an) {
         return "url(#aBBClipId-" + an.autoId + ")";
         }).append("text")
         .attr("transform", function () {
         return "translate(" + 0 + "," + 0 + ")";
         })
         .text(function (d) {
         return d.wfName.toString();
         }).attr("class", "saBBoxLabel");*/

        /* Draw analysis node. */
        var analysisNode = anEnter.append("g")
            .attr("id", function (an) {
                return "nodeId-" + an.autoId;
            })
            .classed({"aNode": true, "filteredNode": true, "blendedNode": false, "selectedNode": false})
            .classed({
                "hiddenNode": function (an) {
                    return an.hidden;
                }
            });

        anEnter.append("g").classed({"children": true});

        var aGlyph = analysisNode.append("g").classed({"glyph": true}),
            aLabels = analysisNode.append("g").classed({"labels": true})
                .attr("clip-path", function (an) {
                    return "url(#bbClipId-" + an.autoId + ")";
                });

        aGlyph.append("g").classed({"glAnchor": true}).append("path")
            .attr("d", function () {
                return "m" + (-2 * scaleFactor * vis.radius) + " " + (-0.5 * scaleFactor * vis.radius) + " " +
                    "h" + (-0.5 * scaleFactor * vis.radius) + " " +
                    "a" + (-0.5 * scaleFactor * vis.radius) + " " + (0.5 * scaleFactor * vis.radius) + " 0 0 0 " +
                    "0 " + (1 * scaleFactor * vis.radius) + " " +
                    "h" + (+0.5 * scaleFactor * vis.radius) + " " + "z";
            }).classed({"laAnchor": true});

        aGlyph.select("g.glAnchor").append("text")
            .attr("transform", function () {
                return "translate(" + ( -2.5 * scaleFactor * vis.radius) + "," + 0.5 + ")";
            })
            .text(function (d) {
                return d.predLinks.size();
            }).attr("class", "aLabel")
            .style("display", "inline");


        aGlyph.append("g").classed({"grAnchor": true}).append("path")
            .attr("d", function () {
                return "m" + (2 * scaleFactor * vis.radius) + " " + (-0.5 * scaleFactor * vis.radius) + " " +
                    "h" + (0.5 * scaleFactor * vis.radius) + " " +
                    "a" + (0.5 * scaleFactor * vis.radius) + " " + (0.5 * scaleFactor * vis.radius) + " 0 0 1 " +
                    "0 " + (1 * scaleFactor * vis.radius) + " " +
                    "h" + (-0.5 * scaleFactor * vis.radius) + " " + "z";
            }).classed({"raAnchor": true});

        aGlyph.select("g.grAnchor").append("text")
            .attr("transform", function () {
                return "translate(" + ( 2.5 * scaleFactor * vis.radius) + "," + 0.5 + ")";
            })
            .text(function (d) {
                return d.succLinks.size();
            }).attr("class", "aLabel")
            .style("display", "inline");

        aGlyph.append("rect")
            .attr("x", -2 * scaleFactor * vis.radius)
            .attr("y", -1.5 * scaleFactor * vis.radius)
            .attr("rx", 1)
            .attr("ry", 1)
            .attr("width", 4 * scaleFactor * vis.radius)
            .attr("height", 3 * scaleFactor * vis.radius)
            .classed({"aGlyph": true});

        /* Add text labels. */
        aLabels.append("text")
            .text(function (d) {
                return d.doi.doiWeightedSum;
            }).attr("class", "nodeDoiLabel")
            .style("display", "none");

        aLabels.append("text")
            .attr("transform", function () {
                return "translate(" + (0) + "," + (-0.5 * scaleFactor * vis.radius) + ")";
            })
            .text(function (d) {
                return d.children.size();
            }).attr("class", "anLabel")
            .style({
                "fill": function (an) {
                    return timeColorScale(parseISOTimeFormat(an.start)) < "#888888" ? "#ffffff" : "#000000";
                }
            })
            .style("display", "inline");

        aLabels.append("text")
            .attr("transform", function () {
                return "translate(" + 0 + "," + (0.5 * scaleFactor * vis.radius) + ")";
            })
            .text(function (d) {
                return d.wfCode;
            }).attr("class", "wfLabel")
            .style({
                "fill": function (an) {
                    return timeColorScale(parseISOTimeFormat(an.start)) < "#888888" ? "#ffffff" : "#000000";
                }
            })
            .style("display", "inline");

        /* Exit. */
        lAnalysis.exit().remove();

        /* Set dom elements. */
        analysis = vis.canvas.select("g.analyses").selectAll(".analysis");
        aNode = d3.selectAll(".aNode");
        aBBox = d3.selectAll(".aBBox");
    };

    /**
     * Draws the subanalalysis containing links.
     * @param san Subanalysis node.
     */
    var drawSubanalysisLinks = function (san) {

        /* Draw highlighting links. */
        /* Data join. */
        var sahl = d3.select("#gNodeId-" + san.autoId).select("g.saHLinks").selectAll(".hLink")
            .data(san.links.values());

        /* Enter and update. */
        sahl.attr("d",
            function (l) {
                if ($("#prov-ctrl-links-list-bezier").find("input").prop("checked")) {
                    return drawBezierLink(l, l.source.x, l.source.y, l.target.x, l.target.y);
                } else {
                    return drawStraightLink(l, l.source.x, l.source.y, l.target.x, l.target.y);
                }
            }).classed({
                "hLink": true, "hiddenLink": true
            }).attr("id", function (l) {
                return "hLinkId-" + l.autoId;
            });

        /* Enter. */
        sahl.enter().append("path")
            .attr("d", function (l) {
                if ($("#prov-ctrl-links-list-bezier").find("input").prop("checked")) {
                    return drawBezierLink(l, l.source.x, l.source.y, l.target.x, l.target.y);
                } else {
                    return drawStraightLink(l, l.source.x, l.source.y, l.target.x, l.target.y);
                }
            })
            .classed({
                "hLink": true, "hiddenLink": true
            })
            .attr("id", function (l) {
                return "hLinkId-" + l.autoId;
            });

        /* Exit. */
        sahl.exit().remove();

        /* Draw normal links. */
        /* Data join. */
        var sal = d3.select("#gNodeId-" + san.autoId).select("g.saLinks").selectAll(".Link")
            .data(san.links.values());

        /* Enter and update. */
        sal.attr("d", function (l) {
            if ($("#prov-ctrl-links-list-bezier").find("input").prop("checked")) {
                return drawBezierLink(l, l.source.x, l.source.y, l.target.x, l.target.y);
            } else {
                return drawStraightLink(l, l.source.x, l.source.y, l.target.x, l.target.y);
            }
        }).classed({"link": true, "saLink": true, "hiddenLink": true})
            .attr("id", function (l) {
                return "linkId-" + l.autoId;
            });

        /* Enter. */
        sal.enter().append("path")
            .attr("d", function (l) {
                if ($("#prov-ctrl-links-list-bezier").find("input").prop("checked")) {
                    return drawBezierLink(l, l.source.x, l.source.y, l.target.x, l.target.y);
                } else {
                    return drawStraightLink(l, l.source.x, l.source.y, l.target.x, l.target.y);
                }
            }).classed({"link": true, "saLink": true, "hiddenLink": true})
            .attr("id", function (l) {
                return "linkId-" + l.autoId;
            });

        /* Exit. */
        sal.exit().remove();
    };

    /**
     * Draw subanalysis nodes.
     * @param saNodes Subanalysis nodes.
     */
    var drawSubanalysisNodes = function () {
        analysis.each(function (an) {

            /* Data join. */
            subanalysis = d3.select(this).select(".children").selectAll(".subanalysis")
                .data(function () {
                    return an.children.values();
                });


            var saEnter = subanalysis.enter().append("g")
                .classed("subanalysis", true)
                .attr("id", function (d) {
                    return "gNodeId-" + d.autoId;
                })
                .attr("transform", function (d) {
                    return "translate(" + d.x + "," + d.y + ")";
                });

            saEnter.each(function (san) {
                var self = d3.select(this);
                /* Draw links for each subanalysis. */

                d3.select("#gNodeId-" + san.autoId).append("g").classed({"saHLinks": true});
                d3.select("#gNodeId-" + san.autoId).append("g").classed({"saLinks": true});
                drawSubanalysisLinks(san);

                /* Compute bounding box for subanalysis child nodes. */
                var saBBoxCoords = getWFBBoxCoords(san, 5);

                /* Add a clip-path to restrict labels within the cell area. */
                self.append("defs")
                    .append("clipPath")
                    .attr("id", "bbClipId-" + san.autoId)
                    .append("rect")
                    .attr("transform", function () {
                        return "translate(" + (-cell.width / 2 + 5) + "," + (-cell.height / 2 + 5) + ")";
                    })
                    .attr("width", cell.width - 10)
                    .attr("height", cell.height - 10);

                /* Draw bounding box. */
                var subanalysisBBox = self.append("g")
                    .attr("id", function () {
                        return "BBoxId-" + san.autoId;
                    }).classed({"saBBox": true, "BBox": true, "hiddenBBox": true})
                    .attr("transform", function () {
                        return "translate(" + (-cell.width / 2 + 5) + "," + (-cell.height / 2 + 5) + ")";
                    });

                /* Add a clip-path to restrict labels within the cell area. */
                subanalysisBBox.append("defs")
                    .append("clipPath")
                    .attr("id", "saBBClipId-" + san.autoId)
                    .append("rect")
                    .attr("width", saBBoxCoords.x.max - saBBoxCoords.x.min - 10)
                    .attr("height", cell.height - 10);

                subanalysisBBox.append("rect")
                    .attr("width", function () {
                        return saBBoxCoords.x.max - saBBoxCoords.x.min;
                    })
                    .attr("height", function () {
                        return saBBoxCoords.y.max - saBBoxCoords.y.min - 5;
                    })
                    .attr("rx", cell.width / 5)
                    .attr("ry", cell.height / 5);

                /* Workflow name as label. */
                /*subanalysisBBox.append("g").classed({"labels": true}).attr("clip-path", "url(#saBBClipId-" + san.autoId + ")")
                 .append("text")
                 .attr("transform", function () {
                 return "translate(" + 0 + "," + 0 + ")";
                 }).attr("class", "saBBoxLabel")
                 .text(function () {
                 var wfName = "dataset";
                 if (typeof vis.graph.workflowData.get(san.parent.wfUuid) !== "undefined") {
                 wfName = vis.graph.workflowData.get(san.parent.wfUuid).name;
                 }
                 return wfName.toString();
                 });*/

                /* Draw subanalysis node. */
                var subanalysisNode = self.append("g")
                    .attr("id", function () {
                        return "nodeId-" + san.autoId;
                    }).classed({"saNode": true, "filteredNode": true, "blendedNode": false, "selectedNode": false})
                    .classed({
                        "hiddenNode": function (san) {
                            return san.hidden;
                        }
                    });

                self.append("g").classed({"children": true});

                var saGlyph = subanalysisNode.append("g").classed({"glyph": true}),
                    saLabels = subanalysisNode.append("g").classed({"labels": true})
                        .attr("clip-path", "url(#bbClipId-" + san.autoId + ")");

                saGlyph.append("g").classed({"glAnchor": true}).append("path")
                    .attr("d", function () {
                        return "m" + (-2 * scaleFactor * vis.radius) + " " + (-0.5 * scaleFactor * vis.radius) + " " +
                            "h" + (-0.5 * scaleFactor * vis.radius) + " " +
                            "a" + (-0.5 * scaleFactor * vis.radius) + " " + (0.5 * scaleFactor * vis.radius) + " 0 0 0 " +
                            "0 " + (1 * scaleFactor * vis.radius) + " " +
                            "h" + (+0.5 * scaleFactor * vis.radius) + " " + "z";
                    }).classed({"lsaAnchor": true});

                saGlyph.select("g.glAnchor").append("text")
                    .attr("transform", function () {
                        return "translate(" + ( -2.5 * scaleFactor * vis.radius) + "," + 0.5 + ")";
                    })
                    .text(function (d) {
                        return d.predLinks.size();
                    }).attr("class", "saLabel")
                    .style("display", "inline");

                saGlyph.append("g").classed({"grAnchor": true}).append("path")
                    .attr("d", function () {
                        return "m" + (2 * scaleFactor * vis.radius) + " " + (-0.5 * scaleFactor * vis.radius) + " " +
                            "h" + (0.5 * scaleFactor * vis.radius) + " " +
                            "a" + (0.5 * scaleFactor * vis.radius) + " " + (0.5 * scaleFactor * vis.radius) + " 0 0 1 " +
                            "0 " + (1 * scaleFactor * vis.radius) + " " +
                            "h" + (-0.5 * scaleFactor * vis.radius) + " " + "z";
                    }).classed({"rsaAnchor": true});

                saGlyph.select("g.grAnchor").append("text")
                    .attr("transform", function () {
                        return "translate(" + ( 2.5 * scaleFactor * vis.radius) + "," + 0.5 + ")";
                    })
                    .text(function (d) {
                        return d.succLinks.size();
                    }).attr("class", "saLabel")
                    .style("display", "inline");

                saGlyph.append("rect")
                    .attr("x", -2 * scaleFactor * vis.radius)
                    .attr("y", -1 * scaleFactor * vis.radius)
                    .attr("rx", 1)
                    .attr("ry", 1)
                    .attr("width", 4 * scaleFactor * vis.radius)
                    .attr("height", 2 * scaleFactor * vis.radius);

                /*.attr("x", -1.5 * scaleFactor * vis.radius)
                 .attr("y", -1 * scaleFactor * vis.radius)
                 .attr("rx", 1)
                 .attr("ry", 1)
                 .attr("width", 3 * scaleFactor * vis.radius)
                 .attr("height", 2 * scaleFactor * vis.radius);*/

                /* Add text labels. */
                saLabels.append("text")
                    .text(function (d) {
                        return d.doi.doiWeightedSum;
                    }).attr("class", "nodeDoiLabel")
                    .style("display", "none");

                saLabels.append("text")
                    .attr("transform", function () {
                        return "translate(" + 0 + "," + 0 + ")";
                    })
                    .text(function (d) {
                        return d.parent.wfCode;
                    }).attr("class", "wfLabel")
                    .style({
                        "fill": function (san) {
                            return timeColorScale(parseISOTimeFormat(san.parent.start)) < "#888888" ? "#ffffff" : "#000000";
                        }
                    })
                    .style("display", "inline");
            });
        });


        /* Set dom elements. */
        saNode = d3.selectAll(".saNode");
        subanalysis = d3.selectAll(".subanalysis");
        saBBox = d3.selectAll(".saBBox");

        saLink = d3.selectAll(".saLink");
        link = d3.selectAll(".link");
        hLink = d3.selectAll(".hLink");
    };

    /**
     * Draw nodes.
     * @param nodes All nodes within the graph.
     */
    var drawNodes = function () {
        subanalysis.each(function (san) {
            node = d3.select(this).select(".children").selectAll(".node")
                .data(function () {
                    return san.children.values();
                })
                .enter().append("g")
                .classed("node", true)
                .attr("id", function (d) {
                    return "gNodeId-" + d.autoId;
                })
                .attr("transform", function (d) {
                    return "translate(" + d.x + "," + d.y + ")";
                });

            node.each(function (d) {
                var self = d3.select(this);
                self.attr("class", function (d) {
                    return "node " + d.nodeType + "Node";
                }).attr("id", function (d) {
                    return "nodeId-" + d.autoId;
                }).classed("blendedNode", function (l) {
                    return !l.filtered && filterAction === "blend" ? true : false;
                }).classed("filteredNode", function (l) {
                    return l.filtered;
                }).classed("hiddenNode", function (l) {
                    return l.hidden;
                });

                /* Add a clip-path to restrict labels within the cell area. */
                self.append("defs")
                    .append("clipPath")
                    .attr("id", "bbClipId-" + d.autoId)
                    .append("rect")
                    .attr("transform", function () {
                        return "translate(" + (-cell.width / 2 + 5) + "," + (-cell.height / 2 + 5) + ")";
                    })
                    .attr("width", cell.width - 10)
                    .attr("height", cell.height - 10);

                var nGlyph = self.append("g").classed({"glyph": true}),
                    nLabels = self.append("g").classed({"labels": true})
                        .attr("clip-path", "url(#bbClipId-" + d.autoId + ")");

                nGlyph.append("g").classed({"glAnchor": true}).append("path")
                    .attr("d", function () {
                        return "m" + 0 + " " + (-0.5 * scaleFactor * vis.radius) + " " +
                            "h" + (-1 * scaleFactor * vis.radius) + " " +
                            "a" + (-0.5 * scaleFactor * vis.radius) + " " + (0.5 * scaleFactor * vis.radius) + " 0 0 0 " +
                            "0 " + (1 * scaleFactor * vis.radius) + " " +
                            "h" + (+1 * scaleFactor * vis.radius) + " " + "z";
                    }).classed({"lnAnchor": true});

                nGlyph.append("g").classed({"grAnchor": true}).append("path")
                    .attr("d", function () {
                        return "m" + 0 + " " + (-0.5 * scaleFactor * vis.radius) + " " +
                            "h" + (1 * scaleFactor * vis.radius) + " " +
                            "a" + (0.5 * scaleFactor * vis.radius) + " " + (0.5 * scaleFactor * vis.radius) + " 0 0 1 " +
                            "0 " + (1 * scaleFactor * vis.radius) + " " +
                            "h" + (-1 * scaleFactor * vis.radius) + " " + "z";
                    }).classed({"rnAnchor": true});

                if (d.nodeType === "raw" || d.nodeType === "intermediate" || d.nodeType === "stored") {
                    nGlyph
                        .append("circle")
                        .attr("r", function (d) {
                            return d.nodeType === "intermediate" ? 3 * scaleFactor *
                                vis.radius / 4 : 5 * scaleFactor * vis.radius / 6;
                        });
                } else {
                    if (d.nodeType === "special") {
                        nGlyph
                            .append("rect")
                            .attr("transform", "translate(" + (-3 * scaleFactor * vis.radius / 4) + "," +
                                (-3 * scaleFactor * vis.radius / 4) + ")")
                            .attr("width", 1.5 * scaleFactor * vis.radius)
                            .attr("height", 1.5 * scaleFactor * vis.radius);
                    } else if (d.nodeType === "dt") {
                        nGlyph
                            .append("rect")
                            .attr("transform", function () {
                                return "translate(" + (-1.25 * scaleFactor * vis.radius / 2) + "," +
                                    (-1.25 * scaleFactor * vis.radius / 2) + ")" +
                                    "rotate(45 " + (1.25 * scaleFactor * vis.radius / 2) + "," +
                                    (1.25 * scaleFactor * vis.radius / 2) + ")";
                            })
                            .attr("width", 1.25 * scaleFactor * vis.radius)
                            .attr("height", 1.25 * scaleFactor * vis.radius);
                    }
                }

                nLabels.append("text")
                    .text(function (d) {
                        return d.doi.doiWeightedSum;
                    }).attr("class", "nodeDoiLabel")
                    .style("display", "none");

                nLabels.filter(function (d) {
                    return d.nodeType === "stored";
                }).append("text")
                    .attr("transform", function () {
                        return "translate(" + (-cell.width / 2 + 5) + "," + (-vis.radius) + ")";
                    })
                    .text(function (d) {
                        return d.attributes.get("name");
                    }).attr("class", "nodeAttrLabel")
                    .style("display", "inline");
            });
        });
        /* Set node dom element. */
        node = d3.selectAll(".node");
    };

    /**
     * Compute bounding box for child nodes.
     * @param n BaseNode.
     * @param offset Cell offset.
     * @returns {{x: {min: *, max: *}, y: {min: *, max: *}}} Min and max x, y coords.
     */
    var getWFBBoxCoords = function (n, offset) {
        var minX, minY, maxX, maxY = 0;

        if (n.children.empty() || !n.hidden) {
            minX = (-cell.width / 2 + offset);
            maxX = (cell.width / 2 - offset);
            minY = (-cell.width / 2 + offset);
            maxY = (cell.width / 2 - offset);
        } else {
            minX = d3.min(n.children.values(), function (d) {
                return d.x - cell.width / 2 + offset;
            });
            maxX = d3.max(n.children.values(), function (d) {
                return d.x + cell.width / 2 - offset;
            });
            minY = d3.min(n.children.values(), function (d) {
                return d.y - cell.height / 2 + offset;
            });
            maxY = d3.max(n.children.values(), function (d) {
                return d.y + cell.height / 2 - offset;
            });
        }

        return {x: {min: minX, max: maxX}, y: {min: minY, max: maxY}};
    };

    /**
     * Compute bounding box for expanded analysis nodes.
     * @param an Analysis node.
     * @param offset Cell offset.
     * @returns {{x: {min: number, max: number}, y: {min: number, max: number}}} Min and max x, y coords.
     */
    var getABBoxCoords = function (an, offset) {

        if (!offset) {
            offset = 0;
        }

        var minX = !an.hidden ? an.x : d3.min(an.children.values(), function (san) {
                return !san.hidden ? an.x + san.x : d3.min(san.children.values(), function (cn) {
                    return !cn.hidden ? an.x + san.x + cn.x : an.x;
                });
            }),
            maxX = !an.hidden ? an.x : d3.max(an.children.values(), function (san) {
                return !san.hidden ? an.x + san.x : d3.max(san.children.values(), function (cn) {
                    return !cn.hidden ? an.x + san.x + cn.x : an.x;
                });
            }),
            minY = !an.hidden ? an.y : d3.min(an.children.values(), function (san) {
                return !san.hidden ? an.y + san.y : d3.min(san.children.values(), function (cn) {
                    return !cn.hidden ? an.y + san.y + cn.y : an.y;
                });
            }),
            maxY = !an.hidden ? an.y : d3.max(an.children.values(), function (san) {
                return !san.hidden ? an.y + san.y : d3.max(san.children.values(), function (cn) {
                    return !cn.hidden ? an.y + san.y + cn.y : an.y;
                });
            });

        return {
            x: {min: minX + offset, max: maxX + cell.width - offset},
            y: {min: minY + offset, max: maxY + cell.height - offset}
        };
    };

    /**
     * Dagre layout including layer nodes.
     * @param graph The provenance graph.
     */
    var dagreLayerLayout = function (graph) {
        var g = new dagre.graphlib.Graph();

        g.setGraph({rankdir: "LR", nodesep: 0, edgesep: 0, ranksep: 0, marginx: 0, marginy: 0});

        g.setDefaultEdgeLabel(function () {
            return {};
        });

        var curWidth = 0,
            curHeight = 0;

        graph.lNodes.values().forEach(function (ln) {
            curWidth = vis.cell.width;
            //curHeight = vis.cell.height;
            curHeight = vis.cell.height;

            g.setNode(ln.autoId, {label: ln.autoId, width: curWidth, height: curHeight});
        });

        graph.lLinks.values().forEach(function (l) {
            g.setEdge(l.source.autoId, l.target.autoId, {
                minlen: 1,
                weight: 1,
                width: 0,
                height: 0,
                labelpos: "r",
                labeloffset: 0
            });
        });

        dagre.layout(g);

        var dlLNodes = d3.entries(g._nodes);
        graph.lNodes.values().forEach(function (ln) {
            curWidth = vis.cell.width;
            curHeight = vis.cell.height;

            ln.x = dlLNodes.filter(function (d) {
                return d.key === ln.autoId.toString();
            })[0].value.x - curWidth / 2;

            ln.y = dlLNodes.filter(function (d) {
                return d.key === ln.autoId.toString();
            })[0].value.y - curHeight / 2;

            updateNodeAndLink(ln, d3.select("#gNodeId-" + ln.autoId));
        });
    };

    /* TODO: Code cleanup. */
    /**
     * Dynamic Dagre layout.
     * @param graph The provenance Graph.
     */
    var dagreDynamicLayerLayout = function (graph) {

        /* Initializations. */
        var g = new dagre.graphlib.Graph();
        g.setGraph({
            rankdir: "LR",
            nodesep: 1 * scaleFactor * vis.radius,
            edgesep: 0,
            ranksep: 4 * scaleFactor * vis.radius,
            marginx: 0,
            marginy: 0
        });
        g.setDefaultEdgeLabel(function () {
            return {};
        });
        var anBBoxCoords = {},
            curWidth = 0,
            curHeight = 0,
            exNum = 0,
            accY = 0;

        /* Add layer or analysis nodes with a dynamic bounding box size (based on visible child nodes). */
        graph.lNodes.values().forEach(function (ln) {
            d3.select("#BBoxId-" + ln.autoId).classed("hiddenBBox", true);
            if (!ln.hidden) {
                if (ln.filtered) {
                    d3.select("#BBoxId-" + ln.autoId).classed("hiddenBBox", false);
                }
                curWidth = vis.cell.width;
                curHeight = vis.cell.height;

                /* Check exaggerated layer children. */
                /* Add visible dimensions to layer node without bounding boxes. */
                /* Based on current y-coord order, the stack of nodes will be drawn vertically. */
                /* Child nodes inherit x-coord of layer node and y-coord will be computed based on the statement above.*/
                /* Layer node number labels may be updated. */
                /* Maybe add a bounding box for layered node and exaggerated nodes.*/

                exNum = 0;
                accY = ln.y + vis.cell.height;
                ln.children.values().filter(function (an) {
                    return an.filtered || filterAction === "blend";
                }).sort(function (a, b) {
                    return a.y - b.y;
                }).forEach(function (an) {
                    if (an.exaggerated) {
                        exNum++;
                        an.x = an.parent.x;
                        an.y = accY;
                        accY += (getABBoxCoords(an, 0).y.max - getABBoxCoords(an, 0).y.min);

                        updateNodeAndLink(an, d3.select("#gNodeId-" + an.autoId));
                        d3.select("#BBoxId-" + ln.autoId).classed("hiddenBBox", false);
                        d3.select("#BBoxId-" + an.autoId).classed("hiddenBBox", false);
                    } else {
                        an.x = an.parent.x;
                        an.y = an.parent.y;
                    }
                });

                /* Set layer label and bounding box. */
                var numChildren = ln.children.values().filter(function (an) {
                    return an.filtered || filterAction === "blend";
                }).length;
                d3.select("#nodeId-" + ln.autoId).select("g.labels").select(".lLabel")
                    .text(function () {
                        return numChildren - exNum + "/" + ln.children.size();
                    });

                /* Get potential expanded bounding box size. */
                var accHeight = curHeight - 2,
                    accWidth = curWidth - 2;
                ln.children.values().filter(function (an) {
                    return an.filtered || filterAction === "blend";
                }).forEach(function (an) {
                    if (an.exaggerated) {
                        anBBoxCoords = getABBoxCoords(an, 0);
                        if (anBBoxCoords.x.max - anBBoxCoords.x.min - 2 > accWidth) {
                            accWidth = anBBoxCoords.x.max - anBBoxCoords.x.min - 2;
                        }
                        accHeight += anBBoxCoords.y.max - anBBoxCoords.y.min;
                    }
                });

                d3.select("#BBoxId-" + ln.autoId).attr("transform",
                        "translate(" + (-accWidth / 2) + "," + (-vis.cell.height / 2) + ")")
                    .select("rect")
                    .attr("width", accWidth)
                    .attr("height", accHeight);
                g.setNode(ln.autoId, {label: ln.autoId, width: accWidth, height: accHeight});
            } else {
                ln.children.values().filter(function (an) {
                    return an.filtered || filterAction === "blend";
                }).forEach(function (an) {
                    anBBoxCoords = getABBoxCoords(an, 0);
                    curWidth = anBBoxCoords.x.max - anBBoxCoords.x.min;
                    curHeight = anBBoxCoords.y.max - anBBoxCoords.y.min;
                    g.setNode(an.autoId, {label: an.autoId, width: curWidth, height: curHeight});
                });
            }
        });

        /* Add layer-to-layer links. */
        graph.lLinks.values().forEach(function (ll) {
            if (!ll.hidden) {
                g.setEdge(ll.source.autoId, ll.target.autoId, {
                    minlen: 1,
                    weight: 1,
                    width: 0,
                    height: 0,
                    labelpos: "r",
                    labeloffset: 0
                });
            }
        });

        /* Add analysis-mixed links. */
        graph.aLinks.forEach(function (l) {
            if (!l.hidden) {

                /* Either the layer or the analysis is visible and therefore virtual links are created.*/
                var src = l.source.parent.parent.parent.autoId,
                    tar = l.target.parent.parent.parent.autoId;
                if (l.source.parent.parent.parent.hidden) {
                    src = l.source.parent.parent.autoId;
                }
                if (l.target.parent.parent.parent.hidden) {
                    tar = l.target.parent.parent.autoId;
                }

                g.setEdge(src, tar, {
                    minlen: 1,
                    weight: 1,
                    width: 0,
                    height: 0,
                    labelpos: "r",
                    labeloffset: 0
                });
            }
        });

        /* Compute layout. */
        dagre.layout(g);

        /* Set layer and analysis coords. */
        layoutCols = d3.map();
        var accWidth = 0,
            accHeight = 0;

        /* Assign x and y coords for layers or analyses. Check filter action as well as exaggerated nodes. */
        d3.map(g._nodes).values().forEach(function (n) {
            if (typeof n !== "undefined") {
                if (graph.lNodes.has(n.label) && (graph.lNodes.get(n.label).filtered || filterAction === "blend")) {
                    var ln = graph.lNodes.get(n.label);
                    accHeight = vis.cell.height;
                    accWidth = vis.cell.width;

                    ln.children.values().filter(function (an) {
                        return an.filtered || filterAction === "blend";
                    }).forEach(function (an) {
                        if (an.exaggerated) {
                            anBBoxCoords = getABBoxCoords(an, 0);
                            if (anBBoxCoords.x.max - anBBoxCoords.x.min > accWidth) {
                                accWidth = anBBoxCoords.x.max - anBBoxCoords.x.min;
                            }
                            accHeight += anBBoxCoords.y.max - anBBoxCoords.y.min;
                        }
                    });

                    ln.x = n.x - vis.cell.width / 2;
                    ln.y = n.y - accHeight / 2;

                    exNum = 0;
                    accY = ln.y + vis.cell.height;
                    ln.children.values().filter(function (an) {
                        return an.filtered || filterAction === "blend";
                    }).sort(function (a, b) {
                        return a.y - b.y;
                    }).forEach(function (an) {
                        anBBoxCoords = getABBoxCoords(an, 0);
                        curWidth = anBBoxCoords.x.max - anBBoxCoords.x.min;
                        an.x = ln.x - curWidth / 2 + vis.cell.width / 2;

                        if (an.exaggerated) {
                            an.y = accY;
                            accY += (getABBoxCoords(an, 0).y.max - getABBoxCoords(an, 0).y.min);
                        } else {
                            an.y = an.parent.y;
                        }
                    });
                } else {
                    var an = graph.aNodes.filter(function (an) {
                        return an.autoId === n.label && (an.filtered || filterAction === "blend");
                    })[0];

                    if (an && typeof an !== "undefined") {
                        anBBoxCoords = getABBoxCoords(an, 0);
                        accWidth = anBBoxCoords.x.max - anBBoxCoords.x.min;
                        accHeight = anBBoxCoords.y.max - anBBoxCoords.y.min;

                        an.x = n.x - accWidth / 2;
                        an.y = n.y - accHeight / 2;
                    }
                }

                /* Compute layouted columns. */
                if (layoutCols.has(n.x)) {
                    layoutCols.get(n.x).nodes.push(n.label);
                } else {
                    layoutCols.set(n.x, {nodes: [], width: 0});
                    layoutCols.get(n.x).nodes.push(n.label);
                }
                if (accWidth > layoutCols.get(n.x).width) {
                    layoutCols.get(n.x).width = accWidth;
                }
            }
        });

        /* Update graph dom elements. */
        vis.graph.lNodes.values().forEach(function (ln) {
            updateNodeAndLink(ln, d3.select("#gNodeId-" + ln.autoId));
        });

        /* Reorder node columns by y-coords. */
        layoutCols.values().forEach(function (c) {
            c.nodes = c.nodes.sort(function (a, b) {
                return a.y - b.y;
            });
        });
    };

    /* TODO: Code cleanup. */
    /**
     * Sets the visibility of links and (a)nodes when collapsing or expanding analyses.
     * @param d Node.
     * @param keyStroke Keystroke being pressed at mouse click.
     */
    var handleCollapseExpandNode = function (d, keyStroke) {

        var anBBoxCoords = Object.create(null),
            wfBBoxCoords = Object.create(null),
            siblings = [];

        /* Expand. */
        if (keyStroke === "e" && (d.nodeType === "layer" || d.nodeType === "analysis" || d.nodeType === "subanalysis")) {

            /* Set node visibility. */
            d3.select("#nodeId-" + d.autoId).classed("hiddenNode", true);
            d.hidden = true;
            d.children.values().forEach(function (cn) {
                d3.select("#nodeId-" + cn.autoId).classed("hiddenNode", false);
                cn.hidden = false;
                hideChildNodes(cn);
            });

            /* Set link visibility. */
            if (d.nodeType === "subanalysis") {
                d.links.values().forEach(function (l) {
                    l.hidden = false;
                    d3.select("#linkId-" + l.autoId).classed("hiddenLink", false);
                    if (l.highlighted) {
                        d3.select("#hLinkId-" + l.autoId).classed("hiddenLink", false);
                    }
                });
            } else if (d.nodeType === "analysis") {
                d.children.values().forEach(function (san) {
                    san.links.values().forEach(function (l) {
                        l.hidden = true;
                        d3.select("#linkId-" + l.autoId).classed("hiddenLink", true);
                        if (l.highlighted) {
                            d3.select("#hLinkId-" + l.autoId).classed("hiddenLink", true);
                        }
                    });
                });
            } else {

                /* Hide layer links. */
                d.predLinks.values().forEach(function (pl) {
                    pl.hidden = true;
                    d3.select("#linkId-" + pl.autoId).classed("hiddenLink", true);
                    if (pl.highlighted) {
                        d3.select("#hLinkId-" + pl.autoId).classed("hiddenLink", true);
                    }
                });
                d.succLinks.values().forEach(function (sl) {
                    sl.hidden = true;
                    d3.select("#linkId-" + sl.autoId).classed("hiddenLink", true);
                    if (sl.highlighted) {
                        d3.select("#hLinkId-" + sl.autoId).classed("hiddenLink", true);
                    }
                });
            }

            /* Set analysis/layer connecting links visibility. */
            d.inputs.values().forEach(function (sain) {
                sain.predLinks.values().forEach(function (l) {
                    d3.select("#linkId-" + l.autoId).classed("hiddenLink", false);
                    if (l.highlighted) {
                        d3.select("#hLinkId-" + l.autoId).classed("hiddenLink", false);
                    }
                    l.hidden = false;
                });
            });
            d.outputs.values().forEach(function (saon) {
                saon.succLinks.values().forEach(function (l) {
                    d3.select("#linkId-" + l.autoId).classed("hiddenLink", false);
                    if (l.highlighted) {
                        d3.select("#hLinkId-" + l.autoId).classed("hiddenLink", false);
                    }
                    l.hidden = false;
                });
            });


            if (d.nodeType === "subanalysis") {

                /* Set saBBox visibility. */
                d3.select("#BBoxId-" + d.autoId).classed("hiddenBBox", false);

                /* Update. */
                wfBBoxCoords = getWFBBoxCoords(d, 1);
                d.x = 0;
                updateLink(d.parent);
                updateNode(d3.select("#gNodeId-" + d.autoId), d, d.x, d.y);

                /* Shift sibling subanalyses vertical. */
                siblings = d.parent.children.values().filter(function (san) {
                    return san !== d && san.y > d.y;
                });
                siblings.forEach(function (san) {
                    san.y += wfBBoxCoords.y.max - wfBBoxCoords.y.min - cell.height;
                    updateNode(d3.select("#gNodeId-" + san.autoId), san, san.x, san.y);
                });

                /* Adjust analysis bounding box. */
                anBBoxCoords = getABBoxCoords(d.parent, 1);
                d3.selectAll("#BBoxId-" + d.parent.autoId + ", #aBBClipId-" + d.parent.autoId).selectAll("rect")
                    .attr("width", function () {
                        return anBBoxCoords.x.max - anBBoxCoords.x.min;
                    })
                    .attr("height", function () {
                        return anBBoxCoords.y.max - anBBoxCoords.y.min/* + 3 * scaleFactor * vis.radius*/;
                    });

                /* Center non-expanded subanalyses horizontally. */
                d.parent.children.values().filter(function (san) {
                    return !san.hidden;
                }).forEach(function (san) {
                    san.x = (anBBoxCoords.x.max - anBBoxCoords.x.min) / 2 - vis.cell.width / 2;
                    updateNode(d3.select("#gNodeId-" + san.autoId), san, san.x, san.y);
                });
                //d.x = -(wfBBoxCoords.x.max - wfBBoxCoords.x.min)/2;
                updateNode(d3.select("#gNodeId-" + d.autoId), d, d.x, d.y);
            } else if (d.nodeType === "analysis") {

                /* Adjust analysis bounding box. */
                anBBoxCoords = getABBoxCoords(d, 1);
                d3.select("#BBoxId-" + d.autoId).select("rect")
                    .attr("width", function () {
                        return anBBoxCoords.x.max - anBBoxCoords.x.min;
                    })
                    .attr("height", function () {
                        return anBBoxCoords.y.max - anBBoxCoords.y.min/* + 3 * scaleFactor * vis.radius*/;
                    });

                /* Update. */
                updateLink(d);
                updateNode(d3.select("#gNodeId-" + d.autoId), d, d.x, d.y);
            } else {
                d.children.values().filter(function (an) {
                    return an.filtered;
                }).forEach(function (an) {
                    d3.select("#BBoxId-" + an.autoId).classed({"hiddenBBox": false});

                    /* Hide workflow links. */
                    an.links.values().forEach(function (l) {
                        d3.selectAll("#linkId-" + l.autoId + ",#hLinkId-" + l.autoId).classed("hiddenLink", true);
                    });

                    /* Hide workflow bounding box. */
                    an.children.values().forEach(function (san) {
                        d3.select("#BBoxId-" + san.autoId).classed("hiddenBBox", true);
                    });

                    /* Adjust bounding box. */
                    anBBoxCoords = getABBoxCoords(an, 1);
                    d3.selectAll("#BBoxId-" + an.autoId + ", #aBBClipId-" + an.autoId).select("rect")
                        .attr("width", function () {
                            return cell.width - 2;
                        })
                        .attr("height", function () {
                            return cell.height - 2/* + 3 * scaleFactor * vis.radius*/;
                        });
                });

                /* Update. */
                updateLink(d);
                updateNode(d3.select("#gNodeId-" + d.autoId), d, d.x, d.y);
            }

        } else if (keyStroke === "c" && d.nodeType !== "layer") {
            /* Collapse. */

            /* Collapse subanalyses. */
            if (d.nodeType === "subanalysis") {
                //console.log("#COLLAPSE subanalysis " + d.autoId);


            } else if (d.nodeType === "analysis") {
                //console.log("#COLLAPSE analysis " + d.autoId);
                d.parent.children.values().forEach(function (an) {
                    d3.select("#BBoxId-" + an.autoId).classed({"hiddenBBox": true});
                    an.exaggerated = false;
                });

                /* Set layer label and bounding box. */
                d3.select("#nodeId-" + d.parent.autoId).select("g.labels").select(".lLabel")
                    .text(function () {
                        return d.children.size() + "/" + d.children.size();
                    });

                /* Hide bounding boxes. */
                d3.select("#BBoxId-" + d.parent.autoId).classed({"hiddenBBox": false});
                d.parent.children.values().forEach(function (an) {
                    an.children.values().forEach(function (san) {
                        d3.select("#BBoxId-" + san.autoId).classed("hiddenBBox", true);
                    });
                });

            } else {
                //console.log("#COLLAPSE node " + d.autoId);

                /* Collapse workflow. */
                wfBBoxCoords = getWFBBoxCoords(d.parent, 1);

                /* Shift sibling subanalyses vertical. */
                siblings = d.parent.parent.children.values().filter(function (san) {
                    return san !== d.parent && san.y > d.parent.y;
                });
                siblings.forEach(function (san) {
                    san.y -= wfBBoxCoords.y.max - wfBBoxCoords.y.min - cell.height;
                    updateNode(d3.select("#gNodeId-" + san.autoId), san, san.x, san.y);
                });

                if (d.parent.parent.children.values().filter(function (san) {
                    return san !== d.parent;
                }).some(function (san) {
                    return san.hidden;
                })) {
                    anBBoxCoords = getABBoxCoords(d.parent.parent, 1);
                    d.parent.x = (anBBoxCoords.x.max - anBBoxCoords.x.min) / 2 - vis.cell.width / 2;
                    updateNode(d3.select("#gNodeId-" + d.parent.autoId), d.parent, d.parent.x, d.parent.y);
                }

                if (d.parent.parent.children.values().filter(function (san) {
                    return san !== d.parent;
                }).every(function (san) {
                    return !san.hidden;
                })) {
                    d.parent.parent.children.values().forEach(function (san) {
                        san.x = 0;
                        updateNode(d3.select("#gNodeId-" + san.autoId), san, san.x, san.y);
                    });
                }
            }

            /* Set node visibility. */
            d.parent.hidden = false;
            d3.select("#nodeId-" + d.parent.autoId).classed("hiddenNode", false);
            hideChildNodes(d.parent);

            /* Set saBBox visibility. */
            if (d.nodeType === "subanalysis") {
                d3.select("#BBoxId-" + d.autoId).classed("hiddenBBox", true);
            } else if (d.nodeType === "analysis") {

            } else {
                d3.select("#BBoxId-" + d.parent.autoId).classed("hiddenBBox", true);
            }

            /* Set link visibility. */
            d.parent.links.values().forEach(function (l) {
                d3.selectAll("#linkId-" + l.autoId + ", #hLinkId-" + l.autoId).classed("hiddenLink", true);
                l.hidden = true;
            });
            d.parent.inputs.values().forEach(function (sain) {
                sain.predLinks.values().forEach(function (l) {
                    d3.select("#linkId-" + l.autoId).classed("hiddenLink", false);
                    if (l.highlighted) {
                        d3.select("#hLinkId-" + l.autoId).classed("hiddenLink", false);
                    }
                    l.hidden = false;
                });
            });
            d.parent.outputs.values().forEach(function (saon) {
                saon.succLinks.values().forEach(function (l) {
                    d3.select("#linkId-" + l.autoId).classed("hiddenLink", false);
                    if (l.highlighted) {
                        d3.select("#hLinkId-" + l.autoId).classed("hiddenLink", false);
                    }
                    l.hidden = false;
                });
            });

            if (d.nodeType === "subanalysis") {

                /* Resize analysis bounding box. */
                d3.selectAll("#BBoxId-" + d.parent.autoId + ", #aBBClipId-" + d.parent.autoId).selectAll("rect")
                    .attr("width", function () {
                        return (d3.select(this.parentElement).attr("id") === "BBoxId-" + d.parent.autoId) ?
                            cell.width - 2 : cell.width - 4;
                    })
                    .attr("height", function () {
                        return cell.height - 2/* + 3 * scaleFactor * vis.radius*/;
                    });

                /* Update links. */
                updateLink(d.parent);

            } else if (d.nodeType === "analysis") {

                /* Check layer Links. */
                d.parent.predLinks.values().forEach(function (pl) {
                    if (!pl.source.hidden) {
                        pl.hidden = false;
                    }
                });
                d.parent.succLinks.values().forEach(function (sl) {
                    if (!sl.target.hidden) {
                        sl.hidden = false;
                    }
                });

                updateLink(d.parent);
                updateNode(d3.select("#gNodeId-" + d.parent.autoId), d.parent, d.parent.x, d.parent.y);
            } else {
                /* Set saBBox visibility. */
                d3.select("#BBoxId-" + d.autoId).classed("hiddenBBox", false);

                /* Update. */
                updateLink(d.parent.parent);
                updateNode(d3.select("#gNodeId-" + d.parent.parent.autoId), d.parent.parent, d.parent.parent.x, d.parent.parent.y);

                /* Compute bounding box for analysis child nodes. */
                anBBoxCoords = getABBoxCoords(d.parent.parent, 1);

                /* Adjust analysis bounding box. */
                d3.selectAll("#BBoxId-" + d.parent.parent.autoId + ", #aBBClipId-" + d.parent.parent.autoId).selectAll("rect")
                    .attr("width", function () {
                        return anBBoxCoords.x.max - anBBoxCoords.x.min;
                    })
                    .attr("height", function () {
                        return anBBoxCoords.y.max - anBBoxCoords.y.min/* + 3 * scaleFactor * vis.radius*/;
                    });

                /* If the selected subanalysis is the last remaining to collapse, adjust bounding box and clippath. */
                if (!d.parent.parent.children.values().some(function (san) {
                    return san.hidden;
                })) {
                    /* Compute bounding box for analysis child nodes. */
                    anBBoxCoords = getABBoxCoords(d.parent.parent, 1);

                    /* Adjust analysis bounding box. */
                    d3.select("#BBoxId-" + d.parent.parent.autoId).select("rect")
                        .attr("width", function () {
                            return anBBoxCoords.x.max - anBBoxCoords.x.min;
                        })
                        .attr("height", function () {
                            return anBBoxCoords.y.max - anBBoxCoords.y.min/* + 3 * scaleFactor * vis.radius*/;
                        });

                    /* Adjust clippath. */
                    d3.select("#aBBClipId-" + d.parent.parent.autoId).select("rect")
                        .attr("width", cell.width - 4)
                        .attr("height", cell.height - 2 + 2 * scaleFactor * vis.radius)
                        .attr("rx", cell.width / 5)
                        .attr("ry", cell.height / 5);
                }
                /* Update links. */
                updateLink(d.parent.parent);
            }
        }
        //clearNodeSelection();

        /* Recompute layout. */
        dagreDynamicLayerLayout(vis.graph);

        fitGraphToWindow(nodeLinkTransitionTime);
    };

    /**
     * Path highlighting.
     * @param d Node.
     * @param keyStroke Keystroke being pressed at mouse click.
     */
    var handlePathHighlighting = function (d, keyStroke) {

        /* Clear any highlighting. */
        clearHighlighting();

        if (keyStroke === "s") {

            /* Highlight path. */
            highlightSuccPath(d);
        } else if (keyStroke === "p") {

            /* Highlight path. */
            highlightPredPath(d);
        }

        /* TODO: Temporarily disabled. */
        updateNodeDoi();
    };


    /* TODO: Revise. */
    /**
     * Fit visualization onto free windows space.
     * @param transitionTime The time in milliseconds for the duration of the animation.
     */
    var fitGraphToWindow = function (transitionTime) {

        var min = [0, 0],
            max = [0, 0];

        vis.graph.aNodes.forEach(function (an) {
            var anBBox = getABBoxCoords(an, 0);
            if (anBBox.x.min < min[0]) {
                min[0] = anBBox.x.min;
            }
            if (anBBox.x.max > max[0]) {
                max[0] = anBBox.x.max;
            }
            if (anBBox.y.min < min[1]) {
                min[1] = anBBox.y.min;
            }
            if (anBBox.y.max > max[1]) {
                max[1] = anBBox.y.max;
            }
        });

        var delta = [max[0] - min[0], max[1] - min[1]],
            factor = [(vis.width / delta[0]), (vis.height / delta[1])],
        /* Maximize scale to factor 3. */
            newScale = d3.min(factor.concat([3])) * 0.9,
            newPos = [vis.margin.left * 2 * newScale,
                ((vis.height - delta[1] * newScale) / 2 + vis.margin.top * 2)];

        vis.canvas
            .transition()
            .duration(transitionTime)
            .attr("transform", "translate(" + newPos + ")scale(" + newScale + ")");

        vis.zoom.translate(newPos);
        vis.zoom.scale(newScale);

        /* Hide and show labels at specific threshold. */
        setTimeout(function () {
            if (newScale < 1) {
                vis.canvas.selectAll(".labels")
                    .classed("hiddenLabel", true);
                d3.selectAll(".glAnchor").classed("hiddenNode", true);
                d3.selectAll(".grAnchor").classed("hiddenNode", true);
            } else {
                vis.canvas.selectAll(".labels")
                    .classed("hiddenLabel", false);
                d3.selectAll(".glAnchor").classed("hiddenNode", false);
                d3.selectAll(".grAnchor").classed("hiddenNode", false);
            }
        }, transitionTime);


        /* Background rectangle fix. */
        vis.rect.attr("transform", "translate(" + (-newPos[0] / newScale) + "," +
            (-newPos[1] / newScale) + ")" + " scale(" + (1 / newScale) + ")");

        /* Quick fix to exclude scale from text labels. */
        vis.canvas.selectAll(".aBBoxLabel")
            .transition()
            .duration(transitionTime)
            .attr("transform", "translate(" + 2 + "," + (0.5 * scaleFactor * vis.radius) + ") scale(" + (1 / newScale) + ")");

        vis.canvas.selectAll(".saBBoxLabel")
            .transition()
            .duration(transitionTime)
            .attr("transform", "translate(" + 0 + "," + 0 + ") scale(" + (1 / newScale) + ")");

        vis.canvas.selectAll(".nodeDoiLabel")
            .transition()
            .duration(transitionTime)
            .attr("transform", "translate(" + 0 + "," + (2 * scaleFactor * vis.radius) + ") scale(" + (1 / newScale) + ")");

        vis.canvas.selectAll(".nodeAttrLabel")
            .transition()
            .duration(transitionTime)
            .attr("transform", "translate(" + (-cell.width / 2 + 5) + "," + (-vis.radius) + ") scale(" + (1 / newScale) + ")");

        vis.canvas.selectAll(".subanalysisLabel")
            .transition()
            .duration(transitionTime)
            .attr("transform", "translate(" + 0 + "," + 0 + ") scale(" + (1 / newScale) + ")");

        vis.canvas.selectAll(".analysisLabel")
            .transition()
            .duration(transitionTime)
            .attr("transform", "translate(" + 0 + "," + (scaleFactor * vis.radius) + ") scale(" + (1 / newScale) + ")");
    };

    /**
     * Clears node selection.
     */
    var clearNodeSelection = function () {
        domNodeset.each(function (d) {
            d.selected = false;
            d3.select(this).classed("selectedNode", false);
            d.doi.selectedChanged();
        });

        vis.nodeTable.select("#nodeTitle").html("<b>" + "Node: " + "<b>" + " - ");
        vis.nodeTable.select("#provenance-table-content").html("");

        selectedNodeSet = d3.map();
    };

    /**
     * Left click on a node to reveal additional details.
     * @param d Node
     */
    var handleNodeSelection = function (d) {
        /* Update selection. */
        if (d.selected) {
            d.selected = false;
            selectedNodeSet.remove(d.autoId);
        } else {
            d.selected = true;
            selectedNodeSet.set(d.autoId, d);
        }

        d3.select("#nodeId-" + d.autoId).classed("selectedNode", d.selected);
        d.doi.selectedChanged();

        /* TODO: Temporarily disabled. */
        //updateNodeDoi();
    };


    /* TODO: Clean up. */
<<<<<<< HEAD
    /**
     * Colorcoding view.
     */
    var drawColorcodingView = function () {

        var wfColorScale = d3.scale.category10();

        var wfColorData = d3.map();

        wfColorData.set("dataset", 0);
        d3.values(vis.graph.workflowData).forEach(function (wf, i) {
            wfColorData.set(wf.name, (i + 1));
        });

        wfColorData.entries().forEach(function (wf, i) {

            var wfName = wf.key,
                trimPos = wfName.indexOf("(imported");

            wfName = wfName.substr(0, trimPos) || 'Dataset';

            $('<tr/>', {
                "id": "provvis-cc-wf-tr-" + i
            }).appendTo("#" + "prov-ctrl-cc-workflow-content");

            $('<td/>', {
                "id": "provvis-cc-wf-td-" + i
            }).appendTo("#" + "provvis-cc-wf-tr-" + i);

            $('<label/>', {
                "id": "provvis-cc-wf-label-" + i,
                "html": wfName + ":"
            }).appendTo("#" + "provvis-cc-wf-td-" + i);

            $('<input/>', {
                "id": "provvis-cc-wf-color-" + i,
                "type": "text"
            }).appendTo("#" + "provvis-cc-wf-label-" + i);

            $('<em/>', {
                "id": "provvis-cc-wf-hex-" + i,
                "html": wfColorScale(wf.value)
            }).appendTo("#" + "provvis-cc-wf-label-" + i);

            $("#provvis-cc-wf-color-" + i).spectrum({
                color: wfColorScale(wf.value),
                showAlpha: true,
                change: function (color) {
                    $("#provvis-cc-wf-hex-" + i).text(color.toHexString());
                }
            });

        });

        var colorStrokes = "#136382",
            colorHighlight = "#ed7407";

        var updateStrokesColor = function (color) {
            $("#provvis-cc-strokes-hex").text(color);
            link.style({"stroke": color});
            domNodeset.style({"stroke": color});
            $(".glAnchor, .grAnchor").css({"stroke": color, "fill": color});
        };

        var updateHighlightColor = function (color) {
            $("#provvis-cc-highlight-hex").text(color);
            hLink.style({"stroke": color});

            $(".filteredNode").hover(function () {
                $(this).css({"stroke": color});
            }, function () {
                $(this).css({"stroke": colorStrokes});
            });

            $(".glAnchor, .grAnchor").hover(function () {
                $(this).css({"stroke": color, "fill": color});
            }, function () {
                console.log($("#provvis-cc-strokes").text());
                $(this).css({"stroke": colorStrokes, "fill": colorStrokes});
            });
        };

        $("#provvis-cc-strokes").spectrum({
            color: "#136382",
            showAlpha: true,
            change: function (color) {
                colorStrokes = color.toHexString();
                updateStrokesColor(colorStrokes);
                updateHighlightColor(colorHighlight);
            }
        });

        $("#provvis-cc-highlight").spectrum({
            color: "#ed7407",
            showAlpha: true,
            change: function (color) {
                colorHighlight = color.toHexString();
                updateHighlightColor(colorHighlight);
            }
        });

        $("#provvis-cc-layer").spectrum({
            color: "#1f77b4",
            showAlpha: true,
            change: function (color) {
                $("#provvis-cc-layer-hex").text(color.toHexString());
            }
        });

        $("#provvis-cc-analysis").spectrum({
            color: "#2ca02c",
            showAlpha: true,
            change: function (color) {
                $("#provvis-cc-analysis-hex").text(color.toHexString());
            }
        });

        $("#provvis-cc-subanalysis").spectrum({
            color: "#d62728",
            showAlpha: true,
            change: function (color) {
                $("#provvis-cc-subanalysis-hex").text(color.toHexString());
            }
        });

        $("#provvis-cc-special").spectrum({
            color: "#17becf",
            showAlpha: true,
            change: function (color) {
                $("#provvis-cc-special-hex").text(color.toHexString());
            }
        });

        $("#provvis-cc-dt").spectrum({
            color: "#7f7f7f",
            showAlpha: true,
            change: function (color) {
                $("#provvis-cc-dt-hex").text(color.toHexString());
            }
        });

        $("#provvis-cc-intermediate").spectrum({
            color: "#bcbd22",
            showAlpha: true,
            change: function (color) {
                $("#provvis-cc-intermediate-hex").text(color.toHexString());
            }
        });

        $("#provvis-cc-stored").spectrum({
            color: "#8c564b",
            showAlpha: true,
            change: function (color) {
                $("#provvis-cc-stored-hex").text(color.toHexString());
            }
        });

        var checkedColor = 0;

        $('#prov-ctrl-cc-none').find("input[type='radio']").click(function () {
            checkedColor = "none";

            $("#prov-ctrl-cc-time").find("input[type='radio']").prop("checked", false);
            $("#prov-ctrl-cc-workflow").find("input[type='radio']").prop("checked", false);
            $("#prov-ctrl-cc-nodetype").find("input[type='radio']").prop("checked", false);
            switchColorScheme(checkedColor);
        });

        $('#prov-ctrl-cc-time').find("input[type='radio']").click(function () {
            checkedColor = "time";

            $("#prov-ctrl-cc-none").find("input[type='radio']").prop("checked", false);
            $("#prov-ctrl-cc-workflow").find("input[type='radio']").prop("checked", false);
            $("#prov-ctrl-cc-nodetype").find("input[type='radio']").prop("checked", false);
            switchColorScheme(checkedColor);
        });

        $('#prov-ctrl-cc-workflow').find("input[type='radio']").click(function () {
            checkedColor = "workflow";

            $("#prov-ctrl-cc-none").find("input[type='radio']").prop("checked", false);
            $("#prov-ctrl-cc-time").find("input[type='radio']").prop("checked", false);
            $("#prov-ctrl-cc-nodetype").find("input[type='radio']").prop("checked", false);
            switchColorScheme(checkedColor);
        });

        $('#prov-ctrl-cc-nodetype').find("input[type='radio']").click(function () {
            checkedColor = "nodetype";

            $("#prov-ctrl-cc-none").find("input[type='radio']").prop("checked", false);
            $("#prov-ctrl-cc-time").find("input[type='radio']").prop("checked", false);
            $("#prov-ctrl-cc-workflow").find("input[type='radio']").prop("checked", false);
            switchColorScheme(checkedColor);
        });

        var switchColorScheme = function (checkedColor) {
            switch (checkedColor) {
                case "none":
                    domNodeset.style({"fill": "#ffffff"});
                    domNodeset.selectAll(".anLabel, .wfLabel").style({"fill": "#000000"});
                    break;
                case "time":
                    aNode.style("fill", function (d) {
                        return timeColorScale(parseISOTimeFormat(d.start));
                    });
                    aNode.selectAll(".anLabel, .wfLabel").style({
                        "fill": function (an) {
                            return timeColorScale(parseISOTimeFormat(an.start)) < "#888888" ? "#ffffff" : "#000000";
                        }});

                    saNode.style("fill", function (d) {
                        return timeColorScale(parseISOTimeFormat(d.parent.start));
                    });
                    saNode.select(".wfLabel").style({
                        "fill": function (san) {
                            return timeColorScale(parseISOTimeFormat(san.parent.start)) < "#888888" ? "#ffffff" : "#000000";
                        }});

                    node.style("fill", function (d) {
                        return timeColorScale(parseISOTimeFormat(d.parent.parent.start));
                    });

                    updateLayerNodes(vis.graph.lNodes);

                    break;
                case "workflow":
                    var wfc = function (i) {
                        return $('#provvis-cc-wf-hex-' + i).text();
                    };

                    domNodeset.each(function (d) {
                        var cur = d;
                        while (!(cur instanceof provvisDecl.Layer)) {
                            cur = cur.parent;
                        }
                        d3.select("#nodeId-" + d.autoId).style({"fill": wfc(wfColorData.get(cur.wfName))});
                    });
                    break;
                case "nodetype":
                    var nt = function (t) {
                        return $('#provvis-cc-' + t + '-hex').text();
                    };

                    domNodeset.each(function (d) {
                        d3.select("#nodeId-" + d.autoId).style({"fill": nt(d.nodeType)});
                    });
                    break;
            }
        };
    };

    /**
=======
    /* TODO: Domnodeset does not include currently filtered nodes or links. */
    /* TODO: Change radio buttons to real buttons. */
    /* TODO: Refine div layout. */
    /* TODO: Add bounding box color. */
    /**
     * Colorcoding view.
     */
    var drawColorcodingView = function () {

        var wfColorScale = d3.scale.category10();

        var wfColorData = d3.map();

        wfColorData.set("dataset", 0);
        d3.values(vis.graph.workflowData).forEach(function (wf, i) {
            wfColorData.set(wf.name, (i + 1));
        });

        wfColorData.entries().forEach(function (wf, i) {

            var wfName = wf.key,
                trimPos = wfName.indexOf("(imported");

            wfName = wfName.substr(0, trimPos) || 'Dataset';

            $('<tr/>', {
                "id": "provvis-cc-wf-tr-" + i
            }).appendTo("#" + "prov-ctrl-cc-workflow-content");

            $('<td/>', {
                "id": "provvis-cc-wf-td-" + i
            }).appendTo("#" + "provvis-cc-wf-tr-" + i);

            $('<label/>', {
                "id": "provvis-cc-wf-label-" + i,
                "html": wfName + ":"
            }).appendTo("#" + "provvis-cc-wf-td-" + i);

            $('<input/>', {
                "id": "provvis-cc-wf-color-" + i,
                "type": "text"
            }).appendTo("#" + "provvis-cc-wf-label-" + i);

            $('<em/>', {
                "id": "provvis-cc-wf-hex-" + i,
                "html": wfColorScale(wf.value)
            }).appendTo("#" + "provvis-cc-wf-label-" + i);

            $("#provvis-cc-wf-color-" + i).spectrum({
                color: wfColorScale(wf.value),
                showAlpha: true,
                change: function (color) {
                    $("#provvis-cc-wf-hex-" + i).text(color.toHexString());
                }
            });

        });

        var colorStrokes = "#136382",
            colorHighlight = "#ed7407";

        var updateStrokesColor = function (color) {
            $("#provvis-cc-strokes-hex").text(color);
            link.style({"stroke": color});
            domNodeset.style({"stroke": color});
            $(".glAnchor, .grAnchor").css({"stroke": color, "fill": color});
        };

        var updateHighlightColor = function (color) {
            $("#provvis-cc-highlight-hex").text(color);
            hLink.style({"stroke": color});

            $(".filteredNode").hover(function () {
                $(this).css({"stroke": color});
            }, function () {
                $(this).css({"stroke": colorStrokes});
            });

            $(".glAnchor, .grAnchor").hover(function () {
                $(this).css({"stroke": color, "fill": color});
            }, function () {
                $(this).css({"stroke": colorStrokes, "fill": colorStrokes});
            });
        };

        $("#provvis-cc-strokes").spectrum({
            color: "#136382",
            showAlpha: true,
            change: function (color) {
                colorStrokes = color.toHexString();
                updateStrokesColor(colorStrokes);
                updateHighlightColor(colorHighlight);
            }
        });

        $("#provvis-cc-highlight").spectrum({
            color: "#ed7407",
            showAlpha: true,
            change: function (color) {
                colorHighlight = color.toHexString();
                updateHighlightColor(colorHighlight);
            }
        });

        $("#provvis-cc-layer").spectrum({
            color: "#1f77b4",
            showAlpha: true,
            change: function (color) {
                $("#provvis-cc-layer-hex").text(color.toHexString());
            }
        });

        $("#provvis-cc-analysis").spectrum({
            color: "#2ca02c",
            showAlpha: true,
            change: function (color) {
                $("#provvis-cc-analysis-hex").text(color.toHexString());
            }
        });

        $("#provvis-cc-subanalysis").spectrum({
            color: "#d62728",
            showAlpha: true,
            change: function (color) {
                $("#provvis-cc-subanalysis-hex").text(color.toHexString());
            }
        });

        $("#provvis-cc-special").spectrum({
            color: "#17becf",
            showAlpha: true,
            change: function (color) {
                $("#provvis-cc-special-hex").text(color.toHexString());
            }
        });

        $("#provvis-cc-dt").spectrum({
            color: "#7f7f7f",
            showAlpha: true,
            change: function (color) {
                $("#provvis-cc-dt-hex").text(color.toHexString());
            }
        });

        $("#provvis-cc-intermediate").spectrum({
            color: "#bcbd22",
            showAlpha: true,
            change: function (color) {
                $("#provvis-cc-intermediate-hex").text(color.toHexString());
            }
        });

        $("#provvis-cc-stored").spectrum({
            color: "#8c564b",
            showAlpha: true,
            change: function (color) {
                $("#provvis-cc-stored-hex").text(color.toHexString());
            }
        });

        var checkedColor = 0;

        $('#prov-ctrl-cc-none').find("input[type='radio']").click(function () {
            checkedColor = "none";

            $("#prov-ctrl-cc-time").find("input[type='radio']").prop("checked", false);
            $("#prov-ctrl-cc-workflow").find("input[type='radio']").prop("checked", false);
            $("#prov-ctrl-cc-nodetype").find("input[type='radio']").prop("checked", false);
            switchColorScheme(checkedColor);
        });

        $('#prov-ctrl-cc-time').find("input[type='radio']").click(function () {
            checkedColor = "time";

            $("#prov-ctrl-cc-none").find("input[type='radio']").prop("checked", false);
            $("#prov-ctrl-cc-workflow").find("input[type='radio']").prop("checked", false);
            $("#prov-ctrl-cc-nodetype").find("input[type='radio']").prop("checked", false);
            switchColorScheme(checkedColor);
        });

        $('#prov-ctrl-cc-workflow').find("input[type='radio']").click(function () {
            checkedColor = "workflow";

            $("#prov-ctrl-cc-none").find("input[type='radio']").prop("checked", false);
            $("#prov-ctrl-cc-time").find("input[type='radio']").prop("checked", false);
            $("#prov-ctrl-cc-nodetype").find("input[type='radio']").prop("checked", false);
            switchColorScheme(checkedColor);
        });

        $('#prov-ctrl-cc-nodetype').find("input[type='radio']").click(function () {
            checkedColor = "nodetype";

            $("#prov-ctrl-cc-none").find("input[type='radio']").prop("checked", false);
            $("#prov-ctrl-cc-time").find("input[type='radio']").prop("checked", false);
            $("#prov-ctrl-cc-workflow").find("input[type='radio']").prop("checked", false);
            switchColorScheme(checkedColor);
        });

        var switchColorScheme = function (checkedColor) {
            switch (checkedColor) {
                case "none":
                    domNodeset.style({"fill": "#ffffff"});
                    domNodeset.selectAll(".anLabel, .wfLabel").style({"fill": "#000000"});
                    break;
                case "time":
                    aNode.style("fill", function (d) {
                        return timeColorScale(parseISOTimeFormat(d.start));
                    });
                    aNode.selectAll(".anLabel, .wfLabel").style({
                        "fill": function (an) {
                            return timeColorScale(parseISOTimeFormat(an.start)) < "#888888" ? "#ffffff" : "#000000";
                        }});

                    saNode.style("fill", function (d) {
                        return timeColorScale(parseISOTimeFormat(d.parent.start));
                    });
                    saNode.select(".wfLabel").style({
                        "fill": function (san) {
                            return timeColorScale(parseISOTimeFormat(san.parent.start)) < "#888888" ? "#ffffff" : "#000000";
                        }});

                    node.style("fill", function (d) {
                        return timeColorScale(parseISOTimeFormat(d.parent.parent.start));
                    });

                    updateLayerNodes(vis.graph.lNodes);

                    break;
                case "workflow":
                    var wfc = function (i) {
                        return $('#provvis-cc-wf-hex-' + i).text();
                    };

                    domNodeset.each(function (d) {
                        var cur = d;
                        while (!(cur instanceof provvisDecl.Layer)) {
                            cur = cur.parent;
                        }
                        d3.select("#nodeId-" + d.autoId).style({"fill": wfc(wfColorData.get(cur.wfName))});
                    });
                    break;
                case "nodetype":
                    var nt = function (t) {
                        return $('#provvis-cc-' + t + '-hex').text();
                    };

                    domNodeset.each(function (d) {
                        d3.select("#nodeId-" + d.autoId).style({"fill": nt(d.nodeType)});
                    });
                    break;
            }
        };
    };

    /**
>>>>>>> d058843c
     * Update table on node selection.
     * @param selNode Selected node.
     */
    var updateTableContent = function (selNode) {
        var title = " - ",
            data = Object.create(null);

        switch (selNode.nodeType) {
            case "raw":
            case "special":
            case "intermediate":
            case "stored":
                data = vis.graph.nodeData.get(selNode.uuid);
                if (typeof data !== "undefined") {
                    title = "<b>" + selNode.fileType + ": " + "<b>";
                    if (data.file_url !== null) {
                        title += "<a href=" + data.file_url + " target=\"_blank\">" + data.name + "</a>";
                    } else {
                        title += " - ";
                    }
                }
                break;

            case "dt":
                /* TODO: Add tool_state parameters column. */
                /* From parent workflow steps attribute, extract step by id.
                 * var steps = vis.graph.workflowData.get(selNode.parent.wfUuid).steps; */

                data = vis.graph.nodeData.get(selNode.uuid);
                if (typeof data !== "undefined") {
                    title = "<b>" + selNode.fileType + ": " + "<b>";
                    if (data.file_url !== null) {
                        title += "<a href=" + data.file_url + " target=\"_blank\">" + data.name + "</a>";
                    } else {
                        title += " - ";
                    }
                }
                break;

            case "subanalysis":
                data = vis.graph.workflowData.get(selNode.parent.wfUuid);
                if (typeof data !== "undefined") {
                    title = "<b>" + "Subanalysis: " + "<b>" + "<a href=/workflows/" + selNode.wfUuid + " target=\"_blank\">" +
                        selNode.parent.wfName + "</a>";
                } else {
                    title += " - ";
                }
                break;

            case "analysis":
                data = vis.graph.analysisData.get(selNode.uuid);
                if (typeof data !== "undefined") {
                    title = "<b>" + "Analysis: " + "<b>" + "<a href=/workflows/" + selNode.wfUuid + " target=\"_blank\">" +
                        selNode.wfName + "</a>";
                } else {
                    title = "<b>" + "Dataset " + "<b>";
                }
                break;

            case "layer":
                data = {aggregation_count: selNode.children.size(), workflow: selNode.wfName, subanalysis_count: selNode.motif.numSubanalyses, wfUuid: selNode.motif.wfUuid};
                if (typeof data !== "undefined") {
                    title = "<b>" + "Layer: " + "<b>" + "<a href=/workflows/" + data.wfUuid + " target=\"_blank\">" +
                        data.workflow + "</a>";
                } else {
                    title += " - ";
                }
                break;
        }

        /* Update node title. */
        vis.nodeTable.select("#nodeTitle").html(title);

        /* Update table content. */
        vis.nodeTable.selectAll("table")
            .data([0])
            .enter()
            .append("table")
            .attr("id", "provenance-table-content")
            .attr("class", "table table-striped table-condensed");
        var table = vis.nodeTable.select("table");

        table.selectAll("thead")
            .data([0])
            .enter()
            .append("thead");
        var tHead = table.select("thead");

        table.selectAll("tbody")
            .data([0])
            .enter()
            .append("tbody");
        var tBody = table.select("tbody");

        /* Header row. */
        var th = tHead.selectAll("th")
            .data(d3.keys(data));

        th.enter().append("th");
        th.text(function (d) {
            return d;
        });
        th.exit().remove();

        /* Body rows. */
        var rows = tBody.selectAll("tr")
            .data([d3.values(data)]);
        rows.enter().append("tr");
        rows.exit().remove();

        /* Table data. */
        var cells = rows.selectAll("td")
            .data(function (d) {
                return d;
            });
        cells.enter().append("td");
        cells.text(function (d) {
            return d;
        });
        cells.exit().remove();
    };

    /**
     * Get workflow name string.
     * @param n Node of type BaseNode.
     * @returns {string} The name string.
     */
    var getWfNameByNode = function (n) {
        var wfName = "dataset",
            an = n;
        while (!(an instanceof provvisDecl.Analysis)) {
            an = an.parent;
        }
        if (typeof vis.graph.workflowData.get(an.wfUuid) !== "undefined") {
            wfName = vis.graph.workflowData.get(an.wfUuid).name;
        }
        return wfName.toString();
    };

    /**
     * Adds tooltips to nodes.
     */
    var handleTooltips = function () {

        /**
         * Helper function for tooltip creation.
         * @param key Property name.
         * @param value Property value.
         * @returns {string} Inner html code.
         */
        var createHTMLKeyValuePair = function (key, value) {
            return "<b>" + key + ": " + "</b>" + value;
        };

        /* Node tooltips. */
        node.on("mouseover", function (d) {
            var self = d3.select(this);
            var ttStr = createHTMLKeyValuePair("Name", d.name) + "<br>" +
                createHTMLKeyValuePair("Type", d.fileType) + "<br>" +
                createHTMLKeyValuePair("File Url", d.fileUrl) + "<br>" +
                createHTMLKeyValuePair("UUID", d.uuid) + "<br>";
            d.attributes.forEach(function (key, value) {
                ttStr += createHTMLKeyValuePair(key, value) + "<br>";
            });
            showTooltip(ttStr, event);
            /*self.classed("mouseoverNode", true);*/
            self.select(".labels").attr("clip-path", "");
        }).on("mousemove", function (d) {
            var ttStr = createHTMLKeyValuePair("Name", d.name) + "<br>" +
                createHTMLKeyValuePair("Type", d.fileType) + "<br>" +
                createHTMLKeyValuePair("File Url", d.fileUrl) + "<br>" +
                createHTMLKeyValuePair("UUID", d.uuid) + "<br>";
            d.attributes.forEach(function (key, value) {
                ttStr += createHTMLKeyValuePair(key, value) + "<br>";
            });
            showTooltip(ttStr, event);
        }).on("mouseout", function (d) {
            var self = d3.select(this);
            hideTooltip();
            /*self.classed("mouseoverNode", false);*/
            self.select(".labels").attr("clip-path", "url(#bbClipId-" + d.autoId + ")");
        });

        /* Subanalysis tooltips. */
        saNode.on("mouseover", function (d) {
            var self = d3.select(this);
            /*showTooltip(
             createHTMLKeyValuePair("Subanalysis", d.subanalysis) + "<br>" +
             createHTMLKeyValuePair("Workflow", getWfNameByNode(d)) + "<br>" +
             "<b>" + "Workflow: " + "<b>" + "<a href=/workflows/" + d.wfUuid + ">Workflow</a>", event);*/
            /*self.classed("mouseoverNode", true);*/
            self.select(".labels").attr("clip-path", "");
        }).on("mousemove", function (d) {
            /*showTooltip(
             createHTMLKeyValuePair("Subanalysis", d.subanalysis) + "<br>" +
             createHTMLKeyValuePair("Workflow", getWfNameByNode(d)) + "<br>" +
             "<b>" + "Workflow: " + "<b>" + "<a href=/workflows/" + d.wfUuid + ">Workflow</a>", event);*/
        }).on("mouseout", function (d) {
            var self = d3.select(this);
            /*hideTooltip();*/
            /*self.classed("mouseoverNode", false);*/
            self.select(".labels").attr("clip-path", "url(#bbClipId-" + d.autoId + ")");
        });

        /* Analysis tolltips. */
        aNode.on("mouseover", function (d) {
            var self = d3.select(this);
            /* showTooltip(
             createHTMLKeyValuePair("Analysis", d.uuid) + "<br>" +
             createHTMLKeyValuePair("Workflow", getWfNameByNode(d)) + "<br>" +
             createHTMLKeyValuePair("Created", parseISOTimeFormat(d.start)) + "<br>", event);*/
            /*self.classed("mouseoverNode", true);*/
            self.select(".labels").attr("clip-path", "");
        }).on("mousemove", function (d) {
            /*showTooltip(
             createHTMLKeyValuePair("Analysis", d.uuid) + "<br>" +
             createHTMLKeyValuePair("Workflow", getWfNameByNode(d)) + "<br>" +
             createHTMLKeyValuePair("Created", parseISOTimeFormat(d.start)) + "<br>", event);*/
        }).on("mouseout", function (d) {
            var self = d3.select(this);
            /*hideTooltip();*/
            /*self.classed("mouseoverNode", false);*/
            self.select(".labels").attr("clip-path", "url(#bbClipId-" + d.autoId + ")");
        });

        /* Layer . */
        lNode.on("mouseover", function (d) {
            var self = d3.select(this);
            /*self.classed("mouseoverNode", true);*/
            self.select(".labels").select(".wfLabel").attr("clip-path", "");
        }).on("mousemove", function (d) {
        }).on("mouseout", function (d) {
            var self = d3.select(this);
            /*self.classed("mouseoverNode", false);*/
            self.select(".labels").select(".wfLabel").attr("clip-path", "url(#bbClipId-" + d.autoId + ")");
        });

        /* On mouseover subanalysis bounding box. */
        saBBox.on("mouseover", function () {
            var self = d3.select(this);
            self.classed("mouseoverBBox", true);
            self.select(".labels").attr("clip-path", "");
        }).on("mouseout", function (d) {
            var self = d3.select(this);
            self.classed("mouseoverBBox", false);
            self.select(".labels").attr("clip-path", "url(#saBBClipId-" + d.autoId + ")");
        });

        /* On mouseover analysis bounding box. */
        aBBox.on("mouseover", function (an) {
            var self = d3.select(this);
            self.select(".labels").attr("clip-path", "");

            /*if (!an.hidden) {*/
            an.parent.children.values().forEach(function (sibling) {
                d3.select("#BBoxId-" + sibling.autoId).classed("mouseoverBBox", true);
            });
            /*            } else {
             self.classed("mouseoverBBox", true);
             }*/
        }).on("mouseout", function (an) {
            var self = d3.select(this);
            self.select(".labels").attr("clip-path", "url(#aBBClipId-" + an.autoId + ")");

            an.parent.children.values().forEach(function (sibling) {
                d3.select("#BBoxId-" + sibling.autoId).classed("mouseoverBBox", false);
            });
        });

        /* On mouseover layer bounding box. */
        lBBox.on("mouseover", function () {
            var self = d3.select(this);
            self.classed("mouseoverBBox", true);
        }).on("mouseout", function () {
            var self = d3.select(this);
            self.classed("mouseoverBBox", false);
        });

        /* On mouseover timeline analysis lines. */
        d3.selectAll(".tlAnalysis").on("mouseover", function (an) {
            showTooltip(
                    createHTMLKeyValuePair("Created", parseISOTimeFormat(an.start)) + "<br>" +
                    createHTMLKeyValuePair("Workflow", getWfNameByNode(an)) + "<br>", event);
            d3.select("#BBoxId-" + an.autoId).classed("mouseoverTlBBox", true);
        }).on("mousemove", function (an) {
            showTooltip(
                    createHTMLKeyValuePair("Created", parseISOTimeFormat(an.start)) + "<br>" +
                    createHTMLKeyValuePair("Workflow", getWfNameByNode(an)) + "<br>", event);
        }).on("mouseout", function (an) {
            hideTooltip();
            d3.select("#BBoxId-" + an.autoId).classed("mouseoverTlBBox", false);
        });
    };

    /**
     * Adds tooltips to nodes.
     */
    var handleDebugTooltips = function () {

        /**
         * Helper function for tooltip creation.
         * @param key Property name.
         * @param value Property value.
         * @returns {string} Inner html code.
         */
        var createHTMLKeyValuePair = function (key, value) {
            return "<b>" + key + ": " + "</b>" + value;
        };

        /* Node tooltips. */
        node.on("mouseover", function (d) {
            var self = d3.select(this);
            showTooltip(
                    createHTMLKeyValuePair("autoId", d.autoId) + "<br>" +
                    createHTMLKeyValuePair("x", d.x) + "<br>" +
                    createHTMLKeyValuePair("y", d.y), event);
            /*self.classed("mouseoverNode", true);*/
            self.select(".labels").attr("clip-path", "");
        }).on("mousemove", function (d) {
            showTooltip(
                    createHTMLKeyValuePair("autoId", d.autoId) + "<br>" +
                    createHTMLKeyValuePair("x", d.x) + "<br>" +
                    createHTMLKeyValuePair("y", d.y), event);
        }).on("mouseout", function (d) {
            var self = d3.select(this);
            hideTooltip();
            /*self.classed("mouseoverNode", false);*/
            self.select(".labels").attr("clip-path", "url(#bbClipId-" + d.autoId + ")");
        });

        /* Subanalysis tooltips. */
        saNode.on("mouseover", function (d) {
            var self = d3.select(this);
            showTooltip(createHTMLKeyValuePair("autoId", d.autoId) + "<br>" +
                createHTMLKeyValuePair("x", d.x) + "<br>" +
                createHTMLKeyValuePair("y", d.y), event);
            /*self.classed("mouseoverNode", true);*/
            self.select(".labels").attr("clip-path", "");
        }).on("mousemove", function (d) {
            showTooltip(createHTMLKeyValuePair("autoId", d.autoId) + "<br>" +
                createHTMLKeyValuePair("x", d.x) + "<br>" +
                createHTMLKeyValuePair("y", d.y), event);
        }).on("mouseout", function (d) {
            var self = d3.select(this);
            hideTooltip();
            /*self.classed("mouseoverNode", false);*/
            self.select(".labels").attr("clip-path", "url(#bbClipId-" + d.autoId + ")");
        });

        /* Analysis tolltips. */
        aNode.on("mouseover", function (d) {
            var self = d3.select(this);
            showTooltip(createHTMLKeyValuePair("autoId", d.autoId) + "<br>" +
                createHTMLKeyValuePair("x", d.x) + "<br>" +
                createHTMLKeyValuePair("y", d.y), event);
            /*self.classed("mouseoverNode", true);*/
            self.select(".labels").attr("clip-path", "");
        }).on("mousemove", function (d) {
            showTooltip(createHTMLKeyValuePair("autoId", d.autoId) + "<br>" +
                createHTMLKeyValuePair("x", d.x) + "<br>" +
                createHTMLKeyValuePair("y", d.y), event);
        }).on("mouseout", function (d) {
            var self = d3.select(this);
            hideTooltip();
            /*self.classed("mouseoverNode", false);*/
            self.select(".labels").attr("clip-path", "url(#bbClipId-" + d.autoId + ")");
        });

        /* Layer tolltips. */
        lNode.on("mouseover", function (d) {
            var self = d3.select(this);
            showTooltip(createHTMLKeyValuePair("autoId", d.autoId) + "<br>" +
                createHTMLKeyValuePair("x", d.x) + "<br>" +
                createHTMLKeyValuePair("y", d.y), event);
            /*self.classed("mouseoverNode", true);*/
            //self.select(".labels").attr("clip-path", "");
        }).on("mousemove", function (d) {
            showTooltip(createHTMLKeyValuePair("autoId", d.autoId) + "<br>" +
                createHTMLKeyValuePair("x", d.x) + "<br>" +
                createHTMLKeyValuePair("y", d.y), event);
        }).on("mouseout", function (d) {
            var self = d3.select(this);
            hideTooltip();
            /*self.classed("mouseoverNode", false);*/
            //self.select(".labels").attr("clip-path", "url(#bbClipId-" + d.autoId + ")");
        });

        /* On mouseover subanalysis bounding box. */
        saBBox.on("mouseover", function () {
            var self = d3.select(this);
            self.classed("mouseoverBBox", true);
            self.select(".labels").attr("clip-path", "");
        }).on("mouseout", function (d) {
            var self = d3.select(this);
            self.classed("mouseoverBBox", false);
            self.select(".labels").attr("clip-path", "url(#saBBClipId-" + d.autoId + ")");
        });

        /* On mouseover analysis bounding box. */
        aBBox.on("mouseover", function (an) {
            var self = d3.select(this);
            self.select(".labels").attr("clip-path", "");

            /*if (!an.hidden) {*/
            an.parent.children.values().forEach(function (sibling) {
                d3.select("#BBoxId-" + sibling.autoId).classed("mouseoverBBox", true);
            });
            /*            } else {
             self.classed("mouseoverBBox", true);
             }*/

        }).on("mouseout", function (an) {
            var self = d3.select(this);
            self.select(".labels").attr("clip-path", "url(#aBBClipId-" + an.autoId + ")");

            an.parent.children.values().forEach(function (sibling) {
                d3.select("#BBoxId-" + sibling.autoId).classed("mouseoverBBox", false);
            });
        });

        /* On mouseover layer bounding box. */
        lBBox.on("mouseover", function () {
            var self = d3.select(this);
            self.classed("mouseoverBBox", true);
        }).on("mouseout", function (d) {
            var self = d3.select(this);
            self.classed("mouseoverBBox", false);
        });

        /* Link tooltips. */
        link.on("mouseover", function (d) {
            showTooltip(createHTMLKeyValuePair("autoId", d.autoId) + "<br>" +
                createHTMLKeyValuePair("src", d.source.autoId) + "<br>" +
                createHTMLKeyValuePair("tar", d.target.autoId), event);
        }).on("mousemove", function (d) {
            showTooltip(createHTMLKeyValuePair("autoId", d.autoId) + "<br>" +
                createHTMLKeyValuePair("src", d.source.autoId) + "<br>" +
                createHTMLKeyValuePair("tar", d.target.autoId), event);
        }).on("mouseout", function () {
            hideTooltip();
        });

        aLink.on("mouseover", function (d) {
            showTooltip(createHTMLKeyValuePair("autoId", d.autoId) + "<br>" +
                createHTMLKeyValuePair("src", d.source.autoId) + "<br>" +
                createHTMLKeyValuePair("tar", d.target.autoId), event);
        }).on("mousemove", function (d) {
            showTooltip(createHTMLKeyValuePair("autoId", d.autoId) + "<br>" +
                createHTMLKeyValuePair("src", d.source.autoId) + "<br>" +
                createHTMLKeyValuePair("tar", d.target.autoId), event);
        }).on("mouseout", function () {
            hideTooltip();
        });
    };

    /**
     * Expand all analsyes into workflow nodes.
     */
    var showAllWorkflows = function () {

        /* Set node visibility. */
        lNode.each(function (ln) {
            ln.hidden = true;
        });
        lNode.classed("hiddenNode", true);
        aNode.each(function (an) {
            an.hidden = true;
        });
        aNode.classed("hiddenNode", true);
        saNode.each(function (san) {
            san.hidden = true;
        });
        saNode.classed("hiddenNode", true);
        node.each(function (n) {
            n.hidden = false;
        });
        node.classed("hiddenNode", false);

        /* Bounding box visibility. */
        saBBox.each(function (san) {
            if (san.filtered && san.children.values().some(function (cn) {
                return !cn.hidden;
            })) {
                d3.select(this).classed("hiddenBBox", false);
            } else {
                d3.select(this).classed("hiddenBBox", true);
            }
        });

        /* Layer exaggeration label control. */
        aBBox.each(function (an) {
            if (an.filtered && an.parent.hidden) {
                d3.select(this).classed("hiddenBBox", false);
                d3.select(this).select("text").classed("hiddenLabel", false);
            }
        });

        aNode.each(function (an) {

            /* Adjust subanalysis coords. */
            var wfBBoxCoords = getWFBBoxCoords(an.children.values()[0], 1);
            an.children.values().sort(function (a, b) {
                return a.y - b.y;
            }).forEach(function (san, i) {
                san.y = i * (wfBBoxCoords.y.max - wfBBoxCoords.y.min);
                san.x = 0; /* TODO: May cause problems. Revise! */
                updateNode(d3.select("#gNodeId-" + san.autoId), san, san.x, san.y);
            });

            /* Adjust analysis bounding box. */
            var anBBoxCoords = getABBoxCoords(an, 1);
            d3.selectAll("#BBoxId-" + an.autoId + ", #aBBClipId-" + an.autoId).selectAll("rect")
                .attr("width", function () {
                    return anBBoxCoords.x.max - anBBoxCoords.x.min;
                })
                .attr("height", function () {
                    return anBBoxCoords.y.max - anBBoxCoords.y.min;
                });
            d3.select("#BBoxId-" + an.autoId).classed("hiddenBBox", false);

            if (!an.filtered) {
                d3.select("#BBoxId-" + an.autoId).classed("hiddenBBox", true);
            }
        });

        /* Set link visibility. */
        link.each(function (l) {
            l.hidden = false;
        });
        link.classed("hiddenLink", false);

        link.each( function (l) {
            if (l.filtered) {
                l.hidden = false;
                if (l.highlighted)
                    d3.select("#hLinkId-" + l.autoId).classed("hiddenLink", false);
            } else {
                if (filterAction === "hide") {
                    l.hidden = true;
                    d3.select("#hLinkId-" + l.autoId).classed("hiddenLink", true);
                } else {
                    l.hidden = false;
                    if (l.highlighted)
                        d3.select("#hLinkId-" + l.autoId).classed("hiddenLink", false);
                }
            }
        });

        lLink.each(function (l) {
            l.hidden = true;
        });
        lLink.classed("hiddenLink", true);
    };

    /**
     * Collapse all analyses into single subanalysis nodes.
     */
    var showAllSubanalyses = function () {

        /* Set node visibility. */
        lNode.each(function (ln) {
            ln.hidden = true;
        });
        lNode.classed("hiddenNode", true);
        aNode.each(function (an) {
            an.hidden = true;
        });
        aNode.classed("hiddenNode", true);
        saNode.each(function (san) {
            san.hidden = false;
        });
        saNode.classed("hiddenNode", false);
        node.each(function (n) {
            n.hidden = true;
        });
        node.classed("hiddenNode", true);

        /* Bounding box visibility. */
        saBBox.classed("hiddenBBox", true);

        aNode.each(function (an) {

            /* Adjust subanalysis coords. */
            an.children.values().sort(function (a, b) {
                return a.y - b.y;
            }).forEach(function (san, i) {
                san.y = i * vis.cell.height;
                san.x = 0;
                updateNode(d3.select("#gNodeId-" + san.autoId), san, san.x, san.y);
            });

            /* Adjust analysis bounding box. */
            var anBBoxCoords = getABBoxCoords(an, 1);
            d3.selectAll("#BBoxId-" + an.autoId + ", #aBBClipId-" + an.autoId).selectAll("rect")
                .attr("width", vis.cell.width - 2)
                .attr("height", function () {
                    return anBBoxCoords.y.max - anBBoxCoords.y.min;
                });
            d3.select("#BBoxId-" + an.autoId).classed("hiddenBBox", false);

            if (!an.filtered) {
                d3.select("#BBoxId-" + an.autoId).classed("hiddenBBox", true);
            }
        });

        /* Link visibility. */
        aNode.each(function (an) {
            an.links.values().forEach(function (l) {
                d3.selectAll("#linkId-" + l.autoId + ", #hLinkId-" + l.autoId).classed("hiddenLink", true);
                l.hidden = true;
            });
            an.inputs.values().forEach(function (ain) {
                ain.predLinks.values().forEach(function (l) {
                    d3.select("#linkId-" + l.autoId).classed("hiddenLink", false);
                    l.hidden = false;
                });
            });
        });

        lLink.each(function (l) {
            l.hidden = true;
        });
        lLink.classed("hiddenLink", true);
    };

    /**
     * Collapse all analyses into single analysis nodes.
     */
    var showAllAnalyses = function () {

        /* Node visibility. */
        lNode.each(function (ln) {
            ln.hidden = true;
        });
        lNode.classed("hiddenNode", true);

        aNode.each(function (an) {
            an.hidden = false;
            hideChildNodes(an);

            /* Filtered visibility. */
            if (an.filtered) {
                d3.select("#BBoxId-" + an.autoId).classed("hiddenBBox", false);
            }

            /* Bounding box size. */
            d3.selectAll("#BBoxId-" + an.autoId + ", #aBBClipId-" + an.autoId).select("rect")
                .attr("width", vis.cell.width - 2)
                .attr("height", vis.cell.height);

            /* Adjust subanalysis coords. */
            an.children.values().sort(function (a, b) {
                return a.y - b.y;
            }).forEach(function (san, i) {
                san.y = i * vis.cell.height;
                san.x = 0;
                updateNode(d3.select("#gNodeId-" + san.autoId), san, san.x, san.y);
            });
        });
        aNode.classed("hiddenNode", false);

        /* Bounding box visibility. */
        saBBox.classed("hiddenBBox", true);

        /* Link visibility. */
        aNode.each(function (an) {
            an.links.values().forEach(function (l) {
                d3.selectAll("#linkId-" + l.autoId + ", #hLinkId-" + l.autoId).classed("hiddenLink", true);
                l.hidden = true;
            });
            an.inputs.values().forEach(function (ain) {
                ain.predLinks.values().forEach(function (l) {
                    d3.select("#linkId-" + l.autoId).classed("hiddenLink", false);
                    l.hidden = false;
                });
            });
        });

        lLink.each(function (l) {
            l.hidden = true;
        });
        lLink.classed("hiddenLink", true);
    };

    /**
     * Collapse all nodes into single layer nodes.
     */
    var showAllLayers = function () {

        /* Node visibility. */
        lNode.each(function (ln) {
            ln.hidden = false;
            hideChildNodes(ln);

            /* Layer exaggeration reset. */
            ln.children.values().forEach(function (an) {
                an.exaggerated = false;
            });

            /* Filtered visibility. */
            if (ln.filtered) {
                d3.select("BBoxId-" + ln.autoId).classed("hiddenBBox", false);
            }
        });
        lNode.classed("hiddenNode", false);

        /* Bounding box visibility. */
        saBBox.classed("hiddenBBox", true);
        aBBox.classed("hiddenBBox", true);

<<<<<<< HEAD
        d3.selectAll(".lBBox").classed("hiddenBBox", true);
        lNode.filter(function (ln) {
            return ln.filtered && !ln.hidden;
        }).each(function (ln) {
            d3.select("BBoxId-" + ln.autoId).classed("hiddenBBox", false);
        });

        /* Set link visibility. */
=======
        /* Link visibility. */
>>>>>>> d058843c
        aNode.each(function (an) {
            an.links.values().forEach(function (l) {
                d3.selectAll("#linkId-" + l.autoId + ", #hLinkId-" + l.autoId).classed("hiddenLink", true);
                l.hidden = true;
            });

            /* Adjust subanalysis coords. */
            an.children.values().sort(function (a, b) {
                return a.y - b.y;
            }).forEach(function (san, i) {
                san.y = i * vis.cell.height;
                san.x = 0;
                updateNode(d3.select("#gNodeId-" + san.autoId), san, san.x, san.y);
            });
        });

        lLink.each(function (l) {
            l.hidden = false;
        });
        lLink.classed("hiddenLink", false);
    };

    /**
     * Handle interaction controls.
     * @param graph Provenance graph object.
     */
    var handleToolbar = function (graph) {

        $("#prov-ctrl-layers-click").click(function () {
            showAllLayers();
            dagreDynamicLayerLayout(graph);
            fitGraphToWindow(nodeLinkTransitionTime);
        });

        $("#prov-ctrl-analyses-click").click(function () {
            showAllAnalyses();
            dagreDynamicLayerLayout(graph);
            fitGraphToWindow(nodeLinkTransitionTime);
        });

        $("#prov-ctrl-subanalyses-click").click(function () {
            showAllSubanalyses();
            dagreDynamicLayerLayout(graph);
            fitGraphToWindow(nodeLinkTransitionTime);
        });

        $("#prov-ctrl-workflows-click").click(function () {
            showAllWorkflows();
            dagreDynamicLayerLayout(graph);
            fitGraphToWindow(nodeLinkTransitionTime);
        });

        /* Switch link styles. */
        $("[id^=prov-ctrl-links-list-]").click(function () {
            $(this).find("input[type='radio']").prop("checked", true);

            var selectedLinkStyle = $(this).find("label").text();
            switch (selectedLinkStyle) {
                case "Bezier":
                    $("#prov-ctrl-links-list-straight").find("input[type='radio']").prop("checked", false);
                    break;
                case "Straight":
                    $("#prov-ctrl-links-list-bezier").find("input[type='radio']").prop("checked", false);
                    break;
            }

            aNode.each(function (an) {
                updateLink(an);
                an.children.values().forEach(function (san) {
                    san.links.values().forEach(function (l) {
                        /* Redraw links within subanalysis. */
                        d3.selectAll("#linkId-" + l.autoId + ", #hLinkId-" + l.autoId).attr("d", function (l) {
                            if ($("#prov-ctrl-links-list-bezier").find("input[type='radio']").prop("checked")) {
                                return drawBezierLink(l, l.source.x, l.source.y, l.target.x, l.target.y);
                            } else {
                                return drawStraightLink(l, l.source.x, l.source.y, l.target.x, l.target.y);
                            }
                        });
                    });
                });
            });
        });

        /* Switch filter action. */
        $("[id^=prov-ctrl-filter-list-]").click(function () {
            $(this).find("input[type='radio']").prop("checked", true);

            var selectedFilterAction = $(this).find("label").text();
            switch (selectedFilterAction) {
                case "Hide":
                    $("#prov-ctrl-filter-list-blend").find("input[type='radio']").prop("checked", false);
                    filterAction = "hide";
                    break;
                case "Blend":
                    $("#prov-ctrl-filter-list-hide").find("input[type='radio']").prop("checked", false);
                    filterAction = "blend";
                    break;
            }
            runRenderUpdatePrivate(vis, lastSolrResponse);
        });

        /* Choose visible node attribute. */
        $("[id^=prov-ctrl-visible-attribute-list-]").click(function () {

            /* Set and get chosen attribute as active. */
            $(this).find("input[type='radio']").prop("checked", true);
            var selAttrName = $(this).find("label").text();

            /* On click, set current to active and unselect others. */
            $("#prov-ctrl-visible-attribute-list > li").each(function (idx, li) {
                var item = $(li);
                if (item[0].id !== ("prov-ctrl-visible-attribute-list-" + selAttrName)) {
                    item.find("input[type='radio']").prop("checked", false);
                }
            });

            /* Change attribute label on every node. */
            graph.nodes.filter(function (d) {
                return d.nodeType === "stored";
            }).forEach(function (n) {
                d3.select("#nodeId-" + n.autoId).select(".nodeAttrLabel").text(n.attributes.get(selAttrName));
            });

        });

        /* Color coding. */
        $("#prov-ctrl-colorcoding-click").click(function () {
            if ($("#provenance-colorcoding-view").css("top") === "0px") {
                $("#provenance-colorcoding-view").animate({top: '-165'}, nodeLinkTransitionTime);
                setTimeout(function () {
                    $("#prov-ctrl-colorcoding-click").html("<i class=icon-chevron-down></i>" + "&nbsp;" + "Color coding");
                }, nodeLinkTransitionTime);
            } else {
                $("#provenance-colorcoding-view").animate({top: '0'}, nodeLinkTransitionTime);
                setTimeout(function () {
                    $("#prov-ctrl-colorcoding-click").html("<i class=icon-chevron-up></i>" + "&nbsp;" + "Color coding");
                }, nodeLinkTransitionTime);
            }
        });

        /* Node info. */
        $("#prov-ctrl-nodeinfo-click").click(function () {
            if ($("#provenance-table").css("top") === "0px") {
                $("#provenance-table").animate({top: '-155'}, nodeLinkTransitionTime);
                setTimeout(function () {
                    $("#prov-ctrl-nodeinfo-click").html("<i class=icon-chevron-down></i>" + "&nbsp;" + "Node info");
                }, nodeLinkTransitionTime);
            } else {
                $("#provenance-table").animate({top: '0'}, nodeLinkTransitionTime);
                setTimeout(function () {
                    $("#prov-ctrl-nodeinfo-click").html("<i class=icon-chevron-up></i>" + "&nbsp;" + "Node info");
                }, nodeLinkTransitionTime);
            }
        });

        /* Sidebar. */
        $("#prov-ctrl-sidebar-click").click(function () {
            if ($("#provenance-sidebar").css("right") === "0px") {
                $("#provenance-sidebar").animate({right: '-315'}, nodeLinkTransitionTime);
                setTimeout(function () {
                    $("#prov-ctrl-sidebar-click").html("<i class=icon-chevron-left></i>" + "&nbsp;" + "Sidebar");
                }, nodeLinkTransitionTime);
            } else {
                $("#provenance-sidebar").animate({right: '0'}, nodeLinkTransitionTime);
                setTimeout(function () {
                    $("#prov-ctrl-sidebar-click").html("<i class=icon-chevron-right></i>" + "&nbsp;" + "Sidebar");
                }, nodeLinkTransitionTime);
            }
        });
    };


    /* TODO: Recompute layout only after all nodes were collapsed/expanded. */

    /**
     * Handle events.
     * @param graph Provenance graph object.
     */
    var handleEvents = function (graph) {

        handleToolbar(graph);

        /* Handle click separation on nodes. */
        var domNodesetClickTimeout;
        domNodeset.on("click", function (d) {
            if (d3.event.defaultPrevented) return;
            clearTimeout(domNodesetClickTimeout);


            /* Click event is executed after 100ms unless the double click event below clears the click event timeout.*/
            domNodesetClickTimeout = setTimeout(function () {
                if (!draggingActive) {
                    handleNodeSelection(d);
                    updateTableContent(d);
                }
            }, 200);
        });

        domNodeset.on("dblclick", function (d) {
            if (d3.event.defaultPrevented) return;
            clearTimeout(domNodesetClickTimeout);

            /* Double click event is executed when this event is triggered before the click timeout has finished. */
            handleCollapseExpandNode(d, "e");
        });

        /* Handle click separation on other dom elements. */
        var bRectClickTimeout;
        d3.selectAll(".brect, .link, .hLink, .vLine, .hLine", ".cell").on("click", function () {
            if (d3.event.defaultPrevented) return;
            clearTimeout(bRectClickTimeout);

            /* Click event is executed after 100ms unless the double click event below clears the click event timeout.*/
            bRectClickTimeout = setTimeout(function () {
                clearHighlighting(graph.links);
                clearNodeSelection();

                updateNodeDoi();
            }, 200);
        });

        d3.selectAll(".brect, .link, .hLink, .vLine, .hLine, .cell").on("dblclick", function () {
            if (d3.event.defaultPrevented) return;
            clearTimeout(bRectClickTimeout);

            /* Double click event is executed when this event is triggered before the click timeout has finished. */
            fitGraphToWindow(1000);
        });

        /* Handle tooltips. */
        handleTooltips();
        //handleDebugTooltips();

        /* Collapse on bounding box click.*/
        saBBox.on("click", function (d) {
            if (!draggingActive) {
                handleCollapseExpandNode(d.children.values()[0], "c");

                /* Deselect. */
                clearNodeSelection();

                /* TODO: Temporarily disabled. */
                /* Update node doi. */
                //updateNodeDoi();
            }
        });

        /* Collapse on bounding box click.*/
        var aBBoxClickTimeout;
        aBBox.on("click", function (d) {
            if (d3.event.defaultPrevented) return;
            clearTimeout(aBBoxClickTimeout);

            aBBoxClickTimeout = setTimeout(function () {
                if (!draggingActive) {
                    if (d.hidden) {
                        if (d.children.values().some(function (san) {
                            return san.hidden;
                        })) {
                            d.children.values().forEach(function (san) {
                                handleCollapseExpandNode(san.children.values()[0], "c");
                            });
                        } else {
                            handleCollapseExpandNode(d.children.values()[0], "c");
                        }
                    } else {
                        handleCollapseExpandNode(d, "c");
                    }
                    /* Deselect. */
                    clearNodeSelection();

                    /* TODO: Temporarily disabled. */
                    /* Update node doi. */
                    //updateNodeDoi();
                }
            }, 200);
        });

        aBBox.on("dblclick", function (d) {
            if (d3.event.defaultPrevented) return;
            clearTimeout(aBBoxClickTimeout);

            if (!draggingActive) {
                d.children.values().forEach(function (san) {
                    handleCollapseExpandNode(san.children.values()[0], "c");
                });
                handleCollapseExpandNode(d.children.values()[0], "c");
                handleCollapseExpandNode(d, "c");
                /* Deselect. */
                clearNodeSelection();

                /* TODO: Temporarily disabled. */
                /* Update node doi. */
                //updateNodeDoi();
            }
        });

        /* Collapse to layer node. */
        lBBox.on("click", function (d) {
            if (d3.event.defaultPrevented) return;

            if (!draggingActive) {
                d.children.values().forEach(function (an) {
                    an.children.values().forEach(function (san) {
                        handleCollapseExpandNode(san.children.values()[0], "c");
                    });
                    handleCollapseExpandNode(an.children.values()[0], "c");
                });
                handleCollapseExpandNode(d.children.values()[0], "c");

                /* Deselect. */
                clearNodeSelection();

                /* TODO: Temporarily disabled. */
                /* Update node doi. */
                //updateNodeDoi();
            }
        });

        /* Handle path highlighting. */
        d3.selectAll(".glAnchor").on("click", function (d) {
            handlePathHighlighting(d, "p");
        });

        d3.selectAll(".grAnchor").on("click", function (d) {
            handlePathHighlighting(d, "s");
        });
<<<<<<< HEAD

        /* TODO: Temporarily disabled. */
        /*var keydown = function () {
         d3.event.preventDefault();

         if (selectedNodeSet.empty()) return;

         selectedNodeSet.values().forEach(function (d) {
         switch (d3.event.keyCode) {

         case 67: */
        /* c => collapse*/
        /*
         handleCollapseExpandNode(d, "c");
         break;
         case 69: */
        /* e => expand*/
        /*
         handleCollapseExpandNode(d, "e");
         break;
         case 80: */
        /* l => highlight predecessors */
        /*
         handlePathHighlighting(d, "p");
         break;
         case 83: */
        /* r => highlight successors */
        /*
         handlePathHighlighting(d, "s");
         break;
         }
         });
         };

         d3.select("body").on("keydown", keydown);*/
=======
>>>>>>> d058843c
    };

    /**
     * Compute doi weight based on analysis start time.
     * @param aNodes Analysis nodes.
     */
    var initDoiTimeComponent = function (aNodes) {
        var min = d3.time.format.iso(new Date(0)),
            max = d3.time.format.iso(new Date(0));

        if (aNodes.length > 1) {
            min = d3.min(aNodes, function (d) {
                return parseISOTimeFormat(d.start);
            });
            max = d3.max(aNodes, function (d) {
                return parseISOTimeFormat(d.start);
            });
        }

        var doiTimeScale = d3.time.scale()
            .domain([min, max])
            .range([0.0, 1.0]);

        aNodes.forEach(function (an) {
            an.doi.initTimeComponent(doiTimeScale(parseISOTimeFormat(an.start)));
            an.children.values().forEach(function (san) {
                san.doi.initTimeComponent(doiTimeScale(parseISOTimeFormat(an.start)));
                san.children.values().forEach(function (n) {
                    n.doi.initTimeComponent(doiTimeScale(parseISOTimeFormat(an.start)));
                });
            });
        });
    };

    /**
     * Compute doi weight based on nodes initially set as filtered.
     * @param lNodes Layer nodes.
     */
    var initDoiFilterComponent = function (lNodes) {
        lNodes.values().forEach(function (ln) {
            ln.filtered = true;
            ln.doi.filteredChanged();

            ln.children.values().forEach(function (an) {
                an.filtered = true;
                an.doi.filteredChanged();

                an.children.values().forEach(function (san) {
                    san.filtered = true;
                    san.doi.filteredChanged();

                    san.children.values().forEach(function (n) {
                        n.filtered = true;
                        n.doi.filteredChanged();
                    });
                });
            });
        });
    };

    /**
     * Concats an array of dom elements.
     * @param domArr An array of dom class selector strings.
     */
    var concatDomClassElements = function (domArr) {
        var domClassStr = "";
        domArr.forEach(function (d) {
            domClassStr += "." + d + ",";
        });

        return d3.selectAll(domClassStr.substr(0, domClassStr.length - 1));
    };

    /**
     * Main render module function.
     * @param provVis The provenance visualization root object.
     */
    var runRenderPrivate = function (provVis) {
        /* Save vis object to module scope. */
        vis = provVis;
        cell = provVis.cell;

        lNodesBAK = vis.graph.lNodes;
        aNodesBAK = vis.graph.aNodes;
        saNodesBAK = vis.graph.saNodes;
        nodesBAK = vis.graph.nodes;
        lLinksBAK = vis.graph.lLinks;
        aLinksBAK = vis.graph.aLinks;

        analysisWorkflowMap = vis.graph.analysisWorkflowMap;

        width = vis.graph.l.width;
        depth = vis.graph.l.depth;

        timeColorScale = createAnalysistimeColorScale(vis.graph.aNodes, ["white", "black"]);
        initDoiTimeComponent(vis.graph.aNodes);

        /* Init all nodes filtered. */
        initDoiFilterComponent(vis.graph.lNodes);
        filterAction = "blend";

        /* Draw analysis links. */
        vis.canvas.append("g").classed({"aHLinks": true});
        vis.canvas.append("g").classed({"aLinks": true});
        updateAnalysisLinks(vis.graph);

        /* Draw layer nodes and links. */
        dagreLayerLayout(vis.graph);
        vis.canvas.append("g").classed({"lLinks": true});
        vis.canvas.append("g").classed({"layers": true});
        updateLayerLinks(vis.graph.lLinks);
        updateLayerNodes(vis.graph.lNodes);

        /* Draw analysis nodes. */
        vis.canvas.append("g").classed({"analyses": true});
        updateAnalysisNodes();

        /* Draw subanalysis nodes. */
        drawSubanalysisNodes();

        /* Draw nodes. */
        drawNodes();

        /* Concat aNode, saNode and node. */
        domNodeset = concatDomClassElements(["lNode", "aNode", "saNode", "node"]);

        /* Add dragging behavior to nodes. */
        applyDragBehavior(layer);
        applyDragBehavior(analysis);

        /* Initiate doi. */
        vis.graph.aNodes.forEach(function (an) {
            handleCollapseExpandNode(an, "c");
        });
        updateNodeFilter();
        updateLinkFilter();
        updateNodeDoi();

        /* Draw timeline view. */
        drawTimelineView(vis);

        /* Draw doi view. */
        drawDoiView();

        /* Draw colorcoding view. */
        drawColorcodingView();

        /* Event listeners. */
        handleEvents(vis.graph);

        /* Set initial graph position. */
        fitGraphToWindow(0);
    };


    /* TODO: On facet filter reset button, reset filter as well. */
    /**
     * Update filtered nodes.
     */
    var updateNodeFilter = function () {
        /* Hide or blend (un)selected nodes. */

        /* Layers. */
        layer.each(function (ln) {
            var self = d3.select(this).select("#nodeId-" + ln.autoId);
            if (!ln.filtered) {

                /* Blend/Hide layer node. */
                self.classed("filteredNode", false)
                    .classed("blendedNode", function () {
                        return filterAction === "blend" ? true : false;
                    });
                d3.select("#BBoxId-" + ln.autoId).classed("hiddenBBox", true);
            } else {
                self.classed("filteredNode", true).classed("blendedNode", false);
                if (!ln.hidden) {
                    d3.select("#BBoxId-" + ln.autoId).classed("hiddenBBox", false);
                }
            }
        });

        /* Analyses and child nodes. */
        analysis.each(function (an) {
            var self = d3.select(this).select("#nodeId-" + an.autoId);
            if (!an.filtered) {

                /* Blend/Hide analysis. */
                self.classed("filteredNode", false)
                    .classed("blendedNode", function () {
                        return filterAction === "blend" ? true : false;
                    });
                d3.select("#BBoxId-" + an.autoId).classed("hiddenBBox", true);

                /* Update child nodes. */
                an.children.values().forEach(function (san) {
                    d3.select("#nodeId-" + san.autoId)
                        .classed("filteredNode", false)
                        .classed("blendedNode", function () {
                            return filterAction === "blend" ? true : false;
                        });
                    //d3.select("#BBoxId-"+san.autoId).classed("hiddenBBox", true);

                    san.children.values().forEach(function (n) {
                        d3.select("#nodeId-" + n.autoId)
                            .classed("filteredNode", false)
                            .classed("blendedNode", function () {
                                return filterAction === "blend" ? true : false;
                            });
                    });
                });

            } else {

                /* Update child nodes. */
                an.children.values().forEach(function (san) {
                    d3.select("#nodeId-" + san.autoId)
                        .classed("filteredNode", true)
                        .classed("blendedNode", false);
                    //d3.select("#BBoxId-"+san.autoId).classed("hiddenBBox", false);
                    san.children.values().forEach(function (n) {
                        d3.select("#nodeId-" + n.autoId)
                            .classed("filteredNode", true)
                            .classed("blendedNode", false);
                        if (!san.hidden) {
                            d3.select("#BBoxId-" + an.autoId).classed("hiddenBBox", false);
                        }
                    });
                });

                d3.select("#BBoxId-" + an.autoId).classed("hiddenBBox", false);

                /* Display analysis. */
                self.classed("filteredNode", true).classed("blendedNode", false);
            }
        });
    };

    /**
     * Update filtered links.
     */
    var updateLinkFilter = function () {
        saLink.classed("filteredLink", false);

        saNode.each(function (san) {
            if (!san.filtered) {
                san.links.values().forEach(function (l) {
<<<<<<< HEAD
                    d3.selectAll("#linkId-" + l.autoId + ", #hLinkId-" + l.autoId).classed("filteredLink", false);
                    if (filterAction === "blend") {
                        d3.selectAll("#linkId-" + l.autoId).classed("blendedLink", true);
                    } else {
                        d3.selectAll("#linkId-" + l.autoId).classed("blendedLink", false);
=======
                    d3.selectAll("#linkId-" + l.autoId + ", #hLinkId-" + l.autoId)
                        .classed("filteredLink", false);
                    if (filterAction === "blend") {
                        d3.selectAll("#linkId-" + l.autoId + ", #hLinkId-" + l.autoId)
                            .classed("blendedLink", true);
                    } else {
                        d3.selectAll("#linkId-" + l.autoId + ", #hLinkId-" + l.autoId)
                            .classed("blendedLink", false);
>>>>>>> d058843c
                    }
                });
            } else {
                san.links.values().forEach(function (l) {
<<<<<<< HEAD
                    d3.selectAll("#linkId-" + l.autoId + ", #hLinkId-" + l.autoId).classed({"filteredLink": true, "blendedLink": false});
=======
                    d3.selectAll("#linkId-" + l.autoId + ", #hLinkId-" + l.autoId)
                        .classed({"filteredLink": true, "blendedLink": false});
>>>>>>> d058843c
                });
            }
        });
    };

    /**
     * On attribute filter change, the provenance visualization will be updated.
     * @param vis The provenance visualization root object.
     * @param solrResponse Query response object holding information about attribute filter changed.
     */
    var runRenderUpdatePrivate = function (vis, solrResponse) {
        var selNodes = [];

        if (solrResponse instanceof SolrResponse) {

            vis.graph.lNodes = lNodesBAK;
            vis.graph.aNodes = aNodesBAK;
            vis.graph.saNodes = saNodesBAK;
            vis.graph.nodes = nodesBAK;
            vis.graph.aLinks = aLinksBAK;
            vis.graph.lLinks = lLinksBAK;

            /* Copy filtered nodes. */
            solrResponse.getDocumentList().forEach(function (d) {
                selNodes.push(vis.graph.nodeMap.get(d.uuid));
            });

            /* Update subanalysis and workflow filter attributes. */
            vis.graph.nodes.forEach(function (n) {
                if (selNodes.map(function (d) {
                    return d.parent;
                }).indexOf(n.parent) === -1) {
                    n.parent.children.values().forEach(function (cn) {
                        cn.filtered = false;
                    });
                    n.parent.filtered = false;
                    n.parent.links.values().forEach(function (l) {
                        l.filtered = false;
                    });
                } else {
                    n.parent.children.values().forEach(function (cn) {
                        cn.filtered = true;
                    });
                    n.parent.filtered = true;
                    n.parent.links.values().forEach(function (l) {
                        l.filtered = true;
                    });
                }

                /* Filtered attribute changed. */
                n.parent.children.values().forEach(function (cn) {
                    cn.doi.filteredChanged();
                });
                n.parent.doi.filteredChanged();
            });

            /* Update analysis filter attributes. */
            vis.graph.aNodes.forEach(function (an) {
                if (an.children.values().some(function (san) {
                    return san.filtered;
                })) {
                    an.filtered = true;
                } else {
                    an.filtered = false;
                }
                an.doi.filteredChanged();
            });

            /* Update layer filter attributes. */
            vis.graph.lNodes.values().forEach(function (ln) {
                if (ln.children.values().some(function (an) {
                    return an.filtered;
                })) {
                    ln.filtered = true;
                } else {
                    ln.filtered = false;
                }
                ln.doi.filteredChanged();
            });

            /* Update analysis link filter attributes. */
            vis.graph.aLinks.forEach(function (al) {
                al.filtered = false;
            });
            vis.graph.aLinks.filter(function (al) {
                return al.source.parent.parent.filtered && al.target.parent.parent.filtered;
            }).forEach(function (al) {
                al.filtered = true;
            });
            vis.graph.lLinks.values().forEach(function (ll) {
                ll.filtered = false;
            });
            vis.graph.lLinks.values().filter(function (ll) {
                return ll.source.filtered && ll.target.filtered;
            }).forEach(function (ll) {
                ll.filtered = true;
            });


            /* On filter action 'hide', splice and recompute graph. */
            if (filterAction === "hide") {

                /* Update filtered nodesets. */
                var cpyLNodes = d3.map();
                vis.graph.lNodes.entries().forEach(function (ln) {
                    if (ln.value.filtered) {
                        cpyLNodes.set(ln.key, ln.value);
                    }
                });
                vis.graph.lNodes = cpyLNodes;
                vis.graph.aNodes = vis.graph.aNodes.filter(function (an) {
                    return an.filtered;
                });
                vis.graph.saNodes = vis.graph.saNodes.filter(function (san) {
                    return san.filtered;
                });
                vis.graph.nodes = vis.graph.nodes.filter(function (n) {
                    return n.filtered;
                });

                /* Update filtered linksets. */
                vis.graph.aLinks = vis.graph.aLinks.filter(function (al) {
                    return al.filtered;
                });

                /* Update layer links. */
                var cpyLLinks = d3.map();
                vis.graph.lLinks.entries().forEach(function (ll) {
                    if (ll.value.filtered) {
                        cpyLLinks.set(ll.key, ll.value);
                    }
                });
                vis.graph.lLinks = cpyLLinks;
            }

            dagreDynamicLayerLayout(vis.graph);
            fitGraphToWindow(nodeLinkTransitionTime);

            updateNodeFilter();
            updateLinkFilter();
            updateAnalysisLinks(vis.graph);
            updateLayerLinks(vis.graph.lLinks);

            vis.graph.aNodes.forEach(function (an) {
                updateLink(an);
            });
            vis.graph.lNodes.values().forEach(function (ln) {
                updateLink(ln);
            });

            updateNodeDoi();
        }
        lastSolrResponse = solrResponse;
    };

    /**
     * Publish module function.
     */
    return {
        run: function (vis) {
            runRenderPrivate(vis);
        }, update: function (vis, solrResponse) {
            runRenderUpdatePrivate(vis, solrResponse);
        }
    };
}();<|MERGE_RESOLUTION|>--- conflicted
+++ resolved
@@ -3402,7 +3402,10 @@
 
 
     /* TODO: Clean up. */
-<<<<<<< HEAD
+    /* TODO: Domnodeset does not include currently filtered nodes or links. */
+    /* TODO: Change radio buttons to real buttons. */
+    /* TODO: Refine div layout. */
+    /* TODO: Add bounding box color. */
     /**
      * Colorcoding view.
      */
@@ -3480,7 +3483,6 @@
             $(".glAnchor, .grAnchor").hover(function () {
                 $(this).css({"stroke": color, "fill": color});
             }, function () {
-                console.log($("#provvis-cc-strokes").text());
                 $(this).css({"stroke": colorStrokes, "fill": colorStrokes});
             });
         };
@@ -3655,263 +3657,6 @@
     };
 
     /**
-=======
-    /* TODO: Domnodeset does not include currently filtered nodes or links. */
-    /* TODO: Change radio buttons to real buttons. */
-    /* TODO: Refine div layout. */
-    /* TODO: Add bounding box color. */
-    /**
-     * Colorcoding view.
-     */
-    var drawColorcodingView = function () {
-
-        var wfColorScale = d3.scale.category10();
-
-        var wfColorData = d3.map();
-
-        wfColorData.set("dataset", 0);
-        d3.values(vis.graph.workflowData).forEach(function (wf, i) {
-            wfColorData.set(wf.name, (i + 1));
-        });
-
-        wfColorData.entries().forEach(function (wf, i) {
-
-            var wfName = wf.key,
-                trimPos = wfName.indexOf("(imported");
-
-            wfName = wfName.substr(0, trimPos) || 'Dataset';
-
-            $('<tr/>', {
-                "id": "provvis-cc-wf-tr-" + i
-            }).appendTo("#" + "prov-ctrl-cc-workflow-content");
-
-            $('<td/>', {
-                "id": "provvis-cc-wf-td-" + i
-            }).appendTo("#" + "provvis-cc-wf-tr-" + i);
-
-            $('<label/>', {
-                "id": "provvis-cc-wf-label-" + i,
-                "html": wfName + ":"
-            }).appendTo("#" + "provvis-cc-wf-td-" + i);
-
-            $('<input/>', {
-                "id": "provvis-cc-wf-color-" + i,
-                "type": "text"
-            }).appendTo("#" + "provvis-cc-wf-label-" + i);
-
-            $('<em/>', {
-                "id": "provvis-cc-wf-hex-" + i,
-                "html": wfColorScale(wf.value)
-            }).appendTo("#" + "provvis-cc-wf-label-" + i);
-
-            $("#provvis-cc-wf-color-" + i).spectrum({
-                color: wfColorScale(wf.value),
-                showAlpha: true,
-                change: function (color) {
-                    $("#provvis-cc-wf-hex-" + i).text(color.toHexString());
-                }
-            });
-
-        });
-
-        var colorStrokes = "#136382",
-            colorHighlight = "#ed7407";
-
-        var updateStrokesColor = function (color) {
-            $("#provvis-cc-strokes-hex").text(color);
-            link.style({"stroke": color});
-            domNodeset.style({"stroke": color});
-            $(".glAnchor, .grAnchor").css({"stroke": color, "fill": color});
-        };
-
-        var updateHighlightColor = function (color) {
-            $("#provvis-cc-highlight-hex").text(color);
-            hLink.style({"stroke": color});
-
-            $(".filteredNode").hover(function () {
-                $(this).css({"stroke": color});
-            }, function () {
-                $(this).css({"stroke": colorStrokes});
-            });
-
-            $(".glAnchor, .grAnchor").hover(function () {
-                $(this).css({"stroke": color, "fill": color});
-            }, function () {
-                $(this).css({"stroke": colorStrokes, "fill": colorStrokes});
-            });
-        };
-
-        $("#provvis-cc-strokes").spectrum({
-            color: "#136382",
-            showAlpha: true,
-            change: function (color) {
-                colorStrokes = color.toHexString();
-                updateStrokesColor(colorStrokes);
-                updateHighlightColor(colorHighlight);
-            }
-        });
-
-        $("#provvis-cc-highlight").spectrum({
-            color: "#ed7407",
-            showAlpha: true,
-            change: function (color) {
-                colorHighlight = color.toHexString();
-                updateHighlightColor(colorHighlight);
-            }
-        });
-
-        $("#provvis-cc-layer").spectrum({
-            color: "#1f77b4",
-            showAlpha: true,
-            change: function (color) {
-                $("#provvis-cc-layer-hex").text(color.toHexString());
-            }
-        });
-
-        $("#provvis-cc-analysis").spectrum({
-            color: "#2ca02c",
-            showAlpha: true,
-            change: function (color) {
-                $("#provvis-cc-analysis-hex").text(color.toHexString());
-            }
-        });
-
-        $("#provvis-cc-subanalysis").spectrum({
-            color: "#d62728",
-            showAlpha: true,
-            change: function (color) {
-                $("#provvis-cc-subanalysis-hex").text(color.toHexString());
-            }
-        });
-
-        $("#provvis-cc-special").spectrum({
-            color: "#17becf",
-            showAlpha: true,
-            change: function (color) {
-                $("#provvis-cc-special-hex").text(color.toHexString());
-            }
-        });
-
-        $("#provvis-cc-dt").spectrum({
-            color: "#7f7f7f",
-            showAlpha: true,
-            change: function (color) {
-                $("#provvis-cc-dt-hex").text(color.toHexString());
-            }
-        });
-
-        $("#provvis-cc-intermediate").spectrum({
-            color: "#bcbd22",
-            showAlpha: true,
-            change: function (color) {
-                $("#provvis-cc-intermediate-hex").text(color.toHexString());
-            }
-        });
-
-        $("#provvis-cc-stored").spectrum({
-            color: "#8c564b",
-            showAlpha: true,
-            change: function (color) {
-                $("#provvis-cc-stored-hex").text(color.toHexString());
-            }
-        });
-
-        var checkedColor = 0;
-
-        $('#prov-ctrl-cc-none').find("input[type='radio']").click(function () {
-            checkedColor = "none";
-
-            $("#prov-ctrl-cc-time").find("input[type='radio']").prop("checked", false);
-            $("#prov-ctrl-cc-workflow").find("input[type='radio']").prop("checked", false);
-            $("#prov-ctrl-cc-nodetype").find("input[type='radio']").prop("checked", false);
-            switchColorScheme(checkedColor);
-        });
-
-        $('#prov-ctrl-cc-time').find("input[type='radio']").click(function () {
-            checkedColor = "time";
-
-            $("#prov-ctrl-cc-none").find("input[type='radio']").prop("checked", false);
-            $("#prov-ctrl-cc-workflow").find("input[type='radio']").prop("checked", false);
-            $("#prov-ctrl-cc-nodetype").find("input[type='radio']").prop("checked", false);
-            switchColorScheme(checkedColor);
-        });
-
-        $('#prov-ctrl-cc-workflow').find("input[type='radio']").click(function () {
-            checkedColor = "workflow";
-
-            $("#prov-ctrl-cc-none").find("input[type='radio']").prop("checked", false);
-            $("#prov-ctrl-cc-time").find("input[type='radio']").prop("checked", false);
-            $("#prov-ctrl-cc-nodetype").find("input[type='radio']").prop("checked", false);
-            switchColorScheme(checkedColor);
-        });
-
-        $('#prov-ctrl-cc-nodetype').find("input[type='radio']").click(function () {
-            checkedColor = "nodetype";
-
-            $("#prov-ctrl-cc-none").find("input[type='radio']").prop("checked", false);
-            $("#prov-ctrl-cc-time").find("input[type='radio']").prop("checked", false);
-            $("#prov-ctrl-cc-workflow").find("input[type='radio']").prop("checked", false);
-            switchColorScheme(checkedColor);
-        });
-
-        var switchColorScheme = function (checkedColor) {
-            switch (checkedColor) {
-                case "none":
-                    domNodeset.style({"fill": "#ffffff"});
-                    domNodeset.selectAll(".anLabel, .wfLabel").style({"fill": "#000000"});
-                    break;
-                case "time":
-                    aNode.style("fill", function (d) {
-                        return timeColorScale(parseISOTimeFormat(d.start));
-                    });
-                    aNode.selectAll(".anLabel, .wfLabel").style({
-                        "fill": function (an) {
-                            return timeColorScale(parseISOTimeFormat(an.start)) < "#888888" ? "#ffffff" : "#000000";
-                        }});
-
-                    saNode.style("fill", function (d) {
-                        return timeColorScale(parseISOTimeFormat(d.parent.start));
-                    });
-                    saNode.select(".wfLabel").style({
-                        "fill": function (san) {
-                            return timeColorScale(parseISOTimeFormat(san.parent.start)) < "#888888" ? "#ffffff" : "#000000";
-                        }});
-
-                    node.style("fill", function (d) {
-                        return timeColorScale(parseISOTimeFormat(d.parent.parent.start));
-                    });
-
-                    updateLayerNodes(vis.graph.lNodes);
-
-                    break;
-                case "workflow":
-                    var wfc = function (i) {
-                        return $('#provvis-cc-wf-hex-' + i).text();
-                    };
-
-                    domNodeset.each(function (d) {
-                        var cur = d;
-                        while (!(cur instanceof provvisDecl.Layer)) {
-                            cur = cur.parent;
-                        }
-                        d3.select("#nodeId-" + d.autoId).style({"fill": wfc(wfColorData.get(cur.wfName))});
-                    });
-                    break;
-                case "nodetype":
-                    var nt = function (t) {
-                        return $('#provvis-cc-' + t + '-hex').text();
-                    };
-
-                    domNodeset.each(function (d) {
-                        d3.select("#nodeId-" + d.autoId).style({"fill": nt(d.nodeType)});
-                    });
-                    break;
-            }
-        };
-    };
-
-    /**
->>>>>>> d058843c
      * Update table on node selection.
      * @param selNode Selected node.
      */
@@ -4622,18 +4367,7 @@
         saBBox.classed("hiddenBBox", true);
         aBBox.classed("hiddenBBox", true);
 
-<<<<<<< HEAD
-        d3.selectAll(".lBBox").classed("hiddenBBox", true);
-        lNode.filter(function (ln) {
-            return ln.filtered && !ln.hidden;
-        }).each(function (ln) {
-            d3.select("BBoxId-" + ln.autoId).classed("hiddenBBox", false);
-        });
-
-        /* Set link visibility. */
-=======
         /* Link visibility. */
->>>>>>> d058843c
         aNode.each(function (an) {
             an.links.values().forEach(function (l) {
                 d3.selectAll("#linkId-" + l.autoId + ", #hLinkId-" + l.autoId).classed("hiddenLink", true);
@@ -4961,44 +4695,6 @@
         d3.selectAll(".grAnchor").on("click", function (d) {
             handlePathHighlighting(d, "s");
         });
-<<<<<<< HEAD
-
-        /* TODO: Temporarily disabled. */
-        /*var keydown = function () {
-         d3.event.preventDefault();
-
-         if (selectedNodeSet.empty()) return;
-
-         selectedNodeSet.values().forEach(function (d) {
-         switch (d3.event.keyCode) {
-
-         case 67: */
-        /* c => collapse*/
-        /*
-         handleCollapseExpandNode(d, "c");
-         break;
-         case 69: */
-        /* e => expand*/
-        /*
-         handleCollapseExpandNode(d, "e");
-         break;
-         case 80: */
-        /* l => highlight predecessors */
-        /*
-         handlePathHighlighting(d, "p");
-         break;
-         case 83: */
-        /* r => highlight successors */
-        /*
-         handlePathHighlighting(d, "s");
-         break;
-         }
-         });
-         };
-
-         d3.select("body").on("keydown", keydown);*/
-=======
->>>>>>> d058843c
     };
 
     /**
@@ -5245,13 +4941,6 @@
         saNode.each(function (san) {
             if (!san.filtered) {
                 san.links.values().forEach(function (l) {
-<<<<<<< HEAD
-                    d3.selectAll("#linkId-" + l.autoId + ", #hLinkId-" + l.autoId).classed("filteredLink", false);
-                    if (filterAction === "blend") {
-                        d3.selectAll("#linkId-" + l.autoId).classed("blendedLink", true);
-                    } else {
-                        d3.selectAll("#linkId-" + l.autoId).classed("blendedLink", false);
-=======
                     d3.selectAll("#linkId-" + l.autoId + ", #hLinkId-" + l.autoId)
                         .classed("filteredLink", false);
                     if (filterAction === "blend") {
@@ -5260,17 +4949,12 @@
                     } else {
                         d3.selectAll("#linkId-" + l.autoId + ", #hLinkId-" + l.autoId)
                             .classed("blendedLink", false);
->>>>>>> d058843c
                     }
                 });
             } else {
                 san.links.values().forEach(function (l) {
-<<<<<<< HEAD
-                    d3.selectAll("#linkId-" + l.autoId + ", #hLinkId-" + l.autoId).classed({"filteredLink": true, "blendedLink": false});
-=======
                     d3.selectAll("#linkId-" + l.autoId + ", #hLinkId-" + l.autoId)
                         .classed({"filteredLink": true, "blendedLink": false});
->>>>>>> d058843c
                 });
             }
         });
