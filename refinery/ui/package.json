{
  "name": "refinery-platform-ui",
  "version": "0.0.0",
  "description": "Web GUI for Refinery Platform",
  "main": "index.js",
  "scripts": {
    "test": "echo \"Error: no test specified\" && exit 1"
  },
  "repository": {
    "type": "git",
    "url": "git@github.com:parklab/refinery-platform.git"
  },
  "author": "",
  "license": "MIT",
  "bugs": {
    "url": "https://github.com/parklab/refinery-platform/issues"
  },
  "devDependencies": {
    "grunt": "~0.4.5",
    "grunt-autoprefixer": "^3.0.1",
    "grunt-contrib-clean": "~0.6.0",
    "grunt-contrib-copy": "~0.8.0",
    "grunt-contrib-cssmin": "^0.12.3",
    "grunt-contrib-jshint": "~0.11.2",
    "grunt-contrib-less": "~1.0.1",
<<<<<<< HEAD
    "grunt-contrib-uglify": "~0.2.7",
    "grunt-contrib-watch": "~0.5.3",
    "grunt-karma": "^0.11.0",
    "jasmine-core": "^2.3.4",
    "karma": "^0.12.35",
    "karma-chrome-launcher": "^0.1.7",
    "karma-firefox-launcher": "^0.1.6",
    "karma-jasmine": "~0.3.5",
    "karma-phantomjs-launcher": "^0.1.4"
=======
    "grunt-contrib-uglify": "~0.9.1",
    "grunt-contrib-watch": "~0.6.1",
    "less-plugin-autoprefix": "^1.4.2",
    "less-plugin-clean-css": "^1.5.0",
    "load-grunt-tasks": "^3.2.0",
    "time-grunt": "^1.2.1"
>>>>>>> 499dd75f
  }
}<|MERGE_RESOLUTION|>--- conflicted
+++ resolved
@@ -23,9 +23,12 @@
     "grunt-contrib-cssmin": "^0.12.3",
     "grunt-contrib-jshint": "~0.11.2",
     "grunt-contrib-less": "~1.0.1",
-<<<<<<< HEAD
-    "grunt-contrib-uglify": "~0.2.7",
-    "grunt-contrib-watch": "~0.5.3",
+    "grunt-contrib-uglify": "~0.9.1",
+    "grunt-contrib-watch": "~0.6.1",
+    "less-plugin-autoprefix": "^1.4.2",
+    "less-plugin-clean-css": "^1.5.0",
+    "load-grunt-tasks": "^3.2.0",
+    "time-grunt": "^1.2.1",
     "grunt-karma": "^0.11.0",
     "jasmine-core": "^2.3.4",
     "karma": "^0.12.35",
@@ -33,13 +36,5 @@
     "karma-firefox-launcher": "^0.1.6",
     "karma-jasmine": "~0.3.5",
     "karma-phantomjs-launcher": "^0.1.4"
-=======
-    "grunt-contrib-uglify": "~0.9.1",
-    "grunt-contrib-watch": "~0.6.1",
-    "less-plugin-autoprefix": "^1.4.2",
-    "less-plugin-clean-css": "^1.5.0",
-    "load-grunt-tasks": "^3.2.0",
-    "time-grunt": "^1.2.1"
->>>>>>> 499dd75f
   }
 }