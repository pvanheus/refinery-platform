--- conflicted
+++ resolved
@@ -33,34 +33,12 @@
       }
     },
 
-<<<<<<< HEAD
     karma: {
       unit: {
       configFile: 'karma.conf.js'
       }
     },
 
-    vendor_files: {
-      js: [
-        'select2/select2.min.js',
-        'jquery/dist/jquery.min.js',
-        'angular/angular.min.js',
-        'angular-ui-select2/release/select2.min.js',
-        'angular-bootstrap/ui-bootstrap-tpls.min.js',
-        'angular-resource/angular-resource.min.js',
-        'angular-ui-router/release/angular-ui-router.min.js',
-        'angular-bootstrap/ui-bootstrap-tpls.min.js',
-        'angular-bootstrap/ui-bootstrap.min.js',
-        'tipsy/src/javascripts/jquery.tipsy.js',
-        'd3/d3.min.js',
-        'c3/c3.min.js',
-        'ng-file-upload/angular-file-upload.min.js',
-        'ng-grid/build/ng-grid.min.js',
-        'lodash/dist/lodash.min.js',
-        'graphlib/dist/graphlib.core.min.js',
-        'dagre/dist/dagre.core.min.js',
-        'spectrum/spectrum.js'
-=======
     cfg: grunt.file.readJSON('config.json'),
 
     clean: {
@@ -70,7 +48,7 @@
       },
       uiBuild: [
         '<%= cfg.basePath.ui.build %>'
->>>>>>> 499dd75f
+
       ],
       uiCompile: [
         '<%= cfg.basePath.ui.compile %>'
@@ -398,16 +376,6 @@
     }
   });
 
-<<<<<<< HEAD
-  // Load the plugin that provides the "uglify" task.
-  grunt.loadNpmTasks('grunt-contrib-jshint');
-  grunt.loadNpmTasks('grunt-contrib-uglify');
-  grunt.loadNpmTasks('grunt-contrib-clean');
-  grunt.loadNpmTasks('grunt-contrib-watch');
-  grunt.loadNpmTasks('grunt-contrib-copy');
-  grunt.loadNpmTasks('grunt-contrib-less');
-  grunt.loadNpmTasks('grunt-karma');
-=======
   // Default task.
   grunt.registerTask('default', ['compile']);
 
@@ -443,7 +411,6 @@
     'copy:staticCompile',
     'clean:uiTmp'
   ]);
->>>>>>> 499dd75f
 
   grunt.renameTask('watch', 'delta');
   grunt.registerTask('watch', [
