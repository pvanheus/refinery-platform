--- conflicted
+++ resolved
@@ -250,20 +250,16 @@
           },
           '^\/data_sets2\/.*\/$',
           true
-<<<<<<< HEAD
         )
       .state(
-          'sharing',
-          {
-            url: '/sharing/',
-            controller: 'refineryDataSetNavBlueprintCtrl'
-          },
-          '^\/data_sets2\/.*\/$',
-          true
-        );
-=======
+        'sharing',
+        {
+          url: '/sharing/',
+          controller: 'refineryDataSetNavBlueprintCtrl'
+        },
+        '^\/data_sets2\/.*\/$',
+        true
       );
->>>>>>> 0ab5e6cf
 
       refineryUrlRouterProvider
         .otherwise(
