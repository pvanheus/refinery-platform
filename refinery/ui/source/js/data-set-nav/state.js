'use strict';

function refineryDataSetNavConfig (
  refineryStateProvider, refineryUrlRouterProvider
) {
  refineryStateProvider
    .state(
      'files', {
        url: '/files/',
        templateUrl:
          '/static/partials/data-set-nav/partials/data-set-ui-mode-browse.html',
        controller: 'refineryDataSetNavFilesCtrl'
      },
      '^\/data_sets\/.*\/$',
      true
    )
    .state(
      'browse', {
        url: '/files/browse',
        templateUrl:
          '/static/partials/data-set-nav/partials/data-set-ui-mode-browse.html',
        controller: 'refineryDataSetNavFilesBrowseCtrl'
      },
      '^\/data_sets\/.*\/$',
      true
    )
    .state(
      'analyze', {
        url: '/files/analyze/',
        templateUrl:
          '/static/partials/data-set-nav/partials/data-set-ui-mode-analyze.html',
        controller: 'refineryDataSetNavAnalyzeCtrl'
      },
      '^\/data_sets\/.*\/$',
      true
    )
    .state(
      'visualize', {
        templateUrl:
          '/static/partials/data-set-nav/partials/data-set-ui-mode-visualize.html',
        url: '/files/visualize/',
        controller: 'refineryDataSetNavVisualizeCtrl'
      },
      '^\/data_sets\/.*\/$',
      true
    )
    .state(
      'analyses', {
        url: '/analyses/',
        templateUrl:
          '/static/partials/analysis-monitor/partials/analyses-list.html',
        controller: 'refineryDataSetNavBlueprintCtrl'
      },
      '^\/data_sets\/.*\/$',
      true
    )
    .state(
      'attributes', {
        url: '/attributes/',
        controller: 'refineryDataSetNavBlueprintCtrl'
      },
      '^\/data_sets\/.*\/$',
      true
    )
    .state(
      'details', {
        url: '/details/',
        controller: 'refineryDataSetNavBlueprintCtrl'
      },
      '^\/data_sets\/.*\/$',
      true
    )
    .state(
      'sharing', {
        url: '/sharing/',
        controller: 'refineryDataSetNavBlueprintCtrl'
      },
      '^\/data_sets\/.*\/$',
      true
    )
    .state(
      'files', {
        url: '/files/',
        templateUrl:
          '/static/partials/file-browser/partials/assay-files.html',
        controller: 'refineryDataSetNavFilesCtrl'
      },
      '^\/data_sets2\/.*\/$',
      true
    )
    .state(
      'browse', {
        url: '/files/browse',
        templateUrl:
          '/static/partials/data-set-nav/partials/data-set-ui-mode-browse.html',
        controller: 'refineryDataSetNavFilesBrowseCtrl'
      },
      '^\/data_sets2\/.*\/$',
      true
    )
    .state(
      'analyze', {
        url: '/files/analyze/',
        templateUrl:
          '/static/partials/data-set-nav/partials/data-set-ui-mode-analyze.html',
        controller: 'refineryDataSetNavAnalyzeCtrl'
      },
      '^\/data_sets2\/.*\/$',
      true
    )
    .state(
      'visualize', {
        templateUrl:
          '/static/partials/data-set-nav/partials/data-set-ui-mode-visualize.html',
        url: '/files/visualize/',
        controller: 'refineryDataSetNavVisualizeCtrl'
      },
      '^\/data_sets2\/.*\/$',
      true
    )
    .state(
      'analyses', {
        url: '/analyses/',
        templateUrl:
          '/static/partials/analysis-monitor/partials/analyses-list.html',
        controller: 'refineryDataSetNavBlueprintCtrl'
      },
      '^\/data_sets2\/.*\/$',
      true
    )
    .state(
      'details', {
        url: '/details/',
        controller: 'refineryDataSetNavBlueprintCtrl'
      },
      '^\/data_sets2\/.*\/$',
      true
  );

  refineryUrlRouterProvider
    .otherwise(
      '/files/browse',
      '^\/data_sets\/.*\/$',
      true
    )
    .otherwise(
      '/files/browse',
      '^\/data_sets2\/.*\/$',
      true
  );
}

angular
  .module('refineryDataSetNav')
<<<<<<< HEAD
  .controller(
    'refineryDataSetNavVisualizeCtrl', [
      '$rootScope',
      '$timeout',
      '$window',
      '$',
      function ($rootScope, $timeout, $window, $) {
        $('#filesTab').addClass('active');
        $rootScope.mode = 'visualize';
        $rootScope.showCtrlTab = true;
        $rootScope.mainTabSpanSize = 'col-md-10';
        $rootScope.ctrlTabSpanSize = 'col-md-2';

        // calls global resizing function implemented in base.html to rescale
        // height of scrollable elements timeout is needed to execute after DOM
        // changes
        if ($window.sizing) {
          $timeout($window.sizing, 0);
        }

        $($window).trigger('refinery/floatThead/reflow');
      }
    ]
);

// This is just a placeholder controller until we re-implement that tab's
// content in Angular.
angular
  .module('refineryDataSetNav')
  .controller(
    'refineryDataSetNavBlueprintCtrl', [
      '$timeout',
      '$window',
      '$',
      function ($timeout, $window) {
        if ($window.sizing) {
          $timeout($window.sizing, 0);
        }
      }
    ]
);

angular
  .module('refineryDataSetNav')
  .config(['refineryStateProvider', 'refineryUrlRouterProvider',
    function (refineryStateProvider, refineryUrlRouterProvider) {
      refineryStateProvider
        .state(
          'files', {
            url: '/files/',
            templateUrl: '/static/partials/data-set-ui-mode-browse.html',
            controller: 'refineryDataSetNavFilesCtrl'
          },
          '^\/data_sets\/.*\/$',
          true
        )
        .state(
          'browse', {
            url: '/files/browse',
            templateUrl: '/static/partials/data-set-ui-mode-browse.html',
            controller: 'refineryDataSetNavFilesBrowseCtrl'
          },
          '^\/data_sets\/.*\/$',
          true
        )
        .state(
          'analyze', {
            url: '/files/analyze/',
            templateUrl: '/static/partials/data-set-ui-mode-analyze.html',
            controller: 'refineryDataSetNavAnalyzeCtrl'
          },
          '^\/data_sets\/.*\/$',
          true
        )
        .state(
          'visualize', {
            templateUrl: '/static/partials/data-set-ui-mode-visualize.html',
            url: '/files/visualize/',
            controller: 'refineryDataSetNavVisualizeCtrl'
          },
          '^\/data_sets\/.*\/$',
          true
        )
        .state(
          'analyses', {
            url: '/analyses/',
            templateUrl: '/static/partials/analysis-monitor/partials/analyses-list.html',
            controller: 'refineryDataSetNavBlueprintCtrl'
          },
          '^\/data_sets\/.*\/$',
          true
        )
        .state(
          'attributes', {
            url: '/attributes/',
            controller: 'refineryDataSetNavBlueprintCtrl'
          },
          '^\/data_sets\/.*\/$',
          true
        )
        .state(
          'details', {
            url: '/details/',
            controller: 'refineryDataSetNavBlueprintCtrl'
          },
          '^\/data_sets\/.*\/$',
          true
        )
        .state(
          'sharing', {
            url: '/sharing/',
            controller: 'refineryDataSetNavBlueprintCtrl'
          },
          '^\/data_sets\/.*\/$',
          true
        )
        .state(
          'files', {
            url: '/files/',
            templateUrl: '/static/partials/file-browser/partials/assay-files.html',
            controller: 'refineryDataSetNavFilesCtrl'
          },
          '^\/data_sets2\/.*\/$',
          true
        )
        .state(
          'browse', {
            url: '/files/browse',
            templateUrl: '/static/partials/data-set-ui-mode-browse.html',
            controller: 'refineryDataSetNavFilesBrowseCtrl'
          },
          '^\/data_sets2\/.*\/$',
          true
        )
        .state(
          'analyze', {
            url: '/files/analyze/',
            templateUrl: '/static/partials/data-set-ui-mode-analyze.html',
            controller: 'refineryDataSetNavAnalyzeCtrl'
          },
          '^\/data_sets2\/.*\/$',
          true
        )
        .state(
          'visualize', {
            templateUrl: '/static/partials/data-set-ui-mode-visualize.html',
            url: '/files/visualize/',
            controller: 'refineryDataSetNavVisualizeCtrl'
          },
          '^\/data_sets2\/.*\/$',
          true
        )
        .state(
          'analyses', {
            url: '/analyses/',
            templateUrl: '/static/partials/analysis-monitor/partials/analyses-list.html',
            controller: 'refineryDataSetNavBlueprintCtrl'
          },
          '^\/data_sets2\/.*\/$',
          true
        )
        .state(
          'details', {
            url: '/details/',
            controller: 'refineryDataSetNavBlueprintCtrl'
          },
          '^\/data_sets2\/.*\/$',
          true
        )
      .state(
        'sharing',
        {
          url: '/sharing/',
          controller: 'refineryDataSetNavBlueprintCtrl'
        },
        '^\/data_sets2\/.*\/$',
        true
      );

      refineryUrlRouterProvider
        .otherwise(
          '/files/browse',
          '^\/data_sets\/.*\/$',
          true
        )
        .otherwise(
          '/files/browse',
          '^\/data_sets2\/.*\/$',
          true
      );
    }
  ]
);
=======
  .config([
    'refineryStateProvider',
    'refineryUrlRouterProvider',
    refineryDataSetNavConfig
  ]);
>>>>>>> c405825e
<|MERGE_RESOLUTION|>--- conflicted
+++ resolved
@@ -135,7 +135,15 @@
       },
       '^\/data_sets2\/.*\/$',
       true
-  );
+    )
+    .state(
+      'sharing', {
+        url: '/sharing/',
+        controller: 'refineryDataSetNavBlueprintCtrl'
+      },
+      '^\/data_sets2\/.*\/$',
+      true
+    );
 
   refineryUrlRouterProvider
     .otherwise(
@@ -152,204 +160,8 @@
 
 angular
   .module('refineryDataSetNav')
-<<<<<<< HEAD
-  .controller(
-    'refineryDataSetNavVisualizeCtrl', [
-      '$rootScope',
-      '$timeout',
-      '$window',
-      '$',
-      function ($rootScope, $timeout, $window, $) {
-        $('#filesTab').addClass('active');
-        $rootScope.mode = 'visualize';
-        $rootScope.showCtrlTab = true;
-        $rootScope.mainTabSpanSize = 'col-md-10';
-        $rootScope.ctrlTabSpanSize = 'col-md-2';
-
-        // calls global resizing function implemented in base.html to rescale
-        // height of scrollable elements timeout is needed to execute after DOM
-        // changes
-        if ($window.sizing) {
-          $timeout($window.sizing, 0);
-        }
-
-        $($window).trigger('refinery/floatThead/reflow');
-      }
-    ]
-);
-
-// This is just a placeholder controller until we re-implement that tab's
-// content in Angular.
-angular
-  .module('refineryDataSetNav')
-  .controller(
-    'refineryDataSetNavBlueprintCtrl', [
-      '$timeout',
-      '$window',
-      '$',
-      function ($timeout, $window) {
-        if ($window.sizing) {
-          $timeout($window.sizing, 0);
-        }
-      }
-    ]
-);
-
-angular
-  .module('refineryDataSetNav')
-  .config(['refineryStateProvider', 'refineryUrlRouterProvider',
-    function (refineryStateProvider, refineryUrlRouterProvider) {
-      refineryStateProvider
-        .state(
-          'files', {
-            url: '/files/',
-            templateUrl: '/static/partials/data-set-ui-mode-browse.html',
-            controller: 'refineryDataSetNavFilesCtrl'
-          },
-          '^\/data_sets\/.*\/$',
-          true
-        )
-        .state(
-          'browse', {
-            url: '/files/browse',
-            templateUrl: '/static/partials/data-set-ui-mode-browse.html',
-            controller: 'refineryDataSetNavFilesBrowseCtrl'
-          },
-          '^\/data_sets\/.*\/$',
-          true
-        )
-        .state(
-          'analyze', {
-            url: '/files/analyze/',
-            templateUrl: '/static/partials/data-set-ui-mode-analyze.html',
-            controller: 'refineryDataSetNavAnalyzeCtrl'
-          },
-          '^\/data_sets\/.*\/$',
-          true
-        )
-        .state(
-          'visualize', {
-            templateUrl: '/static/partials/data-set-ui-mode-visualize.html',
-            url: '/files/visualize/',
-            controller: 'refineryDataSetNavVisualizeCtrl'
-          },
-          '^\/data_sets\/.*\/$',
-          true
-        )
-        .state(
-          'analyses', {
-            url: '/analyses/',
-            templateUrl: '/static/partials/analysis-monitor/partials/analyses-list.html',
-            controller: 'refineryDataSetNavBlueprintCtrl'
-          },
-          '^\/data_sets\/.*\/$',
-          true
-        )
-        .state(
-          'attributes', {
-            url: '/attributes/',
-            controller: 'refineryDataSetNavBlueprintCtrl'
-          },
-          '^\/data_sets\/.*\/$',
-          true
-        )
-        .state(
-          'details', {
-            url: '/details/',
-            controller: 'refineryDataSetNavBlueprintCtrl'
-          },
-          '^\/data_sets\/.*\/$',
-          true
-        )
-        .state(
-          'sharing', {
-            url: '/sharing/',
-            controller: 'refineryDataSetNavBlueprintCtrl'
-          },
-          '^\/data_sets\/.*\/$',
-          true
-        )
-        .state(
-          'files', {
-            url: '/files/',
-            templateUrl: '/static/partials/file-browser/partials/assay-files.html',
-            controller: 'refineryDataSetNavFilesCtrl'
-          },
-          '^\/data_sets2\/.*\/$',
-          true
-        )
-        .state(
-          'browse', {
-            url: '/files/browse',
-            templateUrl: '/static/partials/data-set-ui-mode-browse.html',
-            controller: 'refineryDataSetNavFilesBrowseCtrl'
-          },
-          '^\/data_sets2\/.*\/$',
-          true
-        )
-        .state(
-          'analyze', {
-            url: '/files/analyze/',
-            templateUrl: '/static/partials/data-set-ui-mode-analyze.html',
-            controller: 'refineryDataSetNavAnalyzeCtrl'
-          },
-          '^\/data_sets2\/.*\/$',
-          true
-        )
-        .state(
-          'visualize', {
-            templateUrl: '/static/partials/data-set-ui-mode-visualize.html',
-            url: '/files/visualize/',
-            controller: 'refineryDataSetNavVisualizeCtrl'
-          },
-          '^\/data_sets2\/.*\/$',
-          true
-        )
-        .state(
-          'analyses', {
-            url: '/analyses/',
-            templateUrl: '/static/partials/analysis-monitor/partials/analyses-list.html',
-            controller: 'refineryDataSetNavBlueprintCtrl'
-          },
-          '^\/data_sets2\/.*\/$',
-          true
-        )
-        .state(
-          'details', {
-            url: '/details/',
-            controller: 'refineryDataSetNavBlueprintCtrl'
-          },
-          '^\/data_sets2\/.*\/$',
-          true
-        )
-      .state(
-        'sharing',
-        {
-          url: '/sharing/',
-          controller: 'refineryDataSetNavBlueprintCtrl'
-        },
-        '^\/data_sets2\/.*\/$',
-        true
-      );
-
-      refineryUrlRouterProvider
-        .otherwise(
-          '/files/browse',
-          '^\/data_sets\/.*\/$',
-          true
-        )
-        .otherwise(
-          '/files/browse',
-          '^\/data_sets2\/.*\/$',
-          true
-      );
-    }
-  ]
-);
-=======
   .config([
     'refineryStateProvider',
     'refineryUrlRouterProvider',
     refineryDataSetNavConfig
-  ]);
->>>>>>> c405825e
+  ]);