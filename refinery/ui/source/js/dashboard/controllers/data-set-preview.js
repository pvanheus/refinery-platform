--- conflicted
+++ resolved
@@ -20,11 +20,8 @@
   dataSetTakeOwnershipService,
   dashboardDataSetsReloadService,
   filesize,
-<<<<<<< HEAD
-  DashboardIntrosDataSetSummary
-=======
+  DashboardIntrosDataSetSummary,
   permissionService
->>>>>>> d3c5f3e6
 ) {
   this.$log = $log;
   this.$q = $q;
@@ -431,10 +428,7 @@
     'dataSetTakeOwnershipService',
     'dashboardDataSetsReloadService',
     'filesize',
-<<<<<<< HEAD
     'DashboardIntrosDataSetSummary',
-=======
     'permissionService',
->>>>>>> d3c5f3e6
     DataSetPreviewCtrl
   ]);