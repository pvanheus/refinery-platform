--- conflicted
+++ resolved
@@ -87,12 +87,9 @@
   this.dataSetsPanelHeight = 1;
   this.dataCartPanelHeight = 0;
 
-<<<<<<< HEAD
   this.initVis = this.$q.defer();
   this.treemapContext.set('initVis', this.initVis.promise);
-=======
   this.icons = this.$window.getStaticUrl('images/icons.svg');
->>>>>>> a7bc02aa
 
   // Check authentication
   // This should ideally be moved to the global APP controller, which we don't
