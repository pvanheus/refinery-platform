--- conflicted
+++ resolved
@@ -124,7 +124,6 @@
     {
       get: function() {
         return $q.all([
-<<<<<<< HEAD
           graphData.promise, treemapData.promise, finalRootNode.promise
         ]).then(function (results) {
           return {
@@ -133,19 +132,6 @@
             root: results[2]
           };
         });
-=======
-            graphData.promise, treemapData.promise, finalRootNode.promise
-          ]
-        ).then(
-          function (results) {
-            return {
-              graph: results[0],
-              treemap: results[1],
-              root: results[2]
-            };
-          }
-        );
->>>>>>> 8cc85861
       }
     }
   );
