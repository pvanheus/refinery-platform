--- conflicted
+++ resolved
@@ -1,491 +1,12 @@
 'use strict';
 
 function refineryDataSetPreview () {
-<<<<<<< HEAD
-  function DataSetPreviewCtrl (
-    $log,
-    $q,
-    _,
-    $uibModal,
-    pubSub,
-    settings,
-    userService,
-    authService,
-    studyService,
-    assayService,
-    dataSetService,
-    sharingService,
-    citationService,
-    analysisService,
-    dashboardDataSetPreviewService,
-    dashboardExpandablePanelService,
-    dataSetTakeOwnershipService,
-    dashboardDataSetsReloadService,
-    filesize
-  ) {
-    this.$log = $log;
-    this.$q = $q;
-    this._ = _;
-    this.$uibModal = $uibModal;
-    this.pubSub = pubSub;
-    this.settings = settings;
-    this.user = authService;
-    this.userService = userService;
-    this.studyService = studyService;
-    this.assayService = assayService;
-    this.dataSetService = dataSetService;
-    this.sharingService = sharingService;
-    this.citationService = citationService;
-    this.analysisService = analysisService;
-    this.dashboardDataSetPreviewService = dashboardDataSetPreviewService;
-    this.dashboardDataSetsReloadService = dashboardDataSetsReloadService;
-    this.dashboardExpandablePanelService = dashboardExpandablePanelService;
-    this.dataSetTakeOwnershipService = dataSetTakeOwnershipService;
-    this.filesize = filesize;
-
-    this.maxBadges = this.settings.dashboard.preview.maxBadges;
-    this.infinity = Number.POSITIVE_INFINITY;
-
-    this.pubSub.on('expandFinished', function () {
-      this.animationFinished = true;
-    }.bind(this));
-
-    this.dashboardExpandablePanelService.collapser.push(function () {
-      this.animationFinished = false;
-    }.bind(this));
-
-    this.descLength = this.settings.dashboard.preview.defaultLengthDescription;
-
-    this.maxAnalyses = this.settings.dashboard.preview.maxAnalyses;
-  }
-
-  Object.defineProperty(
-    DataSetPreviewCtrl.prototype,
-    'analyses', {
-      enumerable: true,
-      value: {},
-      writable: true
-    });
-
-  Object.defineProperty(
-    DataSetPreviewCtrl.prototype,
-    'dataSet', {
-      enumerable: true,
-      get: function () {
-        var ds = this.dashboardDataSetPreviewService.dataSet;
-        if (ds && ds.uuid && this._currentDataset !== ds.id) {
-          this._currentDataset = ds.id;
-          this.loadData(ds).then(function () {
-            this.getUser(this.dataSetDetails.owner);
-          }.bind(this));
-        }
-        return ds;
-      }
-    });
-
-  Object.defineProperty(
-    DataSetPreviewCtrl.prototype,
-    'editIsOpen', {
-      enumerable: true,
-      value: true,
-      writable: true
-    });
-
-  Object.defineProperty(
-    DataSetPreviewCtrl.prototype,
-    'numAnalyses', {
-      enumerable: true,
-      value: 0,
-      writable: true
-    });
-
-  Object.defineProperty(
-    DataSetPreviewCtrl.prototype,
-    'numStudies', {
-      enumerable: true,
-      value: 0,
-      writable: true
-    });
-
-  Object.defineProperty(
-    DataSetPreviewCtrl.prototype,
-    'numAssays', {
-      enumerable: true,
-      value: 0,
-      writable: true
-    });
-
-  Object.defineProperty(
-    DataSetPreviewCtrl.prototype,
-    'studies', {
-      enumerable: true,
-      value: {},
-      writable: true
-    });
-
-  Object.defineProperty(
-    DataSetPreviewCtrl.prototype,
-    'assays', {
-      enumerable: true,
-      value: {},
-      writable: true
-    });
-
-  Object.defineProperty(
-    DataSetPreviewCtrl.prototype,
-    'totalFileSize', {
-      enumerable: true,
-      get: function () {
-        if (this.dataSetDetails && this.dataSetDetails.file_size) {
-          return this.filesize(this.dataSetDetails.file_size);
-        }
-        return 'Unknown';
-      }
-    });
-
-  DataSetPreviewCtrl.prototype.getAnalysis = function (uuid) {
-    return this.analysisService
-      .query({
-        data_set__uuid: uuid
-      })
-      .$promise
-      .then(function (data) {
-        this.numAnalyses = data.meta.total_count;
-        this.analyses = data.objects;
-      }.bind(this))
-      .catch(function (error) {
-        this.$log.error(error);
-      });
-  };
-
-  DataSetPreviewCtrl.prototype.getCitations = function (publications) {
-    for (var i = 0, len = publications.length; i < len; i++) {
-      var id = publications[i].pubmed_id | publications[i].doi;
-
-      if (id) {
-        this.loadCitation(publications, i, id);
-      }
-    }
-  };
-
-  /**
-   * Load user data
-   *
-   * @method  getUser
-   * @author  Fritz Lekschas
-   * @date    2015-10-21
-   *
-   * @param   {String}  uuid  User uuid.
-   * @return  {Object}        Angular object returning `true` or an error.
-   */
-  DataSetPreviewCtrl.prototype.getUser = function (uuid) {
-    if (!uuid) {
-      return this.$q.reject('No UUID');
-    }
-
-    return this.userService.get(uuid).then(function (user) {
-      this.userName = user.fullName ? user.fullName : user.userName;
-    }.bind(this));
-  };
-
-  DataSetPreviewCtrl.prototype.getStudies = function (uuid) {
-    return this.studyService
-      .get({
-        uuid: uuid
-      })
-      .$promise
-      .then(function (data) {
-        this.numStudies = data.meta.total_count;
-        if (this.numStudies === 1) {
-          this.studies = data.objects[0];
-          this.getCitations(this.studies.publications);
-        } else {
-          this.studies = data.objects;
-        }
-      }.bind(this));
-  };
-
-  DataSetPreviewCtrl.prototype.getAssay = function (uuid) {
-    return this.assayService
-      .get({
-        uuid: uuid
-      })
-      .$promise
-      .then(function (data) {
-        this.numAssays = data.meta.total_count;
-        this.assays = data.objects;
-      }.bind(this));
-  };
-
-  DataSetPreviewCtrl.prototype.getDataSetDetails = function (uuid) {
-    return this.dataSetService
-      .get({
-        extra: uuid
-      })
-      .$promise
-      .then(function (data) {
-        this.dataSetDetails = data;
-      }.bind(this));
-  };
-
-  /**
-   * Load permissions for this dataset.
-   *
-   * @method  getPermissions
-   * @author  Fritz Lekschas
-   * @date    2015-08-21
-   *
-   * @param   {String}  uuid   UUID of the exact model entity.
-   * @return  {Object}         Angular promise.
-   */
-  DataSetPreviewCtrl.prototype.getPermissions = function (uuid) {
-    return this.sharingService.get({
-      model: 'data_sets',
-      uuid: uuid
-    }).$promise
-      .then(function (data) {
-        var groups = [];
-        for (var i = 0, len = data.share_list.length; i < len; i++) {
-          groups.push({
-            id: data.share_list[i].group_id,
-            name: data.share_list[i].group_name,
-            permission: this.getPermissionLevel(data.share_list[i].perms)
-          });
-        }
-        this.permissions = {
-          isOwner: data.is_owner,
-          groups: groups
-        };
-      }.bind(this));
-  };
-
-  /**
-   * Import data set from public into private space.
-   *
-   * @method  importDataSet
-   * @author  Fritz Lekschas
-   * @date    2016-05-11
-   */
-  DataSetPreviewCtrl.prototype.importDataSet = function () {
-    var self = this;
-
-    // Only allow the user to click on the button once per page load.
-    this.importDataSetStarted = true;
-
-    if (!this.isDataSetReImporting) {
-      this.isDataSetReImporting = true;
-      this.dataSetTakeOwnershipService
-        .save({
-          data_set_uuid: this.dataSetDetails.uuid
-        })
-        .$promise
-        .then(function () {
-          self.isDataSetReImportSuccess = true;
-          self.dashboardDataSetsReloadService.reload(true);
-        })
-        .catch(function (error) {
-          self.isDataSetReImportFail = true;
-          self.$log.error(error);
-        })
-        .finally(function () {
-          self.isDataSetReImporting = false;
-        });
-    }
-  };
-
-  /**
-   * Turns permission object into a simple string.
-   *
-   * @method  getPermissions
-   * @author  Fritz Lekschas
-   * @date    2015-08-21
-   *
-   * @param   {Object}  perms  Object of the precise permissions.
-   * @return  {String}         Permission's name.
-   */
-  DataSetPreviewCtrl.prototype.getPermissionLevel = function (perms) {
-    if (perms.read === false) {
-      return 'none';
-    }
-    if (perms.change === true) {
-      return 'edit';
-    }
-    return 'read';
-  };
-
-  DataSetPreviewCtrl.prototype.loadCitation = function (
-    publications, index, id) {
-    this.studies.publications[index].citation = {
-      isLoading: true
-    };
-
-    this.citationService
-      .get(id)
-      .then(function (data) {
-        publications[index].citation = this._.merge(
-          {
-            isLoading: false,
-            abstractLength: this.settings.dashboard.preview.defaultLengthAbstract
-          },
-          data
-        );
-      }.bind(this))
-      .catch(function () {
-        this.citationError = true;
-      }.bind(this));
-  };
-
-  /**
-   * Load all relevant data for the preview.
-   *
-   * @method  loadData
-   * @author  Fritz Lekschas
-   * @date    2015-10-21
-   *
-   * @param   {Object}  Dataset to be previewed.
-   */
-  DataSetPreviewCtrl.prototype.loadData = function (dataset) {
-    this.loading = true;
-    this.permissionsLoading = true;
-    this.userName = undefined;
-
-    var dataSetDetails = this.getDataSetDetails(dataset.uuid);
-    var studies = this.getStudies(dataset.uuid);
-    var assays = this.getAssay(dataset.uuid);
-    var analyses = this.getAnalysis(dataset.uuid);
-    var permissions;
-
-    permissions = this.user.isAuthenticated()
-      .then(function (authenticated) {
-        if (authenticated) {
-          return this.getPermissions(dataset.uuid);
-        }
-        return false;
-      }.bind(this));
-
-    permissions
-      .finally(function () {
-        this.permissionsLoading = false;
-      }.bind(this));
-
-    return this
-      .$q
-      .all([dataSetDetails, studies, analyses, assays])
-      .finally(function () {
-        this.loading = false;
-      }.bind(this));
-  };
-
-  /**
-   * Open the permission modal
-   *
-   * @method  openPermissionEditor
-   * @author  Fritz Lekschas
-   * @date    2015-08-21
-   */
-  DataSetPreviewCtrl.prototype.openPermissionEditor = function () {
-    var that = this;
-
-    if (this.permissions) {
-      this.$uibModal.open({
-        templateUrl: '/static/partials/dashboard/partials/permission-dialog.html',
-        controller: 'PermissionEditorCtrl as modal',
-        resolve: {
-          config: function () {
-            return {
-              model: 'data_sets',
-              uuid: that.dataSet.uuid
-            };
-          },
-          permissions: function () {
-            return that.permissions;
-          }
-        }
-      });
-    }
-  };
-
-  /**
-   * Toggle abstract length
-   *
-   * @method  toggleAbstract
-   * @author  Fritz Lekschas
-   * @date    2015-08-21
-   *
-   * @param   {Object  citation  Citation object.
-   */
-  DataSetPreviewCtrl.prototype.toggleAbstract = function (citation) {
-    if (citation.abstractLength < Number.POSITIVE_INFINITY) {
-      citation.abstractLength = Number.POSITIVE_INFINITY;
-    } else {
-      citation.abstractLength = this.settings.dashboard.preview.defaultLengthAbstract;
-    }
-  };
-
-  /**
-   * Toggle number of visible badges.
-   *
-   * @method  toggleBadges
-   * @author  Fritz Lekschas
-   * @date    2015-08-21
-   */
-  DataSetPreviewCtrl.prototype.toggleBadges = function () {
-    if (this.maxBadges < Number.POSITIVE_INFINITY) {
-      this.maxBadges = Number.POSITIVE_INFINITY;
-    } else {
-      this.maxBadges = this.settings.dashboard.preview.maxBadges;
-    }
-  };
-
-  /**
-   * Toggle abstract length
-   *
-   * @method  toggleAbstract
-   * @author  Fritz Lekschas
-   * @date    2015-08-21
-   *
-   * @param   {Object  citation  Citation object.
-   */
-  DataSetPreviewCtrl.prototype.toggleDescription = function () {
-    if (this.descLength < Number.POSITIVE_INFINITY) {
-      this.descLength = Number.POSITIVE_INFINITY;
-    } else {
-      this.descLength = this.settings.dashboard.preview.defaultLengthDescription;
-    }
-  };
-
-=======
->>>>>>> 0599b13f
   return {
     bindToController: {
       close: '&',
       active: '='
     },
-<<<<<<< HEAD
-    controller: [
-      '$log',
-      '$q',
-      '_',
-      '$uibModal',
-      'pubSub',
-      'settings',
-      'userService',
-      'authService',
-      'studyService',
-      'assayService',
-      'dataSetService',
-      'sharingService',
-      'citationService',
-      'analysisService',
-      'dashboardDataSetPreviewService',
-      'dashboardExpandablePanelService',
-      'dataSetTakeOwnershipService',
-      'dashboardDataSetsReloadService',
-      'filesize',
-      DataSetPreviewCtrl],
-=======
     controller: 'DataSetPreviewCtrl',
->>>>>>> 0599b13f
     controllerAs: 'preview',
     restrict: 'E',
     replace: true,
