<div id="launch-pad"
  class="col-md-4"
  refinery-expandable-panel>
  <div class="refinery-panel">
    <div class="refinery-header">
      <span class="refinery-header-left">
        <h3>
          <i class="m-r-1-4 fa fa-file"></i>Data Sets
        </h3>
      </span>
      <span class="refinery-header-right">
        <div ng-controller="dataUploadTutorialCtrl">
          <div ng-intro-options="dataUploadIntroOptions"
               ng-intro-method="dataUploadStart"
               ng-intro-oncomplete="dataUploadCompletedEvent" ng-intro-onexit="dataUploadExitEvent"
               ng-intro-onchange="dataUploadChangeEvent" ng-intro-onbeforechange="dataUploadBeforeChangeEvent"
               ng-intro-onafterchange="dataUploadAfterChangeEvent">
            <div>
              <button
                class="no-underline btn"
                ng-class="{'active': dashboard.dataSetExploration}"
                ng-click="dashboard.toggleDataSetsExploration()"
                ng-if="dashboard.explorationEnabled">
                <i class="fa fa-compass" title="Explore data sets"></i> Explore
              </button>
              <span id="dataUploadTutorialStep0">
               <a
                href="./data_set_manager/import/"
                class="no-underline btn"
                id="import-button"
                ng-if="dashboard.showUploadButton()">
                <i class="fa fa-plus-circle"></i> Upload
              </a>
             </span>
            </div>
          </div>
        </div>
      </span>
    </div>

    <div
      id="data-set-panel"
      class="refinery-sub-panel"
      ng-class="{'border': dashboard.expandedDataSetPanelBorder}"
      refinery-width-fixer>
      <form
        id="search-interface"
        class="navbar-search form-group">
        <i class="fa fa-search"></i>
        <i class="fa fa-times-circle"
          ng-if="dashboard.searchQueryDataSets"
          ng-click="dashboard.resetDataSetSearch()"></i>
<<<<<<< HEAD
        <input
=======

        <!--The 'metadata-search' id below is used to define custom
          styling to address a padding issue observed in Firefox-->
        <input
          id="metadata-search"
>>>>>>> 671fca03
          type="text"
          class="search-query form-control"
          placeholder="Search"
          ng-model="dashboard.searchQueryDataSets"
          ng-change="dashboard.searchDataSets(dashboard.searchQueryDataSets)">
      </form>

      <div
        id="data-set-panel-header"
        class="refinery-panel-header">
        <div
          class="refinery-notification"
          ng-class="{'active': dashboard.showNotification() }">
          <div
            class="refinery-notification-info"
            ng-show="dashboard.searchQueryDataSets.length === 1">
            <strong>Too short!</strong>
            Enter at least 2 characters to search.
          </div>
          <div
            class="refinery-notification-alert"
            ng-show="dashboard.dataSets.total === 0 && dashboard.searchQueryDataSets.length > 1 && !dashboard.dataSets.error">
            <strong>No luck!</strong>
            No data sets found.
          </div>
          <div
            class="refinery-notification-info"
            ng-show="dashboard.dataSets.total === 0 && dashboard.searchQueryDataSets.length === 0 && !dashboard.dataSets.error">
            <strong>Info</strong>
            No data sets available.
          </div>
          <div
            id="launchpad_warning" class="refinery-notification-error"
            ng-show="dashboard.searchQueryDataSets.length > 1 && dashboard.dataSets.error">
            <strong>Error: </strong>
            Please contact your <a ng-href="mailto:{{ app.settings.djangoApp.admins }}?Subject=Refinery%20Error">System Administrator</a>.
          </div>
        </div>
        <div class="floatbox">
          <div
            id="data-cart-filter-sort"
            class="floatbox-min-right">
            <button
              class="fa fa-info-circle icon-only"
              title="Introduction to the Data Set View"
              ng-click="dashboard.introsSatoriDataSetView.start()"
              ng-if="dashboard.dataSetExploration"
              refinery-tooltip
              refinery-tooltip-container="body"
              refinery-tooltip-placement="left"
              refinery-tooltip-delay-show="750"
              refinery-tooltip-delay-hide="150"
              refinery-tooltip-hide-on-click="true">
            </button>
            <button
              class="fa fa-shopping-cart is-mirrored icon-only disabled-default"
              title="Data Cart"
              ng-class="{ 'enabled': dashboard.dataCart.length, 'showing': dashboard.showDataCart }"
              ng-click="dashboard.toggleDataCart()"
              refinery-tooltip
              refinery-tooltip-container="body"
              refinery-tooltip-placement="top"
              refinery-tooltip-delay-show="750"
              refinery-tooltip-delay-hide="150"
              refinery-tooltip-hide-on-click="true">
              <span ng-if="dashboard.dataCart.length" class="is-mirrored is-mirrored-text is-icon-text">
                {{ dashboard.dataCart.length }}
              </span>
            </button>
             <span ng-if="dashboard.userIsAuthenticated">
              <button
                class="fa fa-filter icon-only"
                title="Filter data sets"
                ng-class="{'showing': dashboard.showDataSetsFilter, 'is-glowing-yellow-text': dashboard.dataSetsFilter}"
                ng-click="dashboard.toggleDataSetsFilter()"
                ng-if="!dashboard.searchQueryDataSets.length"
                close-on-outer-click-external-trigger="dashboard.dataSetsFilter"
                refinery-tooltip
                refinery-tooltip-container="body"
                refinery-tooltip-placement="top"
                refinery-tooltip-delay-show="750"
                refinery-tooltip-delay-hide="150"
                refinery-tooltip-hide-on-click="true">
              </button>
             </span>
            <button
              class="fa fa-sort icon-only"
              title="Sort data sets"
              ng-class="{'showing': dashboard.showDataSetsSort, 'is-glowing-yellow-text': dashboard.dataSetsSort}"
              ng-click="dashboard.showDataSetsSort = !!!dashboard.showDataSetsSort"
              ng-if="!dashboard.searchQueryDataSets.length"
              close-on-outer-click-external-trigger="dashboard.dataSetsSort"
              refinery-tooltip
              refinery-tooltip-container="body"
              refinery-tooltip-placement="right"
              refinery-tooltip-delay-show="750"
              refinery-tooltip-delay-hide="150"
              refinery-tooltip-hide-on-click="true">
            </button>
          </div>
          <div class="floatbox-max-left">
<<<<<<< HEAD
            <h4 id="data-set-num">
=======
            <h4 id="total-datasets">
>>>>>>> 671fca03
              <span ng-if="dashboard.searchQueryDataSets.length">
                Found
              </span>
              <span ng-if="dashboard.dataSets.totalUpperBound">
                {{ dashboard.dataSets.totalReadable }} of
                <abbr title="approximately">~</abbr>
                {{ dashboard.dataSets.totalUpperBound }}
              </span>
              <span ng-if="!dashboard.dataSets.totalUpperBound">
                <strong>{{ dashboard.dataSets.totalReadable }}</strong>
              </span>
              <span ng-if="dashboard.oldTotalDs">
                out of <strong>{{ dashboard.oldTotalDs }}</strong>
              </span>
              data sets
            </h4>
            <span class="separator">&middot;</span>
            <div class="data-cart-indicator">
              <i class="fa fa-star is-glowing-yellow-text pointer"
                title="All added to data cart. Click to remove."
                ng-if="dashboard.allCurrentDataSetsInDataCart === 2"
                ng-click="dashboard.removeAllCurrentToDataCart()"
                refinery-tooltip
                refinery-tooltip-container="body"
                refinery-tooltip-placement="top"
                refinery-tooltip-hide-on-click="true"></i>
              <i class="fa fa-star-half-o is-glowing-yellow-text pointer"
                title="Add remaining to data cart"
                ng-if="dashboard.allCurrentDataSetsInDataCart === 1"
                ng-click="dashboard.addAllCurrentToDataCart()"
                refinery-tooltip
                refinery-tooltip-container="body"
                refinery-tooltip-placement="top"
                refinery-tooltip-hide-on-click="true"></i>
              <i class="fa fa-star-o pointer"
                title="Add all to data cart"
                ng-if="!dashboard.allCurrentDataSetsInDataCart"
                ng-click="dashboard.addAllCurrentToDataCart()"
                refinery-tooltip
                refinery-tooltip-container="body"
                refinery-tooltip-placement="top"
                refinery-tooltip-hide-on-click="true"></i>
            </div>
          </div>
        </div>
      </div>
      <div
        class="refinery-filter-sort"
        ng-show="dashboard.showDataSetsFilter"
        close-on-outer-click="dashboard.showDataSetsFilter"
        close-on-outer-click-id="dashboard.dataSetsFilter">
        <h5 ng-if="dashboard.userIsAuthenticated">Filter by</h5>
        <div class="entry" ng-if="dashboard.userIsAuthenticated">
          <label class="checkbox">
            <input
              type="checkbox"
              ng-model="dashboard.dataSetsFilterOwner"> Own
          </label>
        </div>
        <div class="entry" ng-if="dashboard.userIsAuthenticated">
          <label class="checkbox">
            <input
              type="checkbox"
              ng-model="dashboard.dataSetsFilterPublic"> Public
          </label>
        </div>
        <div class="separator"></div>
        <div class="entry" ng-if="dashboard.userIsAuthenticated">
          <label class="select">
            <select
              name="filterDataSetByGroup"
              ng-model="dashboard.dataSetsFilterGroup"
              ng-options="group as group.group_name for group in dashboard.membership track by group.group_id">
              <option value="">---</option>
            </select>
            <span class="label-text">Group</span>
          </label>
        </div>
      </div>
      <div
        class="refinery-filter-sort"
        ng-show="dashboard.showDataSetsSort"
        close-on-outer-click="dashboard.showDataSetsSort"
        close-on-outer-click-id="dashboard.dataSetsSort">
        <div
          class="entry"
          ng-repeat="sorting in dashboard.dataSetsSorting track by $index">
          <label class="radio radio-button-hide">
            <input
              type="radio"
              value="{{ sorting.djangoAttribute }}"
              ng-click="dashboard.toggleSortOrder('dataSets')"
              ng-model="dashboard.dataSetsSortBy">
              <i
                class="sort-icon sort-active"
                ng-if="sorting.djangoAttribute === dashboard.dataSetsSortBy"
                ng-class="{'fa fa-sort-asc': !dashboard.dataSetsSortDesc,
                'fa fa-sort-desc': dashboard.dataSetsSortDesc}"></i>
              <i
                class="sort-icon fa fa-sort"
                ng-if="sorting.djangoAttribute !== dashboard.dataSetsSortBy"></i>
              {{ sorting.label }}
          </label>
        </div>
      </div>
      <div
        id="data-set-list"
        refinery-panel-ref-offset>
        <div
          class="data-cart"
          ng-class="{ 'active': dashboard.showDataCart }"
          refinery-panel
          refinery-panel-id="dataCart"
          refinery-panel-get-rel-height="dashboard.getDataCartPanelHeight()">
          <div class="bg"></div>
          <div class="refinery-panel-header">
            <div class="floatbox">
              <div class="floatbox-min-right">
                <button
                  class="fa fa-trash-o btn"
                  title="Clear data cart"
                  ng-click="dashboard.clearDataCart()"
                  refinery-tooltip
                  refinery-tooltip-container="body"
                  refinery-tooltip-placement="top"
                  refinery-tooltip-delay-show="750"
                  refinery-tooltip-delay-hide="150"
                  refinery-tooltip-hide-on-click="true">
                  <span class="is-icon-text">
                    Clear
                  </span>
                </button>
              </div>
              <div class="floatbox-max-left">
                <h4>Data Cart:</h4>
                <span class="num-data-sets">
                  {{ dashboard.dataCart.length }} data sets
                </span>
              </div>
            </div>
          </div>
          <div
            class="refinery-panel-content scrollable adjustable-height">

            <ul
              class="results no-list-style">
              <li
                ng-repeat="dataSet in dashboard.dataCart.dataSets | orderBy : $index : true"
                adapter="dashboard.dataCartAdapter"
                ng-class="{'hovered': dataSet.hovered, 'locked': dataSet.locked, 'previewing': dashboard.dataSetIsPreviewed(dataSet.uuid)}"
                ng-mouseenter="dashboard.dataSetMouseEnter(dataSet)"
                ng-mouseleave="dashboard.dataSetMouseLeave(dataSet)">

                <a
                  class="preview"
                  title="View content in File Browser"
                  ng-href="data_sets/{{ dataSet.uuid }}"
                  refinery-tooltip
                  refinery-tooltip-container="body"
                  refinery-tooltip-placement="right"
                  refinery-tooltip-hide-on-click="true">
                  <i class="primary-text-color fa fa-table"></i>
                </a>
                <button
                  class="zoom-out"
                  title="Zoom out to show all annotations in the list graph to the right"
                  ng-class="{'activated': dashboard.dataSetExploration && !dashboard.dataSetExplorationTempHidden, 'active': dashboard.listGraphZoomedOut}"
                  ng-click="dashboard.toggleListGraphZoom(dataSet)"
                  refinery-tooltip
                  refinery-tooltip-container="body"
                  refinery-tooltip-placement="top"
                  refinery-tooltip-delay-show="750"
                  refinery-tooltip-delay-hide="150"
                  refinery-tooltip-hide-on-click="true">
                  <i class="fa fa-search-minus"></i>
                </button>
                <button
                  class="annotations-only"
                  title="Hide all unrelated nodes in the list graph to the right"
                  ng-class="{'activated': dashboard.dataSetExploration && !dashboard.dataSetExplorationTempHidden, 'active': dashboard.listGraphHideUnrelatedNodes}"
                  ng-click="dashboard.toggleListUnrelatedNodes(dataSet)"
                  refinery-tooltip
                  refinery-tooltip-container="body"
                  refinery-tooltip-placement="bottom"
                  refinery-tooltip-delay-show="750"
                  refinery-tooltip-delay-hide="150"
                  refinery-tooltip-hide-on-click="true">
                  <i class="fa fa-compress"></i>
                </button>
                <a
                  class="title one-line"
                  title="Expand data set preview"
                  refinery-tooltip
                  refinery-tooltip-container="body"
                  refinery-tooltip-placement="top"
                  ng-click="dashboard.expandDataSetPreview(dataSet.uuid)"
                  ng-bind-html="dataSet.title"></a>
                <div class="flex-box indicators">
                  <ul class="flex-item-two flex-left no-list-style">
                    <li class="indicator"
                      ng-if="dataSet.is_owner"
                      title="You own this data set"
                      refinery-tooltip
                      refinery-tooltip-container="body"
                      refinery-tooltip-placement="top">
                      <i class="fa fa-user"></i>
                    </li>
                    <li class="indicator"
                      ng-if="dataSet.is_shared && dataSet.is_owner"
                      title="You privately share this data set"
                      refinery-tooltip
                      refinery-tooltip-container="body"
                      refinery-tooltip-placement="top">
                      <i class="fa fa-users icon-shared-out"></i>
                    </li>
                    <li class="indicator"
                      ng-if="dataSet.is_shared && !dataSet.is_owner && dashboard.userIsAuthenticated"
                      title="This data set is shared with you"
                      refinery-tooltip
                      refinery-tooltip-container="body"
                      refinery-tooltip-placement="top">
                      <i class="fa fa-users icon-shared-in"></i>
                    </li>
                    <li class="indicator"
                      ng-if="dataSet.public && dashboard.userIsAuthenticated"
                      title="This file is publicly available"
                      refinery-tooltip
                      refinery-tooltip-container="body"
                      refinery-tooltip-placement="top">
                      <i class="fa fa-globe"></i>
                    </li>
                    <li class="indicator"
                      ng-if="dashboard.readableDate(dataSet, 'modificationDate')"
                      title="Modification Date"
                      refinery-tooltip
                      refinery-tooltip-container="body"
                      refinery-tooltip-placement="top">
                      <i class="fa fa-calendar-o"></i>
                      {{ dashboard.readableDate(dataSet, 'modificationDate') }}
                    </li>
                    <li class="separator">&middot;</li>
                    <li class="indicator" ng-if="dataSet.analyses.length > 0">
                      <a id="analyses-indicator" class="pointer"
                      ng-href="/data_sets/{{ dataSet.uuid }}/#/analyses"
                      title="{{ dataSet.analyses.length }} {{ dataSet.analyses.length > 1 ? 'Analyses
                       have' : 'Analysis has' }} been run
                       on this Dataset"
                      refinery-tooltip
                      refinery-tooltip-container="body"
                      refinery-tooltip-placement="right">
                        <i class="fa fa-bar-chart-o"></i> {{ dataSet.analyses.length }}
                      </a>
                    </li>
                    <li class="indicator">
                      <i class="fa fa-star is-glowing-yellow-text pointer"
                        title="Added to data cart. Click to remove."
                        ng-if="dashboard.dataCart.added(dataSet)"
                        ng-click="dashboard.removeFromDataCart(dataSet)"
                        refinery-tooltip
                        refinery-tooltip-container="body"
                        refinery-tooltip-placement="top"
                        refinery-tooltip-hide-on-click="true"></i>
                      <i class="fa fa-star-o pointer"
                        title="Add to data cart"
                        ng-if="!dashboard.dataCart.added(dataSet)"
                        ng-click="dashboard.addToDataCart(dataSet)"
                        refinery-tooltip
                        refinery-tooltip-container="body"
                        refinery-tooltip-placement="top"
                        refinery-tooltip-hide-on-click="true"></i>
                    </li>
                    <li>
                      <i
                        class="fa fa-trash-o indicator dataset-delete pointer"
                        title="Delete Dataset"
                        ng-if="dataSet.is_owner"
                        ng-click="dashboard.openDataSetDeleteModal(dataSet)"
                        refinery-tooltip
                        refinery-tooltip-container="body"
                        refinery-tooltip-placement="right"
                        refinery-tooltip-hide-on-click="true">
                      </i>
                    </li>
                  </ul>
                </div>
              </li>
            </ul>
          </div>
        </div>
        <div
          class="refinery-panel-content scrollable"
          ui-scroll-viewport
          refinery-panel
          refinery-panel-id="dataSets"
          refinery-panel-get-rel-height="dashboard.getDataSetsPanelHeight()">
          <ul
            class="results no-list-style infinite-scrolling"
            ng-class="{'search': dashboard.searchDataSet}">
            <li
              class="data-set-surrogate"
              ui-scroll="dataSet in dashboard.dataSets"
              buffer-size="50"
              adapter="dashboard.dataSetsAdapter"
              ng-class="{'hovered': dataSet.hovered, 'locked': dataSet.locked, 'previewing': dashboard.dataSetIsPreviewed(dataSet.uuid)}"
              ng-mouseenter="dashboard.dataSetMouseEnter(dataSet)"
              ng-mouseleave="dashboard.dataSetMouseLeave(dataSet)">
              <a
                class="preview"
                title="View content in File Browser"
                ng-href="data_sets/{{ dataSet.uuid }}"
                refinery-tooltip
                refinery-tooltip-container="body"
                refinery-tooltip-placement="right"
                refinery-tooltip-delay-show="750"
                refinery-tooltip-delay-hide="150"
                refinery-tooltip-hide-on-click="true">
                <i class="primary-text-color fa fa-table"></i>
              </a>
              <button
                class="zoom-out"
                title="Zoom out to show all annotations in the list graph to the right"
                ng-class="{'activated': dashboard.dataSetExploration && !dashboard.dataSetExplorationTempHidden, 'active': dashboard.listGraphZoomedOut}"
                ng-click="dashboard.toggleListGraphZoom(dataSet)"
                refinery-tooltip
                refinery-tooltip-container="body"
                refinery-tooltip-placement="top"
                refinery-tooltip-delay-show="750"
                refinery-tooltip-delay-hide="150"
                refinery-tooltip-hide-on-click="true">
                <i class="fa fa-search-minus"></i>
              </button>
              <button
                class="annotations-only"
                title="Hide all unrelated nodes in the list graph to the right"
                ng-class="{'activated': dashboard.dataSetExploration && !dashboard.dataSetExplorationTempHidden, 'active': dashboard.listGraphHideUnrelatedNodes}"
                ng-click="dashboard.toggleListUnrelatedNodes(dataSet)"
                refinery-tooltip
                refinery-tooltip-container="body"
                refinery-tooltip-placement="bottom"
                refinery-tooltip-delay-show="750"
                refinery-tooltip-delay-hide="150"
                refinery-tooltip-hide-on-click="true">
                <i class="fa fa-compress"></i>
              </button>
              <a
                class="title"
                title="Expand data set preview"
                refinery-tooltip
                refinery-tooltip-container="body"
                refinery-tooltip-placement="top"
                ng-click="dashboard.expandDataSetPreview(dataSet.uuid)"
                ng-bind-html="dataSet.title"></a>
              <div class="flex-box indicators">
                <ul class="flex-item-two flex-left no-list-style">
                  <li class="indicator"
                    ng-if="dataSet.is_owner"
                    title="You own this data set"
                    refinery-tooltip
                    refinery-tooltip-container="body"
                    refinery-tooltip-placement="top">
                    <i class="fa fa-user"></i>
                  </li>
                  <li class="indicator"
                    ng-if="dataSet.is_shared && dataSet.is_owner"
                    title="You privately share this data set"
                    refinery-tooltip
                    refinery-tooltip-container="body"
                    refinery-tooltip-placement="top">
                    <i class="fa fa-users icon-shared-out"></i>
                  </li>
                  <li class="indicator"
                    ng-if="dataSet.is_shared && !dataSet.is_owner && dashboard.userIsAuthenticated"
                    title="This data set is shared with you"
                    refinery-tooltip
                    refinery-tooltip-container="body"
                    refinery-tooltip-placement="top">
                    <i class="fa fa-users icon-shared-in"></i>
                  </li>
                  <li class="indicator"
                    ng-if="dataSet.public && dashboard.userIsAuthenticated"
                    title="This file is publicly available"
                    refinery-tooltip
                    refinery-tooltip-container="body"
                    refinery-tooltip-placement="top">
                    <i class="fa fa-globe"></i>
                  </li>
                  <li class="indicator"
                    ng-if="dashboard.readableDate(dataSet, 'modificationDate')"
                    title="Modification Date"
                    refinery-tooltip
                    refinery-tooltip-container="body"
                    refinery-tooltip-placement="top">
                    <i class="fa fa-calendar-o"></i>
                    {{ dashboard.readableDate(dataSet, 'modificationDate') }}
                  </li>
                  <li class="separator">&middot;</li>
                  <li class="indicator" ng-if="dataSet.analyses.length > 0">
                      <a id="analyses-indicator" class="pointer"
                      ng-href="/data_sets/{{ dataSet.uuid }}/#/analyses"
                      title="{{ dataSet.analyses.length }} {{
                      dataSet.analyses.length > 1 ? 'Analyses
                       have' : 'Analysis has' }} been run
                       on this Dataset"
                      refinery-tooltip
                      refinery-tooltip-container="body"
                      refinery-tooltip-placement="right">
                        <i class="fa fa-bar-chart-o"></i> {{ dataSet
                        .analyses.length }}
                      </a>
                  </li>
                  <li class="indicator">
                    <i class="fa fa-star is-glowing-yellow-text pointer"
                      title="Added to data cart. Click to remove."
                      ng-if="dashboard.dataCart.added(dataSet)"
                      ng-click="dashboard.removeFromDataCart(dataSet)"
                      refinery-tooltip
                      refinery-tooltip-container="body"
                      refinery-tooltip-placement="top"
                      refinery-tooltip-hide-on-click="true"></i>
                    <i class="fa fa-star-o pointer"
                      title="Add to data cart"
                      ng-if="!dashboard.dataCart.added(dataSet)"
                      ng-click="dashboard.addToDataCart(dataSet)"
                      refinery-tooltip
                      refinery-tooltip-container="body"
                      refinery-tooltip-placement="top"
                      refinery-tooltip-hide-on-click="true"></i>
                  </li>
                  <li>
                    <i
                      class="fa fa-trash-o indicator dataset-delete pointer"
                      title="Delete Dataset"
                      ng-if="dataSet.is_owner"
                      ng-click="dashboard.openDataSetDeleteModal(dataSet)"
                      refinery-tooltip
                      refinery-tooltip-container="body"
                      refinery-tooltip-placement="right"
                      refinery-tooltip-hide-on-click="true">
                    </i>
                  </li>
                </ul>
              </div>
              <p
                class="snippet"
                ng-if="dataSet.description && dashboard.searchDataSet"
                ng-bind-html="dataSet.description"></p>
            </li>
            <li ng-if="dashboard.dataSetsAdapter.isLoading">
              <div class="refinery-request-loading">
                <span class="refinery-spinner"></span>
              </div>
            </li>
          </ul>
        </div>
      </div>
    </div>
    <refinery-expansion-panel>
      <refinery-data-set-preview
        active="dashboard.dataSetPreview"
        close="dashboard.collapseDataSetPreview()"
        exploration="dashboard.dataSetExploration">
      </refinery-data-set-preview>
      <refinery-dashboard-vis-wrapper
        active="dashboard.dataSetExploration"
        ng-if="dashboard.explorationEnabled">
      </refinery-dashboard-vis-wrapper>
      <div
        ng-class="{ 'hidden': dashboard.dataSetExploration || dashboard.dataSetPreview }"
        ng-if="dashboard.repoMode">
        <div class="content-container">
          <div class="refinery-panel-topbar"></div>
          <div class="full-without-topbar">
            <div class="refinery-global-notifier">
              <div class="refinery-repo-mode">
                <svg class="icon-refinery">
                  <use
                    xmlns:xlink="http://www.w3.org/1999/xlink"
                    xlink:href="/static/images/icons.svg#refinery"></use>
                </svg><br/>
                Repository Mode
              </div>
            </div>
          </div>
        </div>
      </div>
    </refinery-expansion-panel>
  </div>
</div>

<div
  class="col-md-4 shadowPanel"
  ng-if="dashboard.expandedDataSetPanelBorder">
</div>

<div id="analyses-panel"
  class="col-md-4 pushable"
  ng-class="{'pushed': dashboard.expandDataSetPanel}"
  ng-if="!dashboard.repoMode">
  <div class="refinery-panel">
    <div class="refinery-header">
      <span class="refinery-header-left">
        <h3>
          <span>
            <i class="m-r-1-4 fa fa-bar-chart-o"></i>Analyses
          </span>
        </h3>
      </span>
      <span class="refinery-header-right">
<!--         <a
          href="./projects/new/"
          class="no-underline"
          ng-if="dashboard.userIsAuthenticated">
          <i class="icon-plus-sign"></i>
        </a> -->
      </span>
    </div>
    <div class="refinery-sub-panel">
      <!--
      <ul
        class="no-list-style"
        ng-if="dashboard.allProjects.meta.total_count > 0">
        <li ng-repeat="project in dashboard.allProjects.objects">
          <i class="icon-user"></i>
          <a ng-href="projects/{{ project.uuid }}">{{ project.name }}</a>
        </li>
      </ul>
      <div
        class="refinery-request-loading"
        ng-if="dashboard.projectServiceLoading">
        <span class="refinery-spinner"></span>
      </div>
      <span
        class="alert alert-info"
        ng-if="dashboard.allProjects.meta.total_count === 0 && dashboard.allAnalyses.meta.total_count === 0">
        No projects found.
      </span>
      -->

      <div class="refinery-panel-header">
        <div
          class="refinery-notification"
          ng-class="{'active': dashboard.analyses.total === 0}">
          <div
            class="refinery-notification-info"
            ng-show="dashboard.analyses.total === 0">
            <strong>Info</strong>
            No analyses available.
          </div>
        </div>
        <div class="floatbox">
          <div class="floatbox-min-right">
            <span ng-if="dashboard.userIsAuthenticated">
              <button
                class="icon-only fa fa-filter"
                title="Filter &amp; Sort"
                ng-class="{'showing': dashboard.showAnalysesFilterSort, 'active': dashboard.analysesFilterSort}"
                ng-click="dashboard.showAnalysesFilterSort = !!!dashboard.showAnalysesFilterSort"
                ng-if="dashboard.analysesIsFilterable"
                close-on-outer-click-external-trigger="dashboard.analysesFilterSort"
                refinery-tooltip
                refinery-tooltip-container="body"
                refinery-tooltip-placement="right">
              </button>
            </span>
          </div>
          <div class="floatbox-max-left">
            <h4 id="total-analyses">
              {{ dashboard.analyses.totalReadable }}
              {{ dashboard.analyses.totalReadable > 1 ? 'analyses' : 'analysis' }}
            </h4>
          </div>
        </div>
      </div>
      <div
        class="refinery-filter-sort"
        ng-show="dashboard.showAnalysesFilterSort"
        close-on-outer-click="dashboard.showAnalysesFilterSort"
        close-on-outer-click-id="dashboard.analysesFilterSort">
        <h5>Filter by</h5>
        <div class="entry">
          <label class="radio">
            <input
              type="radio"
              value="RUNNING"
              ng-click="dashboard.toogleRadio()"
              ng-model="dashboard.analysesFilterStatus">
              Running
              <i class="info-icon analyses-status fa fa-cog"></i>
          </label>
        </div>
        <div class="entry">
          <label class="radio">
            <input
              type="radio"
              value="SUCCESS"
              ng-click="dashboard.toogleRadio()"
              ng-model="dashboard.analysesFilterStatus">
              Successful
              <i class="info-icon analyses-status fa fa-check-circle"></i>
          </label>
        </div>
        <div class="entry">
          <label class="radio">
            <input
              type="radio"
              value="FAILURE"
              ng-click="dashboard.toogleRadio()"
              ng-model="dashboard.analysesFilterStatus">
              Failed
              <i class="info-icon analyses-status fa
              fa-exclamation-triangle"></i>
          </label>
        </div>
        <div class="entry">
          <label class="radio">
            <input
              type="radio"
              value="UNKNOWN"
              ng-click="dashboard.toogleRadio()"
              ng-model="dashboard.analysesFilterStatus">
              Unknown
              <i class="info-icon analyses-status fa fa-question-circle"></i>
          </label>
        </div>
        <h5>Sort by</h5>
        <div
          class="entry"
          ng-repeat="sorting in dashboard.analysesSorting track by $index">
          <label class="radio radio-button-hide">
            <input
              type="radio"
              value="{{ sorting.djangoAttribute }}"
              ng-click="dashboard.toggleSortOrder('analyses')"
              ng-model="dashboard.analysesSortBy">
              <i
                class="sort-icon sort-active"
                ng-if="sorting.djangoAttribute === dashboard.analysesSortBy"
                ng-class="{'fa fa-sort-asc': !dashboard.analysesSortDesc,
                'fa fa-sort-desc': dashboard.analysesSortDesc}"></i>
              <i
                class="sort-icon fa fa-sort"
                ng-if="sorting.djangoAttribute !== dashboard.analysesSortBy"></i>
              {{ sorting.label }}
          </label>
        </div>
      </div>
      <div
        class="refinery-panel-content scrollable jquery-full-height"
        ui-scroll-viewport>
        <ul
          class="results no-list-style infinite-scrolling">
          <li
            ui-scroll="analysis in dashboard.analyses"
            buffer-size="50"
            adapter="dashboard.analysesAdapter">
            <span ng-switch on="analysis.status">
              <span ng-if="SUCCESS">
                <a
                ng-href="/data_sets/{{analysis.data_set__uuid}}/analysis/{{analysis.uuid}}">
                {{ analysis.name }}
              </a>
              </span>
              <span ng-if="!SUCCESS">
                <a
                ng-href="/data_sets/{{analysis.data_set__uuid}}/#/analyses">
                {{ analysis.name }}
              </a>
              </span>
            </span>
            <div class="flex-box indicators">
                <ul class="flex-item-two flex-left no-list-style">
                  <li>
                    <i
                      class="analyses-status {{ analysis.status | analysisStatusIcon }}"
                      title="{{ analysis.status | analysisStatusTitle }}"
                      refinery-tooltip
                      refinery-tooltip-container="body"
                      refinery-tooltip-placement="left">
                    </i>
                  </li>
                  <li class="indicator">
                    <i
                      class="fa fa-user"
                      title="You ran this analysis"
                      ng-if="analysis.is_owner"
                      refinery-tooltip
                      refinery-tooltip-container="body"
                      refinery-tooltip-placement="top"></i>
                    <i
                      class="fa fa-users icon-shared-in"
                      title="Some collaborator ran this analysis"
                      ng-if="!analysis.is_owner"
                      refinery-tooltip
                      refinery-tooltip-container="body"
                      refinery-tooltip-placement="top"></i>
                  </li>
                  <li class="indicator"
                    title="Modification Date"
                    refinery-tooltip
                    refinery-tooltip-container="body"
                    refinery-tooltip-placement="top">
                    <i class="fa fa-calendar-o"></i>
                    {{ dashboard.readableDate(analysis, 'modification_date') }}
                  </li>
                  <li class="separator" ng-if="analysis.is_owner">&middot;</li>
                  <li class="indicator" ng-if="analysis.is_owner">
                    <i class="fa fa-trash-o analysis-delete pointer"
                      title="Delete Analysis"
                      ng-click="dashboard.openAnalysisDeleteModal(analysis)"
                      refinery-tooltip
                      refinery-tooltip-container="body"
                      refinery-tooltip-placement="right"
                      refinery-tooltip-hide-on-click="true">
                    </i>
                  </li>
                </ul>
              </div>
          </li>
          <li ng-if="dashboard.analysesAdapter.isLoading">
            <div class="refinery-request-loading">
              <span class="refinery-spinner"></span>
            </div>
          </li>
        </ul>
      </div>
    </div>
  </div>
</div>

<div id="workflows-panel"
  class="col-md-4 pushable"
  ng-class="{'pushed': dashboard.expandDataSetPanel}"
  ng-if="!dashboard.repoMode">
  <div class="refinery-panel">
    <div class="refinery-header">
      <span class="refinery-header-left">
        <h3><i class="m-r-1-4 fa fa-cog"></i>Workflows</h3>
      </span>
    </div>
    <div class="refinery-sub-panel">
      <div class="refinery-panel-header">
        <div
          class="refinery-notification"
          ng-class="{'active': dashboard.workflows.total === 0}">
          <div
            class="refinery-notification-info"
            ng-show="dashboard.workflows.total === 0">
            <strong>Info</strong>
            No workflows available.
          </div>
        </div>
        <div class="floatbox">
          <div class="floatbox-min-right">
            <span ng-if="dashboard.userIsAuthenticated">
              <button
                class="icon-only fa fa-filter"
                title="Filter &amp; Sort"
                ng-class="{'showing': dashboard.showWorkflowsFilterSort, 'active': dashboard.workflowsFilterSort}"
                ng-click="dashboard.showWorkflowsFilterSort = !!!dashboard.showWorkflowsFilterSort"
                ng-if="dashboard.workflows.totalReadable"
                close-on-outer-click-external-trigger="dashboard.workflowsFilterSort"
                refinery-tooltip
                refinery-tooltip-container="body"
                refinery-tooltip-placement="left">
              </button>
            </span>
          </div>
          <div class="floatbox-max-left">
            <h4>
              {{ dashboard.workflows.totalReadable }}
              {{ dashboard.workflows.totalReadable > 1 ? 'workflows' : 'workflow' }}
            </h4>
          </div>
        </div>
      </div>
      <div
        class="refinery-filter-sort"
        ng-show="dashboard.showWorkflowsFilterSort"
        close-on-outer-click="dashboard.showWorkflowsFilterSort"
        close-on-outer-click-id="dashboard.workflowsFilterSort">
        <h5>Sort by</h5>
        <div
          class="entry"
          ng-repeat="sorting in dashboard.workflowsSorting track by $index">
          <label class="radio radio-button-hide">
            <input
              type="radio"
              value="{{ sorting.djangoAttribute }}"
              ng-click="dashboard.toggleSortOrder('workflows')"
              ng-model="dashboard.workflowsSortBy">
              <i
                class="sort-icon sort-active"
                ng-if="sorting.djangoAttribute === dashboard.workflowsSortBy"
                ng-class="{'fa fa-sort-up': !dashboard.workflowsSortDesc,
                'fa fa-sort-desc': dashboard.workflowsSortDesc}"></i>
              <i
                class="sort-icon fa fa-sort"
                ng-if="sorting.djangoAttribute !== dashboard.workflowsSortBy"></i>
              {{ sorting.label }}
          </label>
        </div>
      </div>
      <div
        class="refinery-panel-content scrollable jquery-full-height"
        ui-scroll-viewport>
        <ul
          class="results no-list-style infinite-scrolling">
          <li
            ui-scroll="workflow in dashboard.workflows"
            buffer-size="50"
            adapter="dashboard.workflowsAdapter">
            <a ng-href="workflows/{{ workflow.uuid }}">{{ workflow.name }}</a>
          </li>
          <li ng-if="dashboard.workflowsAdapter.isLoading">
            <div class="refinery-request-loading">
              <span class="refinery-spinner"></span>
            </div>
          </li>
        </ul>
      </div>
    </div>
  </div>
</div>

<!-- Intro.js Details of the Data Set View -->
<div
  ng-intro-options="dashboard.introsSatoriDataSetView.options"
  ng-intro-method="dashboard.introsSatoriDataSetView._start"
  ng-intro-exit-method="dashboard.introsSatoriDataSetView._exit"
  ng-intro-onbeforechange="dashboard.introsSatoriDataSetView.beforeChangeEvent"
  ng-intro-autostart="dashboard.introsSatoriDataSetView.autoStart"
  ng-intro-oncomplete="dashboard.introsSatoriDataSetView.complete"
  ng-intro-onexit="dashboard.introsSatoriDataSetView.exit"><|MERGE_RESOLUTION|>--- conflicted
+++ resolved
@@ -50,15 +50,10 @@
         <i class="fa fa-times-circle"
           ng-if="dashboard.searchQueryDataSets"
           ng-click="dashboard.resetDataSetSearch()"></i>
-<<<<<<< HEAD
-        <input
-=======
-
         <!--The 'metadata-search' id below is used to define custom
           styling to address a padding issue observed in Firefox-->
         <input
           id="metadata-search"
->>>>>>> 671fca03
           type="text"
           class="search-query form-control"
           placeholder="Search"
@@ -160,15 +155,13 @@
             </button>
           </div>
           <div class="floatbox-max-left">
-<<<<<<< HEAD
             <h4 id="data-set-num">
-=======
-            <h4 id="total-datasets">
->>>>>>> 671fca03
               <span ng-if="dashboard.searchQueryDataSets.length">
                 Found
               </span>
-              <span ng-if="dashboard.dataSets.totalUpperBound">
+              <span
+                id="total-datasets"
+                ng-if="dashboard.dataSets.totalUpperBound">
                 {{ dashboard.dataSets.totalReadable }} of
                 <abbr title="approximately">~</abbr>
                 {{ dashboard.dataSets.totalUpperBound }}
