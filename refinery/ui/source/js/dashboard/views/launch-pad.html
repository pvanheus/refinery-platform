<div
  class="col-md-4"
  refinery-expandable-panel>
  <div class="refinery-panel">
    <div class="refinery-header">
      <span class="refinery-header-left">
        <h3>
          <i class="m-r-1-4 fa fa-file"></i>Data Sets
        </h3>
      </span>
      <span class="refinery-header-right">
        <a
          href="./data_set_manager/import/"
          class="no-underline btn"
          ng-if="dashboard.showUploadButton()">
          <i class="fa fa-plus-circle"></i> Upload
        </a>
        <button
          class="no-underline btn"
          ng-class="{'active': dashboard.dataSetExploration}"
          ng-click="dashboard.toggleDataSetsExploration()"
          ng-if="dashboard.explorationEnabled">
          <i class="fa fa-compass" title="Explore data sets"></i> Explore
        </button>
      </span>
    </div>

    <div
      class="refinery-sub-panel"
      ng-class="{'border': dashboard.expandedDataSetPanelBorder}"
      refinery-width-fixer>
      <form class="navbar-search form-group">
        <i class="fa fa-search"></i>
        <i class="fa fa-times-circle"
          ng-if="dashboard.searchQueryDataSets"
          ng-click="dashboard.resetDataSetSearch()"></i>
        <input
          type="text"
          class="search-query form-control"
          placeholder="Search"
          ng-model="dashboard.searchQueryDataSets"
          ng-change="dashboard.searchDataSets(dashboard.searchQueryDataSets)">
      </form>

      <div class="refinery-panel-header">
        <div
          class="refinery-notification"
          ng-class="{'active': dashboard.showNotification() }">
          <div
            class="refinery-notification-info"
            ng-show="dashboard.searchQueryDataSets.length === 1">
            <strong>Too short!</strong>
            Enter at least 2 characters to search.
          </div>
          <div
            class="refinery-notification-alert"
            ng-show="dashboard.dataSets.total === 0 && dashboard.searchQueryDataSets.length > 1 && !dashboard.dataSets.error">
            <strong>No luck!</strong>
            No data sets found.
          </div>
          <div
            class="refinery-notification-info"
            ng-show="dashboard.dataSets.total === 0 && dashboard.searchQueryDataSets.length === 0 && !dashboard.dataSets.error">
            <strong>Info</strong>
            No data sets available.
          </div>
          <div
            id="launchpad_warning" class="refinery-notification-error"
            ng-show="dashboard.searchQueryDataSets.length > 1 && dashboard.dataSets.error">
            <strong>Error: </strong>
            Please contact your <a ng-href="mailto:{{ app.settings.djangoApp.admins }}?Subject=Refinery%20Error">System Administrator</a>.
          </div>
        </div>
        <div class="floatbox">
          <div class="floatbox-min-right">
            <button
              class="fa fa-shopping-cart is-mirrored icon-only disabled-default"
              title="Data Cart"
              ng-class="{ 'enabled': dashboard.dataCart.length, 'showing': dashboard.showDataCart }"
              ng-click="dashboard.toggleDataCart()"
              refinery-tooltip
              refinery-tooltip-container="body"
              refinery-tooltip-placement="left"
              refinery-tooltip-delay-show="750"
              refinery-tooltip-delay-hide="150"
              refinery-tooltip-hide-on-click="true">
              <span ng-if="dashboard.dataCart.length" class="is-mirrored is-mirrored-text is-icon-text">
                {{ dashboard.dataCart.length }}
              </span>
            </button>
            <button
              class="fa fa-filter icon-only"
              title="Filter data sets"
              ng-class="{'showing': dashboard.showDataSetsFilter, 'is-glowing-yellow-text': dashboard.dataSetsFilter}"
              ng-click="dashboard.showDataSetsFilter = !!!dashboard.showDataSetsFilter"
              ng-if="!dashboard.searchQueryDataSets.length"
              close-on-outer-click-external-trigger="dashboard.dataSetsFilter"
              refinery-tooltip
              refinery-tooltip-container="body"
              refinery-tooltip-placement="top"
              refinery-tooltip-delay-show="750"
              refinery-tooltip-delay-hide="150"
              refinery-tooltip-hide-on-click="true">
            </button>
            <button
              class="fa fa-sort icon-only"
              title="Sort data sets"
              ng-class="{'showing': dashboard.showDataSetsSort, 'is-glowing-yellow-text': dashboard.dataSetsSort}"
              ng-click="dashboard.showDataSetsSort = !!!dashboard.showDataSetsSort"
              ng-if="!dashboard.searchQueryDataSets.length"
              close-on-outer-click-external-trigger="dashboard.dataSetsSort"
              refinery-tooltip
              refinery-tooltip-container="body"
              refinery-tooltip-placement="right"
              refinery-tooltip-delay-show="750"
              refinery-tooltip-delay-hide="150"
              refinery-tooltip-hide-on-click="true">
            </button>
          </div>
          <div class="floatbox-max-left">
            <h4>
              <span ng-if="dashboard.searchQueryDataSets.length">
                Found
              </span>
              <span ng-if="dashboard.dataSets.totalUpperBound">
                {{ dashboard.dataSets.totalReadable }} of
                <abbr title="approximately">~</abbr>
                {{ dashboard.dataSets.totalUpperBound }}
              </span>
              <span ng-if="!dashboard.dataSets.totalUpperBound">
                <strong>{{ dashboard.dataSets.totalReadable }}</strong>
              </span>
              <span ng-if="dashboard.oldTotalDs">
                out of <strong>{{ dashboard.oldTotalDs }}</strong>
              </span>
              data sets
            </h4>
            <span class="separator">&middot;</span>
            <div class="data-cart-indicator">
              <i class="fa fa-star is-glowing-yellow-text pointer"
                title="All added to data cart. Click to remove."
                ng-if="dashboard.allCurrentDataSetsInDataCart === 2"
                ng-click="dashboard.removeAllCurrentToDataCart()"
                refinery-tooltip
                refinery-tooltip-container="body"
                refinery-tooltip-placement="top"
                refinery-tooltip-hide-on-click="true"></i>
              <i class="fa fa-star-half-o is-glowing-yellow-text pointer"
                title="Add remaining to data cart"
                ng-if="dashboard.allCurrentDataSetsInDataCart === 1"
                ng-click="dashboard.addAllCurrentToDataCart()"
                refinery-tooltip
                refinery-tooltip-container="body"
                refinery-tooltip-placement="top"
                refinery-tooltip-hide-on-click="true"></i>
              <i class="fa fa-star-o pointer"
                title="Add all to data cart"
                ng-if="!dashboard.allCurrentDataSetsInDataCart"
                ng-click="dashboard.addAllCurrentToDataCart()"
                refinery-tooltip
                refinery-tooltip-container="body"
                refinery-tooltip-placement="top"
                refinery-tooltip-hide-on-click="true"></i>
            </div>
          </div>
        </div>
      </div>
      <div
        class="refinery-filter-sort"
        ng-show="dashboard.showDataSetsFilter"
        close-on-outer-click="dashboard.showDataSetsFilter"
        close-on-outer-click-id="dashboard.dataSetsFilter">
        <h5 ng-if="dashboard.userIsAuthenticated">Filter by</h5>
        <div class="entry" ng-if="dashboard.userIsAuthenticated">
          <label class="checkbox">
            <input
              type="checkbox"
              ng-model="dashboard.dataSetsFilterOwner"> Own
          </label>
        </div>
        <div class="entry" ng-if="dashboard.userIsAuthenticated">
          <label class="checkbox">
            <input
              type="checkbox"
              ng-model="dashboard.dataSetsFilterPublic"> Public
          </label>
        </div>
<<<<<<< HEAD
=======
        <div class="separator"></div>
        <div class="entry" ng-if="dashboard.userIsAuthenticated">
          <label class="select">
            <select
              name="filterDataSetByGroup"
              ng-model="dashboard.dataSetsFilterGroup"
              ng-options="group as group.group_name for group in dashboard.membership track by group.group_id">
              <option value="">---</option>
            </select>
            <span class="label-text">Group</span>
          </label>
        </div>
>>>>>>> bce1eb8c
      </div>
      <div
        class="refinery-filter-sort"
        ng-show="dashboard.showDataSetsSort"
        close-on-outer-click="dashboard.showDataSetsSort"
        close-on-outer-click-id="dashboard.dataSetsSort">
        <div
          class="entry"
          ng-repeat="sorting in dashboard.dataSetsSorting track by $index">
          <label class="radio radio-button-hide">
            <input
              type="radio"
              value="{{ sorting.djangoAttribute }}"
              ng-click="dashboard.toggleSortOrder('dataSets')"
              ng-model="dashboard.dataSetsSortBy">
              <i
                class="sort-icon sort-active"
                ng-if="sorting.djangoAttribute === dashboard.dataSetsSortBy"
                ng-class="{'fa fa-sort-asc': !dashboard.dataSetsSortDesc,
                'fa fa-sort-desc': dashboard.dataSetsSortDesc}"></i>
              <i
                class="sort-icon fa fa-sort"
                ng-if="sorting.djangoAttribute !== dashboard.dataSetsSortBy"></i>
              {{ sorting.label }}
          </label>
        </div>
      </div>
      <div refinery-panel-ref-offset>
        <div
          class="data-cart"
          ng-class="{ 'active': dashboard.showDataCart }"
          refinery-panel
          refinery-panel-id="dataCart"
          refinery-panel-get-rel-height="dashboard.getDataCartPanelHeight()">
          <div class="bg"></div>
          <div class="refinery-panel-header">
            <div class="floatbox">
              <div class="floatbox-min-right">
                <button
                  class="fa fa-trash-o btn"
                  title="Clear data cart"
                  ng-click="dashboard.clearDataCart()"
                  refinery-tooltip
                  refinery-tooltip-container="body"
                  refinery-tooltip-placement="top"
                  refinery-tooltip-delay-show="750"
                  refinery-tooltip-delay-hide="150"
                  refinery-tooltip-hide-on-click="true">
                  <span class="is-icon-text">
                    Clear
                  </span>
                </button>
              </div>
              <div class="floatbox-max-left">
                <h4>Data Cart:</h4>
                <span class="num-data-sets">
                  {{ dashboard.dataCart.length }} data sets
                </span>
              </div>
            </div>
          </div>
          <div
            class="refinery-panel-content scrollable adjustable-height">
            <ul
              class="results no-list-style">
              <li
                ng-repeat="dataSet in dashboard.dataCart.dataSets | orderBy : $index : true"
                adapter="dashboard.dataCartAdapter"
                ng-class="{'hovered': dataSet.hovered, 'locked': dataSet.locked, 'previewing': dataSet.preview}"
                ng-mouseenter="dashboard.dataSetMouseEnter(dataSet)"
                ng-mouseleave="dashboard.dataSetMouseLeave(dataSet)">
                <a
                  class="preview"
                  title="View content in File Browser"
                  ng-href="data_sets/{{ dataSet.uuid }}"
                  refinery-tooltip
                  refinery-tooltip-container="body"
                  refinery-tooltip-placement="right"
                  refinery-tooltip-delay-show="750"
                  refinery-tooltip-delay-hide="150"
                  refinery-tooltip-hide-on-click="true">
                  <i class="fa fa-table"></i>
                </a>
                <button
                  class="zoom-out"
                  title="Zoom out to show all annotations in the list graph to the right"
                  ng-class="{'activated': dashboard.dataSetExploration && !dashboard.dataSetExplorationTempHidden, 'active': dashboard.listGraphZoomedOut}"
                  ng-click="dashboard.toggleListGraphZoom(dataSet)"
                  refinery-tooltip
                  refinery-tooltip-container="body"
                  refinery-tooltip-placement="top"
                  refinery-tooltip-delay-show="750"
                  refinery-tooltip-delay-hide="150"
                  refinery-tooltip-hide-on-click="true">
                  <i class="fa fa-search-minus"></i>
                </button>
                <button
                  class="annotations-only"
                  title="Hide all unrelated nodes in the list graph to the right"
                  ng-class="{'activated': dashboard.dataSetExploration && !dashboard.dataSetExplorationTempHidden, 'active': dashboard.listGraphHideUnrelatedNodes}"
                  ng-click="dashboard.toggleListUnrelatedNodes(dataSet)"
                  refinery-tooltip
                  refinery-tooltip-container="body"
                  refinery-tooltip-placement="bottom"
                  refinery-tooltip-delay-show="750"
                  refinery-tooltip-delay-hide="150"
                  refinery-tooltip-hide-on-click="true">
                  <i class="fa fa-compress"></i>
                </button>
                <a
                  class="title one-line"
                  ng-click="dashboard.expandDataSetPreview(dataSet, $index)"
                  ng-bind-html="dataSet.title"></a>
                <div class="flex-box indicators">
                  <ul class="flex-item-two flex-left no-list-style">
                    <li class="indicator"
                      ng-if="dataSet.is_owner"
                      title="You own this data set"
                      refinery-tooltip
                      refinery-tooltip-container="body"
                      refinery-tooltip-placement="top">
                      <i class="fa fa-user"></i>
                    </li>
                    <li class="indicator"
                      ng-if="dataSet.is_shared && dataSet.is_owner"
                      title="You privately share this data set"
                      refinery-tooltip
                      refinery-tooltip-container="body"
                      refinery-tooltip-placement="top">
                      <i class="fa fa-users icon-shared-out"></i>
                    </li>
                    <li class="indicator"
                      ng-if="dataSet.is_shared && !dataSet.is_owner && dashboard.userIsAuthenticated"
                      title="This data set is shared with you"
                      refinery-tooltip
                      refinery-tooltip-container="body"
                      refinery-tooltip-placement="top">
                      <i class="fa fa-users icon-shared-in"></i>
                    </li>
                    <li class="indicator"
                      ng-if="dataSet.public && dashboard.userIsAuthenticated"
                      title="This file is publicly available"
                      refinery-tooltip
                      refinery-tooltip-container="body"
                      refinery-tooltip-placement="top">
                      <i class="fa fa-globe"></i>
                    </li>
                    <li class="indicator"
                      ng-if="dashboard.readibleDate(dataSet, 'modificationDate')"
                      title="Modification Date"
                      refinery-tooltip
                      refinery-tooltip-container="body"
                      refinery-tooltip-placement="top">
                      <i class="fa fa-calendar-o"
                        ng-click="dashboard.dataCart.add(dataSet)"></i>
                      {{ dashboard.readibleDate(dataSet, 'modificationDate') }}
                    </li>
                    <li class="separator">&middot;</li>
                    <li class="indicator">
                      <i class="fa fa-star is-glowing-yellow-text pointer"
                        title="Added to data cart. Click to remove."
                        ng-if="dashboard.dataCart.added(dataSet)"
                        ng-click="dashboard.removeFromDataCart(dataSet)"
                        refinery-tooltip
                        refinery-tooltip-container="body"
                        refinery-tooltip-placement="top"
                        refinery-tooltip-hide-on-click="true"></i>
                      <i class="fa fa-star-o pointer"
                        title="Add to data cart"
                        ng-if="!dashboard.dataCart.added(dataSet)"
                        ng-click="dashboard.addToDataCart(dataSet)"
                        refinery-tooltip
                        refinery-tooltip-container="body"
                        refinery-tooltip-placement="top"
                        refinery-tooltip-hide-on-click="true"></i>
                    </li>
                  </ul>
                </div>
              </li>
            </ul>
          </div>
        </div>
        <div
          class="refinery-panel-content scrollable"
          ui-scroll-viewport
          refinery-panel
          refinery-panel-id="dataSets"
          refinery-panel-get-rel-height="dashboard.getDataSetsPanelHeight()">
          <ul
            class="results no-list-style infinite-scrolling"
            ng-class="{'search': dashboard.searchDataSet}">
            <li
              ui-scroll="dataSet in dashboard.dataSets"
              buffer-size="50"
              adapter="dashboard.dataSetsAdapter"
              ng-class="{'hovered': dataSet.hovered, 'locked': dataSet.locked, 'previewing': dataSet.preview}"
              ng-mouseenter="dashboard.dataSetMouseEnter(dataSet)"
              ng-mouseleave="dashboard.dataSetMouseLeave(dataSet)">
              <a
                class="preview"
                title="View content in File Browser"
                ng-href="data_sets/{{ dataSet.uuid }}"
                refinery-tooltip
                refinery-tooltip-container="body"
                refinery-tooltip-placement="right"
                refinery-tooltip-delay-show="750"
                refinery-tooltip-delay-hide="150"
                refinery-tooltip-hide-on-click="true">
                <i class="fa fa-table"></i>
              </a>
              <button
                class="zoom-out"
                title="Zoom out to show all annotations in the list graph to the right"
                ng-class="{'activated': dashboard.dataSetExploration && !dashboard.dataSetExplorationTempHidden, 'active': dashboard.listGraphZoomedOut}"
                ng-click="dashboard.toggleListGraphZoom(dataSet)"
                refinery-tooltip
                refinery-tooltip-container="body"
                refinery-tooltip-placement="top"
                refinery-tooltip-delay-show="750"
                refinery-tooltip-delay-hide="150"
                refinery-tooltip-hide-on-click="true">
                <i class="fa fa-search-minus"></i>
              </button>
              <button
                class="annotations-only"
                title="Hide all unrelated nodes in the list graph to the right"
                ng-class="{'activated': dashboard.dataSetExploration && !dashboard.dataSetExplorationTempHidden, 'active': dashboard.listGraphHideUnrelatedNodes}"
                ng-click="dashboard.toggleListUnrelatedNodes(dataSet)"
                refinery-tooltip
                refinery-tooltip-container="body"
                refinery-tooltip-placement="bottom"
                refinery-tooltip-delay-show="750"
                refinery-tooltip-delay-hide="150"
                refinery-tooltip-hide-on-click="true">
                <i class="fa fa-compress"></i>
              </button>
              <a
                class="title"
                ng-click="dashboard.expandDataSetPreview(dataSet, $index)"
                ng-bind-html="dataSet.title"></a>
              <div class="flex-box indicators">
                <ul class="flex-item-two flex-left no-list-style">
                  <li class="indicator"
                    ng-if="dataSet.is_owner"
                    title="You own this data set"
                    refinery-tooltip
                    refinery-tooltip-container="body"
                    refinery-tooltip-placement="top">
                    <i class="fa fa-user"></i>
                  </li>
                  <li class="indicator"
                    ng-if="dataSet.is_shared && dataSet.is_owner"
                    title="You privately share this data set"
                    refinery-tooltip
                    refinery-tooltip-container="body"
                    refinery-tooltip-placement="top">
                    <i class="fa fa-users icon-shared-out"></i>
                  </li>
                  <li class="indicator"
                    ng-if="dataSet.is_shared && !dataSet.is_owner && dashboard.userIsAuthenticated"
                    title="This data set is shared with you"
                    refinery-tooltip
                    refinery-tooltip-container="body"
                    refinery-tooltip-placement="top">
                    <i class="fa fa-users icon-shared-in"></i>
                  </li>
                  <li class="indicator"
                    ng-if="dataSet.public && dashboard.userIsAuthenticated"
                    title="This file is publicly available"
                    refinery-tooltip
                    refinery-tooltip-container="body"
                    refinery-tooltip-placement="top">
                    <i class="fa fa-globe"></i>
                  </li>
                  <li class="indicator"
                    ng-if="dashboard.readibleDate(dataSet, 'modificationDate')"
                    title="Modification Date"
                    refinery-tooltip
                    refinery-tooltip-container="body"
                    refinery-tooltip-placement="top">
                    <i class="fa fa-calendar-o"
                      ng-click="dashboard.dataCart.add(dataSet)"></i>
                    {{ dashboard.readibleDate(dataSet, 'modificationDate') }}
                  </li>
                  <li class="separator">&middot;</li>
                  <li class="indicator">
                    <i class="fa fa-star is-glowing-yellow-text pointer"
                      title="Added to data cart. Click to remove."
                      ng-if="dashboard.dataCart.added(dataSet)"
                      ng-click="dashboard.removeFromDataCart(dataSet)"
                      refinery-tooltip
                      refinery-tooltip-container="body"
                      refinery-tooltip-placement="top"
                      refinery-tooltip-hide-on-click="true"></i>
                    <i class="fa fa-star-o pointer"
                      title="Add to data cart"
                      ng-if="!dashboard.dataCart.added(dataSet)"
                      ng-click="dashboard.addToDataCart(dataSet)"
                      refinery-tooltip
                      refinery-tooltip-container="body"
                      refinery-tooltip-placement="top"
                      refinery-tooltip-hide-on-click="true"></i>
                  </li>
                </ul>
              </div>
              <p
                class="snippet"
                ng-if="dataSet.description && dashboard.searchDataSet"
                ng-bind-html="dataSet.description"></p>
            </li>
            <li ng-if="dashboard.dataSetsAdapter.isLoading">
              <div class="refinery-request-loading">
                <span class="refinery-spinner"></span>
              </div>
            </li>
          </ul>
        </div>
      </div>
    </div>
    <refinery-expansion-panel>
      <refinery-data-set-preview
        close="dashboard.collapseDataSetPreview()"
        active="dashboard.dataSetPreview">
      </refinery-data-set-preview>
      <refinery-dashboard-vis-wrapper
        active="dashboard.dataSetExploration"
        ng-if="dashboard.explorationEnabled">
      </refinery-dashboard-vis-wrapper>
      <div
        ng-class="{ 'hidden': dashboard.dataSetExploration || dashboard.dataSetPreview }"
        ng-if="dashboard.repoMode">
        <div class="content-container">
          <div class="refinery-panel-topbar"></div>
          <div class="full-without-topbar">
            <div class="refinery-global-notifier">
              <div class="refinery-repo-mode">
                <svg class="icon-refinery">
                  <use
                    xmlns:xlink="http://www.w3.org/1999/xlink"
                    xlink:href="/static/images/icons.svg#refinery"></use>
                </svg><br/>
                Repository Mode
              </div>
            </div>
          </div>
        </div>
      </div>
    </refinery-expansion-panel>
  </div>
</div>

<div
  class="col-md-4 shadowPanel"
  ng-if="dashboard.expandedDataSetPanelBorder">
</div>

<div
  class="col-md-4 pushable"
  ng-class="{'pushed': dashboard.expandDataSetPanel}"
  ng-if="!dashboard.repoMode">
  <div class="refinery-panel">
    <div class="refinery-header">
      <span class="refinery-header-left">
        <h3>
          <span>
            <i class="m-r-1-4 fa fa-bar-chart-o"></i>Analyses
          </span>
        </h3>
      </span>
      <span class="refinery-header-right">
<!--         <a
          href="./projects/new/"
          class="no-underline"
          ng-if="dashboard.userIsAuthenticated">
          <i class="icon-plus-sign"></i>
        </a> -->
      </span>
    </div>
    <div class="refinery-sub-panel">
      <!--
      <ul
        class="no-list-style"
        ng-if="dashboard.allProjects.meta.total_count > 0">
        <li ng-repeat="project in dashboard.allProjects.objects">
          <i class="icon-user"></i>
          <a ng-href="projects/{{ project.uuid }}">{{ project.name }}</a>
        </li>
      </ul>
      <div
        class="refinery-request-loading"
        ng-if="dashboard.projectServiceLoading">
        <span class="refinery-spinner"></span>
      </div>
      <span
        class="alert alert-info"
        ng-if="dashboard.allProjects.meta.total_count === 0 && dashboard.allAnalyses.meta.total_count === 0">
        No projects found.
      </span>
      -->

      <div class="refinery-panel-header">
        <div
          class="refinery-notification"
          ng-class="{'active': dashboard.analyses.total === 0}">
          <div
            class="refinery-notification-info"
            ng-show="dashboard.analyses.total === 0">
            <strong>Info</strong>
            No analyses available.
          </div>
        </div>
        <div class="floatbox">
          <div class="floatbox-min-right">
            <button
              class="icon-only fa fa-filter"
              title="Filter &amp; Sort"
              ng-class="{'showing': dashboard.showAnalysesFilterSort, 'active': dashboard.analysesFilterSort}"
              ng-click="dashboard.showAnalysesFilterSort = !!!dashboard.showAnalysesFilterSort"
              ng-if="dashboard.analysesIsFilterable"
              close-on-outer-click-external-trigger="dashboard.analysesFilterSort"
              refinery-tooltip
              refinery-tooltip-container="body"
              refinery-tooltip-placement="right">
            </button>
          </div>
          <div class="floatbox-max-left">
            <h4>
              {{ dashboard.analyses.totalReadable }}
              {{ dashboard.analyses.totalReadable > 1 ? 'analyses' : 'analysis' }}
            </h4>
          </div>
        </div>
      </div>
      <div
        class="refinery-filter-sort"
        ng-show="dashboard.showAnalysesFilterSort"
        close-on-outer-click="dashboard.showAnalysesFilterSort"
        close-on-outer-click-id="dashboard.analysesFilterSort">
        <h5>Filter by</h5>
        <div class="entry">
          <label class="radio">
            <input
              type="radio"
              value="RUNNING"
              ng-click="dashboard.toogleRadio()"
              ng-model="dashboard.analysesFilterStatus">
              Running
              <i class="info-icon analyses-status fa fa-cog fa-spin"></i>
          </label>
        </div>
        <div class="entry">
          <label class="radio">
            <input
              type="radio"
              value="SUCCESS"
              ng-click="dashboard.toogleRadio()"
              ng-model="dashboard.analysesFilterStatus">
              Successful
              <i class="info-icon analyses-status fa fa-check-circle"></i>
          </label>
        </div>
        <div class="entry">
          <label class="radio">
            <input
              type="radio"
              value="FAILURE"
              ng-click="dashboard.toogleRadio()"
              ng-model="dashboard.analysesFilterStatus">
              Failed
              <i class="info-icon analyses-status fa
              fa-exclamation-triangle"></i>
          </label>
        </div>
        <div class="entry">
          <label class="radio">
            <input
              type="radio"
              value="UNKNOWN"
              ng-click="dashboard.toogleRadio()"
              ng-model="dashboard.analysesFilterStatus">
              Unknown
              <i class="info-icon analyses-status fa fa-question-circle"></i>
          </label>
        </div>
        <h5>Sort by</h5>
        <div
          class="entry"
          ng-repeat="sorting in dashboard.analysesSorting track by $index">
          <label class="radio radio-button-hide">
            <input
              type="radio"
              value="{{ sorting.djangoAttribute }}"
              ng-click="dashboard.toggleSortOrder('analyses')"
              ng-model="dashboard.analysesSortBy">
              <i
                class="sort-icon sort-active"
                ng-if="sorting.djangoAttribute === dashboard.analysesSortBy"
                ng-class="{'fa fa-sort-asc': !dashboard.analysesSortDesc,
                'fa fa-sort-desc': dashboard.analysesSortDesc}"></i>
              <i
                class="sort-icon fa fa-sort"
                ng-if="sorting.djangoAttribute !== dashboard.analysesSortBy"></i>
              {{ sorting.label }}
          </label>
        </div>
      </div>
      <div
        class="refinery-panel-content scrollable jquery-full-height"
        ui-scroll-viewport>
        <ul
          class="results no-list-style infinite-scrolling">
          <li
            ui-scroll="analysis in dashboard.analyses"
            buffer-size="50"
            adapter="dashboard.analysesAdapter">
            <span class="spinner">
              <i
                class="analyses-status {{ analysis.status | analysisStatusIcon }}"
                title="{{ analysis.status | analysisStatusTitle }}"
                refinery-tooltip
                refinery-tooltip-container="body"
                refinery-tooltip-placement="left">
              </i>
            </span>
            <i
              class="fa fa-user"
              title="You ran this analysis"
              ng-if="analysis.is_owner"
              refinery-tooltip
              refinery-tooltip-container="body"
              refinery-tooltip-placement="top"></i>
            <i
              class="fa fa-users icon-shared-in"
              title="Some collaborator ran this analysis"
              ng-if="!analysis.is_owner"
              refinery-tooltip
              refinery-tooltip-container="body"
              refinery-tooltip-placement="top"></i>
            <span ng-if="analysis.status === 'RUNNING' || analysis.status === 'UNKNOWN'">
              <a
                ng-href="/data_sets/{{analysis.data_set__uuid}}/analysis/{{analysis.uuid}}/#/analyses">
                {{ analysis.name }}
              </a>
            </span>
            <span ng-if="analysis.status !== 'RUNNING' && analysis.status !== 'UNKNOWN'">
              <a
                ng-href="/data_sets/{{analysis.data_set__uuid}}/analysis/{{analysis.uuid}}/">
                {{ analysis.name }}
              </a>
            </span>
          </li>
          <li ng-if="dashboard.analysesAdapter.isLoading">
            <div class="refinery-request-loading">
              <span class="refinery-spinner"></span>
            </div>
          </li>
        </ul>
      </div>
    </div>
  </div>
</div>

<div
  class="col-md-4 pushable"
  ng-class="{'pushed': dashboard.expandDataSetPanel}"
  ng-if="!dashboard.repoMode">
  <div class="refinery-panel">
    <div class="refinery-header">
      <span class="refinery-header-left">
        <h3><i class="m-r-1-4 fa fa-cog"></i>Workflows</h3>
      </span>
    </div>
    <div class="refinery-sub-panel">
      <div class="refinery-panel-header">
        <div
          class="refinery-notification"
          ng-class="{'active': dashboard.workflows.total === 0}">
          <div
            class="refinery-notification-info"
            ng-show="dashboard.workflows.total === 0">
            <strong>Info</strong>
            No workflows available.
          </div>
        </div>
        <div class="floatbox">
          <div class="floatbox-min-right">
            <button
              class="icon-only fa fa-filter"
              title="Filter &amp; Sort"
              ng-class="{'showing': dashboard.showWorkflowsFilterSort, 'active': dashboard.workflowsFilterSort}"
              ng-click="dashboard.showWorkflowsFilterSort = !!!dashboard.showWorkflowsFilterSort"
              ng-if="dashboard.workflows.totalReadable"
              close-on-outer-click-external-trigger="dashboard.workflowsFilterSort"
              refinery-tooltip
              refinery-tooltip-container="body"
              refinery-tooltip-placement="left">
            </button>
          </div>
          <div class="floatbox-max-left">
            <h4>
              {{ dashboard.workflows.totalReadable }}
              {{ dashboard.workflows.totalReadable > 1 ? 'workflows' : 'workflow' }}
            </h4>
          </div>
        </div>
      </div>
      <div
        class="refinery-filter-sort"
        ng-show="dashboard.showWorkflowsFilterSort"
        close-on-outer-click="dashboard.showWorkflowsFilterSort"
        close-on-outer-click-id="dashboard.workflowsFilterSort">
        <h5>Sort by</h5>
        <div
          class="entry"
          ng-repeat="sorting in dashboard.workflowsSorting track by $index">
          <label class="radio radio-button-hide">
            <input
              type="radio"
              value="{{ sorting.djangoAttribute }}"
              ng-click="dashboard.toggleSortOrder('workflows')"
              ng-model="dashboard.workflowsSortBy">
              <i
                class="sort-icon sort-active"
                ng-if="sorting.djangoAttribute === dashboard.workflowsSortBy"
                ng-class="{'fa fa-sort-up': !dashboard.workflowsSortDesc,
                'fa fa-sort-desc': dashboard.workflowsSortDesc}"></i>
              <i
                class="sort-icon fa fa-sort"
                ng-if="sorting.djangoAttribute !== dashboard.workflowsSortBy"></i>
              {{ sorting.label }}
          </label>
        </div>
      </div>
      <div
        class="refinery-panel-content scrollable jquery-full-height"
        ui-scroll-viewport>
        <ul
          class="results no-list-style infinite-scrolling">
          <li
            ui-scroll="workflow in dashboard.workflows"
            buffer-size="50"
            adapter="dashboard.workflowsAdapter">
            <a ng-href="workflows/{{ workflow.uuid }}">{{ workflow.name }}</a>
          </li>
          <li ng-if="dashboard.workflowsAdapter.isLoading">
            <div class="refinery-request-loading">
              <span class="refinery-spinner"></span>
            </div>
          </li>
        </ul>
      </div>
    </div>
  </div>
</div><|MERGE_RESOLUTION|>--- conflicted
+++ resolved
@@ -92,7 +92,7 @@
               class="fa fa-filter icon-only"
               title="Filter data sets"
               ng-class="{'showing': dashboard.showDataSetsFilter, 'is-glowing-yellow-text': dashboard.dataSetsFilter}"
-              ng-click="dashboard.showDataSetsFilter = !!!dashboard.showDataSetsFilter"
+              ng-click="dashboard.triggerShowDataSetsFilter()"
               ng-if="!dashboard.searchQueryDataSets.length"
               close-on-outer-click-external-trigger="dashboard.dataSetsFilter"
               refinery-tooltip
@@ -185,8 +185,6 @@
               ng-model="dashboard.dataSetsFilterPublic"> Public
           </label>
         </div>
-<<<<<<< HEAD
-=======
         <div class="separator"></div>
         <div class="entry" ng-if="dashboard.userIsAuthenticated">
           <label class="select">
@@ -199,7 +197,6 @@
             <span class="label-text">Group</span>
           </label>
         </div>
->>>>>>> bce1eb8c
       </div>
       <div
         class="refinery-filter-sort"
