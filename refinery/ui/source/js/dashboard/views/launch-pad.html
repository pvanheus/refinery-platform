--- conflicted
+++ resolved
@@ -1,4 +1,4 @@
-<div id="launchpadStep0"
+<div id="launch-pad"
   class="col-md-4"
   refinery-expandable-panel>
   <div class="refinery-panel">
@@ -40,24 +40,14 @@
       </span>
     </div>
 
-<<<<<<< HEAD
     <div
-      id="intro-js-data-set-view"
+      id="data-set-panel"
       class="refinery-sub-panel"
       ng-class="{'border': dashboard.expandedDataSetPanelBorder}"
       refinery-width-fixer>
       <form
-        id="intro-js-search-interface"
+        id="search-interface"
         class="navbar-search form-group">
-=======
-    <div id="launchpadStep1Fix"
-      class="refinery-sub-panel"
-      ng-class="{'border': dashboard.expandedDataSetPanelBorder}"
-      refinery-width-fixer>
-
-      <form class="navbar-search form-group">
-        <div id="launchpadStep1">
->>>>>>> f83fc57d
         <i class="fa fa-search"></i>
         <i class="fa fa-times-circle"
           ng-if="dashboard.searchQueryDataSets"
@@ -104,9 +94,8 @@
           </div>
         </div>
         <div class="floatbox">
-<<<<<<< HEAD
           <div
-            id="intro-js-data-cart-filter-sort"
+            id="data-cart-filter-sort"
             class="floatbox-min-right">
             <button
               class="fa fa-info-circle icon-only"
@@ -120,9 +109,6 @@
               refinery-tooltip-delay-hide="150"
               refinery-tooltip-hide-on-click="true">
             </button>
-=======
-          <div id="launchpadStep2" class="floatbox-min-right">
->>>>>>> f83fc57d
             <button
               class="fa fa-shopping-cart is-mirrored icon-only disabled-default"
               title="Data Cart"
@@ -274,13 +260,9 @@
           </label>
         </div>
       </div>
-<<<<<<< HEAD
       <div
-        id="intro-js-data-set-list"
+        id="data-set-list"
         refinery-panel-ref-offset>
-=======
-      <div id="launchpadStep3" refinery-panel-ref-offset>
->>>>>>> f83fc57d
         <div
           class="data-cart"
           ng-class="{ 'active': dashboard.showDataCart }"
@@ -616,7 +598,7 @@
   ng-if="dashboard.expandedDataSetPanelBorder">
 </div>
 
-<div id="launchpadStep4"
+<div id="analyses-panel"
   class="col-md-4 pushable"
   ng-class="{'pushed': dashboard.expandDataSetPanel}"
   ng-if="!dashboard.repoMode">
