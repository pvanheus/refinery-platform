<div
  class="col-md-4"
  refinery-expandable-panel>
  <div class="refinery-panel">
    <div class="refinery-header">
      <span class="refinery-header-left">
        <h3>
          <i class="m-r-1-4 icon-file"></i>Data Sets
        </h3>
      </span>
      <span class="refinery-header-right">
        <a
          href="./data_set_manager/import/"
          class="no-underline btn"
          ng-if="dashboard.userIsAuthenticated">
          <i class="icon-plus-sign"></i> Upload
        </a>
        <button
          class="no-underline btn"
          ng-class="{'active': dashboard.dataSetExploration}"
          ng-click="dashboard.toggleDataSetsExploration()"
          ng-if="dashboard.explorationEnabled">
          <i class="icon-compass" title="Explore data sets"></i> Explore
        </button>
      </span>
    </div>

    <div
      class="refinery-sub-panel"
      ng-class="{'border': dashboard.expandedDataSetPanelBorder}"
      refinery-width-fixer>
      <form class="navbar-search">
        <i class="icon-search"></i>
        <i class="icon-remove-sign"
          ng-if="dashboard.searchQueryDataSets"
          ng-click="dashboard.resetDataSetSearch()"></i>
        <input
          type="text"
          class="search-query"
          placeholder="Search"
          ng-model="dashboard.searchQueryDataSets"
          ng-change="dashboard.searchDataSets(dashboard.searchQueryDataSets)">
      </form>

      <div class="refinery-panel-header">
        <div
          class="refinery-notification"
          ng-class="{'active': dashboard.searchQueryDataSets.length > 0 || dashboard.dataSets.total === 0}">
          <div
            class="refinery-notification-info"
            ng-show="dashboard.searchQueryDataSets.length === 1">
            <strong>Too short!</strong>
            Enter at least 2 characters to search.
          </div>
          <div
            class="refinery-notification-alert"
            ng-show="dashboard.dataSets.total === 0 && dashboard.searchQueryDataSets.length > 1 && !dashboard.dataSets.error">
            <strong>No luck!</strong>
            No data sets found.
          </div>
          <div
            class="refinery-notification-info"
            ng-show="dashboard.dataSets.total === 0 && dashboard.searchQueryDataSets.length === 0 && !dashboard.dataSets.error">
            <strong>Info</strong>
            No data sets available.
          </div>
          <div
            class="refinery-notification-error"
            ng-show="dashboard.searchQueryDataSets.length > 1 && dashboard.dataSets.error">
            <strong>Error</strong>
            Something went wrong! Please contact the <a ng-href="mailto:{{ dashboard.adminMail }}">admin</a>.
          </div>
        </div>
        <div class="floatbox">
          <div class="floatbox-min-right">
            <button
              class="icon-only icon-filter"
              title="Filter &amp; Sort"
              ng-class="{'showing': dashboard.showDataSetsFilterSort, 'active': dashboard.dataSetsFilterSort}"
              ng-click="dashboard.showDataSetsFilterSort = !!!dashboard.showDataSetsFilterSort"
              ng-if="!dashboard.searchQueryDataSets.length"
              close-on-outer-click-external-trigger="dashboard.dataSetsfilterSort"
              tool-tip
              tool-tip-container="body"
              tool-tip-placement="right">
            </button>
          </div>
          <div class="floatbox-max-left">
            <h4>
              <span ng-if="dashboard.dataSets.totalUpperBound">
                {{ dashboard.dataSets.totalReadable }} of
                <abbr title="approximately">~</abbr>
                {{ dashboard.dataSets.totalUpperBound }}
              </span>
              <span ng-if="!dashboard.dataSets.totalUpperBound">
                {{ dashboard.dataSets.totalReadable }}
              </span>
              {{ dashboard.searchQueryDataSets.length > 1 ? 'results' : 'data sets' }}
            </h4>
          </div>
        </div>
      </div>
      <div
        class="refinery-filter-sort"
        ng-show="dashboard.showDataSetsFilterSort"
        close-on-outer-click="dashboard.showDataSetsFilterSort"
        close-on-outer-click-id="dashboard.dataSetsfilterSort">
        <h5 ng-if="dashboard.userIsAuthenticated">Filter by</h5>
        <div class="entry" ng-if="dashboard.userIsAuthenticated">
          <label class="checkbox">
            <input
              type="checkbox"
              ng-model="dashboard.dataSetsFilterOwner"> Own
          </label>
        </div>
        <div class="entry" ng-if="dashboard.userIsAuthenticated">
          <label class="checkbox">
            <input
              type="checkbox"
              ng-model="dashboard.dataSetsFilterPublic"> Public
          </label>
        </div>
        <h5>Sort by</h5>
        <div
          class="entry"
          ng-repeat="sorting in dashboard.dataSetsSorting track by $index">
          <label class="radio radio-button-hide">
            <input
              type="radio"
              value="{{ sorting.djangoAttribute }}"
              ng-click="dashboard.toggleSortOrder('dataSets')"
              ng-model="dashboard.dataSetsSortBy">
              <i
                class="sort-icon sort-active"
                ng-if="sorting.djangoAttribute === dashboard.dataSetsSortBy"
                ng-class="{'icon-sort-up': !dashboard.dataSetsSortDesc, 'icon-sort-down': dashboard.dataSetsSortDesc}"></i>
              <i
                class="sort-icon icon-sort"
                ng-if="sorting.djangoAttribute !== dashboard.dataSetsSortBy"></i>
              {{ sorting.label }}
          </label>
        </div>
      </div>
      <div
        class="refinery-panel-content scrollable jquery-full-height"
        ui-scroll-viewport
        refinery-dashboard-panel>
        <ul
          class="results no-list-style"
          ng-class="{'search': dashboard.searchDataSet}">
          <li
            ui-scroll="dataSet in dashboard.dataSets"
            buffer-size="50"
            adapter="dashboard.dataSetsAdapter"
            ng-class="{'highlighting': dataSet.highlight, 'previewing': dataSet.preview}">
            <button
              class="preview"
              ng-click="dashboard.expandDataSetPreview(dataSet, $index)">
              <i
                class="icon-double-angle-right is-mirrorable"
                ng-class="{'is-mirrored': dataSet.preview}"></i>
            </button>
            <i
              class="icon-user"
              title="You own this data set"
              ng-if="dataSet.is_owner"
              tool-tip
              tool-tip-container="body"
              tool-tip-placement="top"></i>
            <i
              class="icon-group icon-shared-out"
              title="You privately share this data set"
              ng-if="dataSet.is_shared && dataSet.is_owner"
              tool-tip
              tool-tip-container="body"
              tool-tip-placement="top"></i>
            <i
              class="icon-group icon-shared-in"
              title="This data set is shared with you"
              ng-if="dataSet.is_shared && !dataSet.is_owner && dashboard.userIsAuthenticated"
              tool-tip
              tool-tip-container="body"
              tool-tip-placement="top"></i>
            <i
              class="icon-globe"
              title="This file is publicly available"
              ng-if="dataSet.public && dashboard.userIsAuthenticated"
              tool-tip
              tool-tip-container="body"
              tool-tip-placement="top"></i>
            <a
              class="title"
              ng-href="data_sets/{{ dataSet.uuid }}"
              ng-bind-html="dataSet.title"></a>
            <p
              class="snippet"
              ng-if="dataSet.description && dashboard.searchDataSet"
              ng-bind-html="dataSet.description"></p>
          </li>
          <li ng-if="dashboard.dataSetsAdapter.isLoading">
            <div class="refinery-request-loading">
              <span class="refinery-spinner"></span>
            </div>
          </li>
        </ul>
      </div>
    </div>
    <refinery-expansion-panel>
      <refinery-data-set-preview
        close="dashboard.collapseDataSetPreview()"
        active="dashboard.dataSetPreview">
      </refinery-data-set-preview>
      <refinery-dashboard-vis-wrapper
        active="dashboard.dataSetExploration">
      </refinery-dashboard-vis-wrapper>
    </refinery-expansion-panel>
  </div>
</div>

<div
<<<<<<< HEAD
  class="col-md-4 shadowPanel"
  ng-if="dashboard.dataSetPreviewBorder">
</div>

<div
  class="col-md-4 pushable"
  ng-class="{'pushed': dashboard.dataSetPreview}">
=======
  class="span4 shadowPanel"
  ng-if="dashboard.expandedDataSetPanelBorder">
</div>

<div
  class="span4 pushable"
  ng-class="{'pushed': dashboard.expandDataSetPanel}">
>>>>>>> 48d24229
  <div class="refinery-panel">
    <div class="refinery-header">
      <span class="refinery-header-left">
        <h3>
          <span>
            <i class="m-r-1-4 icon-bar-chart"></i>Analyses
          </span>
        </h3>
      </span>
      <span class="refinery-header-right">
<!--         <a
          href="./projects/new/"
          class="no-underline"
          ng-if="dashboard.userIsAuthenticated">
          <i class="icon-plus-sign"></i>
        </a> -->
      </span>
    </div>
    <div class="refinery-sub-panel">
      <!--
      <ul
        class="no-list-style"
        ng-if="dashboard.allProjects.meta.total_count > 0">
        <li ng-repeat="project in dashboard.allProjects.objects">
          <i class="icon-user"></i>
          <a ng-href="projects/{{ project.uuid }}">{{ project.name }}</a>
        </li>
      </ul>
      <div
        class="refinery-request-loading"
        ng-if="dashboard.projectServiceLoading">
        <span class="refinery-spinner"></span>
      </div>
      <span
        class="alert alert-info"
        ng-if="dashboard.allProjects.meta.total_count === 0 && dashboard.allAnalyses.meta.total_count === 0">
        No projects found.
      </span>
      -->

      <div class="refinery-panel-header">
        <div
          class="refinery-notification"
          ng-class="{'active': dashboard.analyses.total === 0}">
          <div
            class="refinery-notification-info"
            ng-show="dashboard.analyses.total === 0">
            <strong>Info</strong>
            No analyses available.
          </div>
        </div>
        <div class="floatbox">
          <div class="floatbox-min-right">
            <button
              class="icon-only icon-filter"
              title="Filter &amp; Sort"
              ng-class="{'showing': dashboard.showAnalysesFilterSort, 'active': dashboard.analysesFilterSort}"
              ng-click="dashboard.showAnalysesFilterSort = !!!dashboard.showAnalysesFilterSort"
              ng-if="dashboard.analysesIsFilterable"
              close-on-outer-click-external-trigger="dashboard.analysesFilterSort"
              tool-tip
              tool-tip-container="body"
              tool-tip-placement="right">
            </button>
          </div>
          <div class="floatbox-max-left">
            <h4>
              {{ dashboard.analyses.totalReadable }}
              {{ dashboard.analyses.totalReadable > 1 ? 'analyses' : 'analysis' }}
            </h4>
          </div>
        </div>
      </div>
      <div
        class="refinery-filter-sort"
        ng-show="dashboard.showAnalysesFilterSort"
        close-on-outer-click="dashboard.showAnalysesFilterSort"
        close-on-outer-click-id="dashboard.analysesFilterSort">
        <h5>Filter by</h5>
        <div class="entry">
          <label class="radio">
            <input
              type="radio"
              value="RUNNING"
              ng-click="dashboard.toogleRadio()"
              ng-model="dashboard.analysesFilterStatus">
              Running
              <i class="info-icon analyses-status icon-cog icon-spin"></i>
          </label>
        </div>
        <div class="entry">
          <label class="radio">
            <input
              type="radio"
              value="SUCCESS"
              ng-click="dashboard.toogleRadio()"
              ng-model="dashboard.analysesFilterStatus">
              Successful
              <i class="info-icon analyses-status icon-ok-sign"></i>
          </label>
        </div>
        <div class="entry">
          <label class="radio">
            <input
              type="radio"
              value="FAILURE"
              ng-click="dashboard.toogleRadio()"
              ng-model="dashboard.analysesFilterStatus">
              Failed
              <i class="info-icon analyses-status icon-warning-sign"></i>
          </label>
        </div>
        <div class="entry">
          <label class="radio">
            <input
              type="radio"
              value="UNKNOWN"
              ng-click="dashboard.toogleRadio()"
              ng-model="dashboard.analysesFilterStatus">
              Unknown
              <i class="info-icon analyses-status icon-question-sign"></i>
          </label>
        </div>
        <h5>Sort by</h5>
        <div
          class="entry"
          ng-repeat="sorting in dashboard.analysesSorting track by $index">
          <label class="radio radio-button-hide">
            <input
              type="radio"
              value="{{ sorting.djangoAttribute }}"
              ng-click="dashboard.toggleSortOrder('analyses')"
              ng-model="dashboard.analysesSortBy">
              <i
                class="sort-icon sort-active"
                ng-if="sorting.djangoAttribute === dashboard.analysesSortBy"
                ng-class="{'icon-sort-up': !dashboard.analysesSortDesc, 'icon-sort-down': dashboard.analysesSortDesc}"></i>
              <i
                class="sort-icon icon-sort"
                ng-if="sorting.djangoAttribute !== dashboard.analysesSortBy"></i>
              {{ sorting.label }}
          </label>
        </div>
      </div>
      <div
        class="refinery-panel-content scrollable jquery-full-height"
        ui-scroll-viewport
        refinery-dashboard-panel>
        <ul
          class="results no-list-style">
          <li
            ui-scroll="analysis in dashboard.analyses"
            buffer-size="50"
            adapter="dashboard.analysesAdapter">
            <span class="spinner">
              <i
                class="analyses-status {{ analysis.status | analysisStatusIcon }}"
                title="{{ analysis.status | analysisStatusTitle }}"
                tool-tip
                tool-tip-container="body"
                tool-tip-placement="left">
              </i>
            </span>
            <i
              class="icon-user"
              title="You ran this analysis"
              ng-if="analysis.is_owner"
              tool-tip
              tool-tip-container="body"
              tool-tip-placement="top"></i>
            <i
              class="icon-group icon-shared-in"
              title="Some collaborator ran this analysis"
              ng-if="!analysis.is_owner"
              tool-tip
              tool-tip-container="body"
              tool-tip-placement="top"></i>
            <span ng-if="analysis.status === 'RUNNING' || analysis.status === 'UNKNOWN'">
              <a
                ng-href="/data_sets/{{analysis.data_set__uuid}}/analysis/{{analysis.uuid}}/#/analyses">
                {{ analysis.name }}
              </a>
            </span>
            <span ng-if="analysis.status !== 'RUNNING' && analysis.status !== 'UNKNOWN'">
              <a
                ng-href="/data_sets/{{analysis.data_set__uuid}}/analysis/{{analysis.uuid}}/">
                {{ analysis.name }}
              </a>
            </span>
          </li>
          <li ng-if="dashboard.analysesAdapter.isLoading">
            <div class="refinery-request-loading">
              <span class="refinery-spinner"></span>
            </div>
          </li>
        </ul>
      </div>
    </div>
  </div>
</div>

<div
<<<<<<< HEAD
  class="col-md-4 pushable"
  ng-class="{'pushed': dashboard.dataSetPreview}">
=======
  class="span4 pushable"
  ng-class="{'pushed': dashboard.expandDataSetPanel}">
>>>>>>> 48d24229
  <div class="refinery-panel">
    <div class="refinery-header">
      <span class="refinery-header-left">
        <h3><i class="m-r-1-4 icon-cog"></i>Workflows</h3>
      </span>
    </div>
    <div class="refinery-sub-panel">
      <div class="refinery-panel-header">
        <div
          class="refinery-notification"
          ng-class="{'active': dashboard.workflows.total === 0}">
          <div
            class="refinery-notification-info"
            ng-show="dashboard.workflows.total === 0">
            <strong>Info</strong>
            No workflows available.
          </div>
        </div>
        <div class="floatbox">
          <div class="floatbox-min-right">
            <button
              class="icon-only icon-filter"
              title="Filter &amp; Sort"
              ng-class="{'showing': dashboard.showWorkflowsFilterSort, 'active': dashboard.workflowsFilterSort}"
              ng-click="dashboard.showWorkflowsFilterSort = !!!dashboard.showWorkflowsFilterSort"
              ng-if="dashboard.workflows.totalReadable"
              close-on-outer-click-external-trigger="dashboard.workflowsFilterSort"
              tool-tip
              tool-tip-container="body"
              tool-tip-placement="left">
            </button>
          </div>
          <div class="floatbox-max-left">
            <h4>
              {{ dashboard.workflows.totalReadable }}
              {{ dashboard.workflows.totalReadable > 1 ? 'workflows' : 'workflow' }}
            </h4>
          </div>
        </div>
      </div>
      <div
        class="refinery-filter-sort"
        ng-show="dashboard.showWorkflowsFilterSort"
        close-on-outer-click="dashboard.showWorkflowsFilterSort"
        close-on-outer-click-id="dashboard.workflowsFilterSort">
        <h5>Sort by</h5>
        <div
          class="entry"
          ng-repeat="sorting in dashboard.workflowsSorting track by $index">
          <label class="radio radio-button-hide">
            <input
              type="radio"
              value="{{ sorting.djangoAttribute }}"
              ng-click="dashboard.toggleSortOrder('workflows')"
              ng-model="dashboard.workflowsSortBy">
              <i
                class="sort-icon sort-active"
                ng-if="sorting.djangoAttribute === dashboard.workflowsSortBy"
                ng-class="{'icon-sort-up': !dashboard.workflowsSortDesc, 'icon-sort-down': dashboard.workflowsSortDesc}"></i>
              <i
                class="sort-icon icon-sort"
                ng-if="sorting.djangoAttribute !== dashboard.workflowsSortBy"></i>
              {{ sorting.label }}
          </label>
        </div>
      </div>
      <div
        class="refinery-panel-content scrollable jquery-full-height"
        ui-scroll-viewport
        refinery-dashboard-panel>
        <ul
          class="results no-list-style">
          <li
            ui-scroll="workflow in dashboard.workflows"
            buffer-size="50"
            adapter="dashboard.workflowsAdapter">
            <a ng-href="workflows/{{ workflow.uuid }}">{{ workflow.name }}</a>
          </li>
          <li ng-if="dashboard.workflowsAdapter.isLoading">
            <div class="refinery-request-loading">
              <span class="refinery-spinner"></span>
            </div>
          </li>
        </ul>
      </div>
    </div>
  </div>
</div>

<!-- <div
  class="span4 pushable"
  ng-class="{'pushed': dashboard.dataSetPreview}">
  <div class="refinery-panel">
    <div class="refinery-header">
      <span class="refinery-header-left">
        <h3><i class="m-r-1-4 icon-folder-open"></i>Projects</h3>
      </span>
    </div>
    <div class="refinery-sub-panel">
      <div class="refinery-panel-header">
        <div class="refinery-notification">
          <div
            class="refinery-notification-info"
            ng-show="dashboard.projects.total === 0">
            <strong>Info</strong>
            No projects available.
          </div>
        </div>
        <div class="floatbox">
          <div class="floatbox-min-right">
          </div>
          <div class="floatbox-max-left">
            <h4>
              {{ dashboard.projects.totalReadable }}
              {{ dashboard.projects.totalReadable > 1 ? 'projects' : 'project' }}
            </h4>
          </div>
        </div>
      </div>
      <div
        class="refinery-panel-content scrollable jquery-full-height"
        ui-scroll-viewport
        refinery-dashboard-panel>
        <ul
          class="results no-list-style">
          <li
            ui-scroll="project in dashboard.projects"
            adapter="dashboard.projectsAdapter">
            <a ng-href="projects/{{ project.uuid }}">{{ project.name }}</a>
          </li>
          <li ng-if="dashboard.projectsAdapter.isLoading">
            <div class="refinery-request-loading">
              <span class="refinery-spinner"></span>
            </div>
          </li>
        </ul>
      </div>
    </div>
  </div>
</div> --><|MERGE_RESOLUTION|>--- conflicted
+++ resolved
@@ -218,23 +218,13 @@
 </div>
 
 <div
-<<<<<<< HEAD
   class="col-md-4 shadowPanel"
-  ng-if="dashboard.dataSetPreviewBorder">
+  ng-if="dashboard.expandedDataSetPanelBorder">
 </div>
 
 <div
   class="col-md-4 pushable"
-  ng-class="{'pushed': dashboard.dataSetPreview}">
-=======
-  class="span4 shadowPanel"
-  ng-if="dashboard.expandedDataSetPanelBorder">
-</div>
-
-<div
-  class="span4 pushable"
   ng-class="{'pushed': dashboard.expandDataSetPanel}">
->>>>>>> 48d24229
   <div class="refinery-panel">
     <div class="refinery-header">
       <span class="refinery-header-left">
@@ -437,13 +427,8 @@
 </div>
 
 <div
-<<<<<<< HEAD
   class="col-md-4 pushable"
-  ng-class="{'pushed': dashboard.dataSetPreview}">
-=======
-  class="span4 pushable"
   ng-class="{'pushed': dashboard.expandDataSetPanel}">
->>>>>>> 48d24229
   <div class="refinery-panel">
     <div class="refinery-header">
       <span class="refinery-header-left">
