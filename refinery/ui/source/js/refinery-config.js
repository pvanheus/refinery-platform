'use strict';

function refineryAppConfig (
  $compileProvider,
  $httpProvider,
  $logProvider,
  $provide,
  $sceDelegateProvider,
  $urlRouterProvider,
  settings,
  uiSelectConfig,
  localStorageServiceProvider
) {
  /*
   * Force URLs to be caseinsensitive.
   * Append a trailing slash if there is none.
   */
  $urlRouterProvider.rule(function ($injector, $location) {
    var path = $location.path();
    var normalized = path.toLowerCase();

    if (normalized.slice(-1) !== '/') {
      normalized += '/';
    }

    if (path !== normalized) {
      return normalized;
    }

    return undefined;
  });

  /*
   * Set debug logger
   */
  $logProvider.debugEnabled(settings.djangoApp.debug);

  /*
   * Use Django XSRF/CSRF lingo to enable communication with API.
   */
  $httpProvider.defaults.xsrfCookieName = 'csrftoken';
  $httpProvider.defaults.xsrfHeaderName = 'X-CSRFToken';

  /*
   * Performance enhancement
   */
  $compileProvider.debugInfoEnabled(settings.djangoApp.debug);
  $httpProvider.useApplyAsync(true);

  // http://stackoverflow.com/q/11252780
  $provide.decorator('$rootScope', ['$delegate', function ($delegate) {
    Object.defineProperty($delegate.constructor.prototype, '$onRootScope', {
      value: function (name, listener) {
        var unsubscribe = $delegate.$on(name, listener);
        this.$on('$destroy', unsubscribe);
      },
      enumerable: false
    });
    return $delegate;
  }]);

  // For ui-select, known bug. Should be fixed in the next release
  // https://github.com/angular-ui/ui-select/issues/1672
  uiSelectConfig.removeSelected = false;

<<<<<<< HEAD
  // Set unique prefix for the local storage
  localStorageServiceProvider.setPrefix(
    'refinery' + settings.djangoApp.refineryInstanceName
  );
=======
  $sceDelegateProvider.resourceUrlWhitelist([
    'self',
    settings.djangoApp.staticUrl + '**'  // allow loading assets from S3
  ]);
>>>>>>> a7bc02aa
}

angular
  .module('refineryApp')
  .config([
    '$compileProvider',
    '$httpProvider',
    '$logProvider',
    '$provide',
    '$sceDelegateProvider',
    '$urlRouterProvider',
    'settings',
    'uiSelectConfig',
    'localStorageServiceProvider',
    refineryAppConfig
  ]);<|MERGE_RESOLUTION|>--- conflicted
+++ resolved
@@ -63,17 +63,15 @@
   // https://github.com/angular-ui/ui-select/issues/1672
   uiSelectConfig.removeSelected = false;
 
-<<<<<<< HEAD
   // Set unique prefix for the local storage
   localStorageServiceProvider.setPrefix(
     'refinery' + settings.djangoApp.refineryInstanceName
   );
-=======
+
   $sceDelegateProvider.resourceUrlWhitelist([
     'self',
     settings.djangoApp.staticUrl + '**'  // allow loading assets from S3
   ]);
->>>>>>> a7bc02aa
 }
 
 angular
