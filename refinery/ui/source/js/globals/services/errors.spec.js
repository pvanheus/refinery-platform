--- conflicted
+++ resolved
@@ -1,11 +1,6 @@
-<<<<<<< HEAD
 'use strict';
-=======
+
 describe('Errors.factory: unit tests', function () {
-  'use strict';
->>>>>>> eae43ded
-
-describe('errors: Errors (unit testing)', function () {
   var errors;
   var rootScope;
 
