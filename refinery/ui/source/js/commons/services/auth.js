--- conflicted
+++ resolved
@@ -5,8 +5,6 @@
       var auth = {},
           authLastCheck = 0;
 
-<<<<<<< HEAD
-=======
       /**
        * Check whether a user is authenticated or not.
        *
@@ -16,7 +14,6 @@
        *
        * @return  {Object}  Angular promise
        */
->>>>>>> f752de31
       function checkUserStatus () {
         var query = $resource(
               settings.appRoot + settings.refineryApi + '/user_authentication/',
