describe('RefineryApp.module: unit tests', function () {
  'use strict';

  var module;

  beforeEach(function () {
    module = angular.module('refineryApp');
  });

  describe('Module', function () {

    it('should be registered', function () {
      expect(!!module).toEqual(true);
    });

  });

  describe('Dependencies:', function () {

    var deps,
        hasModule = function (m) {
          return deps.indexOf(m) >= 0;
        };

    beforeEach(function () {
      deps = module.value('refineryApp').requires;
    });

    it('should have "ngResource" as a dependency', function () {
      expect(hasModule('ngResource')).toEqual(true);
    });

    it('should have "ui.router" as a dependency', function () {
      expect(hasModule('ui.router')).toEqual(true);
    });

    it('should have "ngWebworker" as a dependency', function () {
      expect(hasModule('ngWebworker')).toEqual(true);
    });

    it('should have "pubSub" as a dependency', function () {
      expect(hasModule('pubSub')).toEqual(true);
    });

    it('should have "closeOnOuterClick" as a dependency', function () {
      expect(hasModule('closeOnOuterClick')).toEqual(true);
    });

    it('should have "colors" as a dependency', function () {
      expect(hasModule('colors')).toEqual(true);
    });

<<<<<<< HEAD
    it('should have "focusOn" as a dependency', function () {
      expect(hasModule('focusOn')).toEqual(true);
=======
    it('should have "replaceWhiteSpaceWithHyphen" as a dependency', function () {
      expect(hasModule('replaceWhiteSpaceWithHyphen')).toEqual(true);
>>>>>>> 8cc85861
    });

    it('should have "refineryRouter" as a dependency', function () {
      expect(hasModule('refineryRouter')).toEqual(true);
    });

    it('should have "refineryWorkflows" as a dependency', function () {
      expect(hasModule('refineryWorkflows')).toEqual(true);
    });

    it('should have "refineryNodeMapping" as a dependency', function () {
      expect(hasModule('refineryNodeMapping')).toEqual(true);
    });

    it('should have "refineryAnalysisLaunch" as a dependency', function () {
      expect(hasModule('refineryAnalysisLaunch')).toEqual(true);
    });

    it('should have "refinerySolr" as a dependency', function () {
      expect(hasModule('refinerySolr')).toEqual(true);
    });

    it('should have "refineryNodeRelationship" as a dependency', function () {
      expect(hasModule('refineryNodeRelationship')).toEqual(true);
    });

    it('should have "refineryIgv" as a dependency', function () {
      expect(hasModule('refineryIgv')).toEqual(true);
    });

    it('should have "refineryStatistics" as a dependency', function () {
      expect(hasModule('refineryStatistics')).toEqual(true);
    });

    it('should have "refineryMetadataTableImport" as a dependency', function () {
      expect(hasModule('refineryMetadataTableImport')).toEqual(true);
    });

    it('should have "refineryProvvis" as a dependency', function () {
      expect(hasModule('refineryProvvis')).toEqual(true);
    });

    it('should have "refineryDataSetImport" as a dependency', function () {
      expect(hasModule('refineryDataSetImport')).toEqual(true);
    });

    it('should have "refineryDataSetNav" as a dependency', function () {
      expect(hasModule('refineryDataSetNav')).toEqual(true);
    });

    it('should have "refineryDashboard" as a dependency', function () {
      expect(hasModule('refineryDashboard')).toEqual(true);
    });

    it('should have "refineryAnalysisMonitor" as a dependency', function () {
      expect(hasModule('refineryAnalysisMonitor')).toEqual(true);
    });

    it('should have "refineryCollaboration" as a dependency', function () {
      expect(hasModule('refineryCollaboration')).toEqual(true);
    });

    it('should have "refineryChart" as a dependency', function () {
      expect(hasModule('refineryChart')).toEqual(true);
    });

    it('should have "refineryFileBrowser" as a dependency', function () {
      expect(hasModule('refineryFileBrowser')).toEqual(true);
    });

    // Just a negative control to make sure that the test actually works.
    it('should NOT have "notExistingModule" as a dependency', function () {
      expect(hasModule('notExistingModule')).toEqual(false);
    });

  });
});<|MERGE_RESOLUTION|>--- conflicted
+++ resolved
@@ -50,13 +50,12 @@
       expect(hasModule('colors')).toEqual(true);
     });
 
-<<<<<<< HEAD
     it('should have "focusOn" as a dependency', function () {
       expect(hasModule('focusOn')).toEqual(true);
-=======
+    });
+
     it('should have "replaceWhiteSpaceWithHyphen" as a dependency', function () {
       expect(hasModule('replaceWhiteSpaceWithHyphen')).toEqual(true);
->>>>>>> 8cc85861
     });
 
     it('should have "refineryRouter" as a dependency', function () {
