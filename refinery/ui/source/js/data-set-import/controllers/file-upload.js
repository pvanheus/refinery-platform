'use strict';

function RefineryFileUploadCtrl (
  $element,
  $log,
  $scope,
  $timeout,
  $,
  SparkMD5,
  dataSetImportSettings
) {
  var csrf = '';
  var formData = [];
  var md5 = {};
  var totalNumFilesQueued = 0;
  var totalNumFilesUploaded = 0;
<<<<<<< HEAD
  var globalProgress = 0;
=======
  var currentUploadFile = -1;
  // Caches file names to avoid uploading multiple times the same file.
  var fileCache = {};
>>>>>>> bce1eb8c

  // This is set to true by default because this var is used to apply an
  // _active_ class to the progress bar so that it displays the moving stripes.
  // Setting it to false by default leads to an ugly flickering while the bar
  // progresses but the stripes are not displayed
  $scope.uploadActive = true;
  $scope.loadingFiles = false;

  if ($('input[name=\'csrfmiddlewaretoken\']')[0]) {
    csrf = $('input[name=\'csrfmiddlewaretoken\']')[0].value;
    formData = [{
      name: 'csrfmiddlewaretoken',
      value: csrf
    }];
  } else {
    $log.error('CSRF middleware token was not found in the upload form');
  }

  $.blueimp.fileupload.prototype.processActions = {
    calculate_checksum: function (data, options) {
      var that = this;
      var dfd = $.Deferred();  // eslint-disable-line new-cap
      var file = data.files[data.index];
      var slice = File.prototype.slice || File.prototype.mozSlice || File.prototype.webkitSlice;
      var chunks = Math.ceil(file.size / options.chunkSize);
      var currentChunk = 0;
      var spark = new SparkMD5.ArrayBuffer();

      function readNextChunk () {
        var reader = new FileReader();
        // We have to disable eslint here because this is a circular dependency
        reader.onload = onload;   // eslint-disable-line no-use-before-define
        var startIndex = currentChunk * options.chunkSize;
        var end = Math.min(startIndex + options.chunkSize, file.size);
        reader.readAsArrayBuffer(slice.call(file, startIndex, end));
      }

      function onload (e) {
        spark.append(e.target.result);  // append chunk
        currentChunk++;
        if (currentChunk < chunks) {
          readNextChunk();
        } else {
          md5[file.name] = spark.end();
          dfd.resolveWith(that, [data]);
        }
      }

      readNextChunk();
      return dfd.promise();
    }
  };

  var uploadDone = function (e, data) {
    var file = data.files[0];

    $.ajax({
      type: 'POST',
      url: dataSetImportSettings.uploadCompleteUrl,
      data: {
        csrfmiddlewaretoken: csrf,
        upload_id: data.result.upload_id,
        md5: md5[file.name]
      },
      dataType: 'json',
      success: function () {
        totalNumFilesUploaded++;
        globalProgress = totalNumFilesUploaded / totalNumFilesQueued;

        file.uploaded = true;

        if ($element.fileupload('active') > 0) {
          $scope.uploadActive = true;
          $scope.uploadInProgress = true;
        } else {
          $scope.uploadActive = false;
          $scope.uploadInProgress = false;
        }

        if (totalNumFilesUploaded === totalNumFilesQueued) {
          $scope.allUploaded = true;
          $scope.uploadActive = false;
          $scope.uploadInProgress = false;
        }

        $timeout(function () {
          // Fritz: I am not sure why we need to wait 100ms instead of 0ms
          // (i.e. one digestion) but this solves the issues with the last
          // progress bar not being changed into success mode.
          $scope.$apply();
        }, 100);
      },
      error: function (jqXHR, textStatus, errorThrown) {
        $log.error('Error uploading file:', textStatus, '-', errorThrown);
      }
    });
  };

  var getFormData = function () {
    return formData;
  };

  var chunkDone = function (event, data) {
    if (formData.length < 2) {
      formData.push({
        name: 'upload_id',
        value: data.result.upload_id
      });
    }
  };

  var chunkFail = function (event, data) {
    $log.error('Error uploading file:', data.errorThrown, '-', data.textStatus);
  };

  var uploadAlways = function () {
    formData.splice(1);  // clear upload_id for the next upload
  };

<<<<<<< HEAD
  $element.on('fileuploadadd', function add () {
    totalNumFilesQueued++;
    globalProgress = totalNumFilesUploaded / totalNumFilesQueued;
  });

  $element.on('fileuploadfail', function submit () {
=======
  // Tiggered when a new file is uploaded
  $element.on('fileuploadadd', function add (e, data) {
    if (fileCache[data.files[0].name]) {
      $log.error(
        'We currently do not support uploading multiple files with the same ' +
        'file name.'
      );
      return false;
    }
    totalNumFilesQueued++;
    $scope.queuedFiles.push(data.files[0]);
    fileCache[data.files[0].name] = true;
    return true;
  });

  // Triggered either when an upload failed or the user cancelled
  $element.on('fileuploadfail', function submit (e, data) {
    for (var i = $scope.queuedFiles.length; i--;) {
      if ($scope.queuedFiles[i].name === data.files[0].name) {
        $scope.queuedFiles.splice(i, 1);
      }
    }
>>>>>>> bce1eb8c
    totalNumFilesQueued = Math.max(totalNumFilesQueued - 1, 0);
    fileCache[data.files[0].name] = undefined;
    delete fileCache[data.files[0].name];
  });

  $element.on('fileuploadsubmit', function submit (event, data) {
    if (data.files[0].uploaded) {
      // don't upload again
      return false;
    }
    return true;
  });

  $scope.globalReadableProgress = function (progress) {
    return Math.round(progress * globalProgress);
  };

  $scope.numUnfinishedUploads = function () {
    return totalNumFilesQueued - totalNumFilesUploaded;
  };

  $scope.options = {
    always: uploadAlways,
    chunkdone: chunkDone,
    chunkfail: chunkFail,
    done: uploadDone,
    formData: getFormData
  };
}

angular
  .module('refineryDataSetImport')
  .controller('RefineryFileUploadCtrl', [
    '$element',
    '$log',
    '$scope',
    '$timeout',
    '$',
    'SparkMD5',
    'dataSetImportSettings',
    RefineryFileUploadCtrl
  ]);<|MERGE_RESOLUTION|>--- conflicted
+++ resolved
@@ -6,22 +6,21 @@
   $scope,
   $timeout,
   $,
+  settings,
   SparkMD5,
-  dataSetImportSettings
+  dataSetImportSettings,
+  $uibModal
 ) {
   var csrf = '';
   var formData = [];
   var md5 = {};
   var totalNumFilesQueued = 0;
   var totalNumFilesUploaded = 0;
-<<<<<<< HEAD
-  var globalProgress = 0;
-=======
   var currentUploadFile = -1;
   // Caches file names to avoid uploading multiple times the same file.
   var fileCache = {};
->>>>>>> bce1eb8c
-
+
+  $scope.queuedFiles = [];
   // This is set to true by default because this var is used to apply an
   // _active_ class to the progress bar so that it displays the moving stripes.
   // Setting it to false by default leads to an ugly flickering while the bar
@@ -39,6 +38,70 @@
     $log.error('CSRF middleware token was not found in the upload form');
   }
 
+  var worker = false;
+
+  function workerCode () {
+    // Default setting
+    var chunkSize = 2097152;
+
+    function calcMD5 (file) {
+      var slice = File.prototype.slice || File.prototype.mozSlice || File.prototype.webkitSlice;
+      var chunks = Math.ceil(file.size / chunkSize);
+      var spark = new SparkMD5.ArrayBuffer();
+      var currentChunk = 0;
+
+      var reader = new FileReader();
+
+      function readNextChunk () {
+        reader.onload = function onload (event) {
+          spark.append(event.target.result);  // append chunk
+          currentChunk++;
+          if (currentChunk < chunks) {
+            readNextChunk();
+          } else {
+            postMessage({
+              name: file.name,
+              md5: spark.end()
+            });
+          }
+        };
+
+        reader.onerror = function (event) {
+          postMessage({ name: file.name, error: event.message });
+        };
+
+        var startIndex = currentChunk * chunkSize;
+        var end = Math.min(startIndex + chunkSize, file.size);
+        reader.readAsArrayBuffer(slice.call(file, startIndex, end));
+      }
+
+      readNextChunk();
+    }
+
+    onmessage = function (event) {  // eslint-disable-line no-undef
+      // importScripts only works with absolute URLs when the worker is
+      // created inline. Find out more here:
+      // http://www.html5rocks.com/en/tutorials/workers/basics/
+      importScripts(  // eslint-disable-line no-undef
+        event.data[0] +
+        '/static/vendor/spark-md5/spark-md5.min.js'
+      );
+
+      chunkSize = event.data[2];
+
+      calcMD5(event.data[1]);
+    };
+  }
+
+  if (window.Worker) {
+    var code = workerCode.toString();
+    code = code.substring(code.indexOf('{') + 1, code.lastIndexOf('}'));
+
+    var blob = new Blob([code], { type: 'application/javascript' });
+
+    worker = new Worker(URL.createObjectURL(blob));
+  }
+
   $.blueimp.fileupload.prototype.processActions = {
     calculate_checksum: function (data, options) {
       var that = this;
@@ -51,25 +114,38 @@
 
       function readNextChunk () {
         var reader = new FileReader();
-        // We have to disable eslint here because this is a circular dependency
-        reader.onload = onload;   // eslint-disable-line no-use-before-define
+
+        reader.onload = function onload (event) {
+          spark.append(event.target.result);  // append chunk
+          currentChunk++;
+          if (currentChunk < chunks) {
+            readNextChunk();
+          } else {
+            md5[file.name] = spark.end();  // This piece calculates the MD5 hash
+            dfd.resolveWith(that, [data]);
+          }
+        };
+
         var startIndex = currentChunk * options.chunkSize;
         var end = Math.min(startIndex + options.chunkSize, file.size);
         reader.readAsArrayBuffer(slice.call(file, startIndex, end));
       }
 
-      function onload (e) {
-        spark.append(e.target.result);  // append chunk
-        currentChunk++;
-        if (currentChunk < chunks) {
-          readNextChunk();
-        } else {
-          md5[file.name] = spark.end();
+      if (worker) {
+        worker.postMessage([
+          settings.appRoot,
+          file,
+          options.chunkSize
+        ]);
+
+        worker.onmessage = function (event) {
+          md5[file.name] = event.data.md5;
           dfd.resolveWith(that, [data]);
-        }
-      }
-
-      readNextChunk();
+        };
+      } else {
+        readNextChunk();
+      }
+
       return dfd.promise();
     }
   };
@@ -88,7 +164,6 @@
       dataType: 'json',
       success: function () {
         totalNumFilesUploaded++;
-        globalProgress = totalNumFilesUploaded / totalNumFilesQueued;
 
         file.uploaded = true;
 
@@ -140,14 +215,6 @@
     formData.splice(1);  // clear upload_id for the next upload
   };
 
-<<<<<<< HEAD
-  $element.on('fileuploadadd', function add () {
-    totalNumFilesQueued++;
-    globalProgress = totalNumFilesUploaded / totalNumFilesQueued;
-  });
-
-  $element.on('fileuploadfail', function submit () {
-=======
   // Tiggered when a new file is uploaded
   $element.on('fileuploadadd', function add (e, data) {
     if (fileCache[data.files[0].name]) {
@@ -170,7 +237,6 @@
         $scope.queuedFiles.splice(i, 1);
       }
     }
->>>>>>> bce1eb8c
     totalNumFilesQueued = Math.max(totalNumFilesQueued - 1, 0);
     fileCache[data.files[0].name] = undefined;
     delete fileCache[data.files[0].name];
@@ -181,15 +247,40 @@
       // don't upload again
       return false;
     }
+    currentUploadFile++;
     return true;
   });
 
-  $scope.globalReadableProgress = function (progress) {
-    return Math.round(progress * globalProgress);
+  $scope.globalReadableProgress = function (progress, index) {
+    if (index < currentUploadFile) {
+      return 100;
+    }
+    if (index === currentUploadFile) {
+      return (progress || 0).toFixed(3);
+    }
+    return 0;
+  };
+
+  $scope.globalToIndividualProgress = function (progress, index) {
+    if (index < currentUploadFile) {
+      return +(100 / totalNumFilesQueued).toFixed(3);
+    }
+    if (index === currentUploadFile) {
+      return +(progress / totalNumFilesQueued).toFixed(3);
+    }
+    return 0;
   };
 
   $scope.numUnfinishedUploads = function () {
     return totalNumFilesQueued - totalNumFilesUploaded;
+  };
+
+  $scope.openHelpMd5 = function () {
+    $uibModal.open({
+      templateUrl:
+        '/static/partials/data-set-import/partials/dialog-help-md5.html',
+      controller: 'RefineryFileUploadMD5HelpCtrl as modal'
+    });
   };
 
   $scope.options = {
@@ -209,7 +300,9 @@
     '$scope',
     '$timeout',
     '$',
+    'settings',
     'SparkMD5',
     'dataSetImportSettings',
+    '$uibModal',
     RefineryFileUploadCtrl
   ]);