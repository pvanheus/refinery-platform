--- conflicted
+++ resolved
@@ -1,19 +1,8 @@
-<<<<<<< HEAD
- <div id="isa-tab-import-form">
+<div id="isa-tab-import-form">
   <p>
     Please provide <code>.zip</code> archive containing an investigation, study, and assay
     file.
   </p>
-=======
-<div id="isa-tab-import-form">
-  <div id="dataUploadTutorialStep6">
-   <div>
-    <p>
-      Please provide <code>.zip</code> archive containing an investigation, study, and assay
-      file.
-    </p>
-    </div>
->>>>>>> 032f00d1
 
     <div class="relative">
       <div
