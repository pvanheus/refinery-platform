--- conflicted
+++ resolved
@@ -1742,165 +1742,6 @@
 }
 @keyframes blinker { to { opacity: .5; } }
 
-<<<<<<< HEAD
-.attention_grabber {
-  animation-name: attention;
-  animation-duration: 2s;
-  animation-iteration-count: 3;
-  transform-origin: 50% 50%;
-  animation-fill-mode: forwards;
-  animation-delay: 3s;
-}
-
-.attention_grabber:hover {
-  animation: none !important;
-}
-
-@keyframes attention{
-  0% {
-    transform:  rotate(0deg) scaleX(1.00) scaleY(1.00) ;
-  }
-  10% {
-    transform:  rotate(-3deg) scaleX(0.80) scaleY(0.80) ;
-  }
-  20% {
-    transform:  rotate(-3deg) scaleX(0.80) scaleY(0.80) ;
-  }
-  30% {
-    transform:  rotate(3deg) scaleX(1.10) scaleY(1.10) ;
-  }
-  40% {
-    transform:  rotate(-3deg) scaleX(1.10) scaleY(1.10) ;
-  }
-  50% {
-    transform:  rotate(3deg) scaleX(1.10) scaleY(1.10) ;
-  }
-  60% {
-    transform:  rotate(-3deg) scaleX(1.10) scaleY(1.10) ;
-  }
-  70% {
-    transform:  rotate(3deg) scaleX(1.10) scaleY(1.10) ;
-  }
-  80% {
-    transform:  rotate(-3deg) scaleX(1.10) scaleY(1.10) ;
-  }
-  90% {
-    transform:  rotate(3deg) scaleX(1.10) scaleY(1.10) ;
-  }
-  100% {
-    transform:  rotate(0deg) scaleX(1.10) scaleY(1.10) ;
-  }
-}
-
-@-moz-keyframes attention{
-  0% {
-    -moz-transform:  rotate(0deg) scaleX(1.00) scaleY(1.00) ;
-  }
-  10% {
-    -moz-transform:  rotate(-3deg) scaleX(0.80) scaleY(0.80) ;
-  }
-  20% {
-    -moz-transform:  rotate(-3deg) scaleX(0.80) scaleY(0.80) ;
-  }
-  30% {
-    -moz-transform:  rotate(3deg) scaleX(1.10) scaleY(1.10) ;
-  }
-  40% {
-    -moz-transform:  rotate(-3deg) scaleX(1.10) scaleY(1.10) ;
-  }
-  50% {
-    -moz-transform:  rotate(3deg) scaleX(1.10) scaleY(1.10) ;
-  }
-  60% {
-    -moz-transform:  rotate(-3deg) scaleX(1.10) scaleY(1.10) ;
-  }
-  70% {
-    -moz-transform:  rotate(3deg) scaleX(1.10) scaleY(1.10) ;
-  }
-  80% {
-    -moz-transform:  rotate(-3deg) scaleX(1.10) scaleY(1.10) ;
-  }
-  90% {
-    -moz-transform:  rotate(3deg) scaleX(1.10) scaleY(1.10) ;
-  }
-  100% {
-    -moz-transform:  rotate(0deg) scaleX(1.10) scaleY(1.10) ;
-  }
-}
-
-@-webkit-keyframes attention{
-  0% {
-    -webkit-transform:  rotate(0deg) scaleX(1.00) scaleY(1.00) ;
-  }
-  10% {
-    -webkit-transform:  rotate(-3deg) scaleX(0.80) scaleY(0.80) ;
-  }
-  20% {
-    -webkit-transform:  rotate(-3deg) scaleX(0.80) scaleY(0.80) ;
-  }
-  30% {
-    -webkit-transform:  rotate(3deg) scaleX(1.10) scaleY(1.10) ;
-  }
-  40% {
-    -webkit-transform:  rotate(-3deg) scaleX(1.10) scaleY(1.10) ;
-  }
-  50% {
-    -webkit-transform:  rotate(3deg) scaleX(1.10) scaleY(1.10) ;
-  }
-  60% {
-    -webkit-transform:  rotate(-3deg) scaleX(1.10) scaleY(1.10) ;
-  }
-  70% {
-    -webkit-transform:  rotate(3deg) scaleX(1.10) scaleY(1.10) ;
-  }
-  80% {
-    -webkit-transform:  rotate(-3deg) scaleX(1.10) scaleY(1.10) ;
-  }
-  90% {
-    -webkit-transform:  rotate(3deg) scaleX(1.10) scaleY(1.10) ;
-  }
-  100% {
-    -webkit-transform:  rotate(0deg) scaleX(1.10) scaleY(1.10) ;
-  }
-}
-
-@-o-keyframes attention{
-  0% {
-    -o-transform:  rotate(0deg) scaleX(1.00) scaleY(1.00) ;
-  }
-  10% {
-    -o-transform:  rotate(-3deg) scaleX(0.80) scaleY(0.80) ;
-  }
-  20% {
-    -o-transform:  rotate(-3deg) scaleX(0.80) scaleY(0.80) ;
-  }
-  30% {
-    -o-transform:  rotate(3deg) scaleX(1.10) scaleY(1.10) ;
-  }
-  40% {
-    -o-transform:  rotate(-3deg) scaleX(1.10) scaleY(1.10) ;
-  }
-  50% {
-    -o-transform:  rotate(3deg) scaleX(1.10) scaleY(1.10) ;
-  }
-  60% {
-    -o-transform:  rotate(-3deg) scaleX(1.10) scaleY(1.10) ;
-  }
-  70% {
-    -o-transform:  rotate(3deg) scaleX(1.10) scaleY(1.10) ;
-  }
-  80% {
-    -o-transform:  rotate(-3deg) scaleX(1.10) scaleY(1.10) ;
-  }
-  90% {
-    -o-transform:  rotate(3deg) scaleX(1.10) scaleY(1.10) ;
-  }
-  100% {
-    -o-transform:  rotate(0deg) scaleX(1.10) scaleY(1.10) ;
-  }
-}
-=======
->>>>>>> 671fca03
 .align-bottom {
   vertical-align: bottom;
 }
@@ -1922,7 +1763,6 @@
   text-overflow: ellipsis;
 }
 
-<<<<<<< HEAD
 h1, h2, h3, h4, h5, h5,
 .h1, .h2, .h3, .h4, .h5, .h5 {
   &.strong {
@@ -1948,8 +1788,8 @@
     width: 100%;
     height: 100%;
   }
-=======
+}
+
 .modal-description {
   border-top: 1px solid #ddd
->>>>>>> 671fca03
 }