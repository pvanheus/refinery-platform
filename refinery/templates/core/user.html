{% extends "base.html" %}


{% block title %}
{{ block.super }} - User {{ profile_user.username }}
{% endblock %}

{% block subheader %}
<div class="page-header">
<h1>User&nbsp;<small>{{ profile_user.username }}</small></h1>
</div>
{% endblock %}


{% block content %}
<div class="refinery-panel refinery-panel-content scrollable jquery-full-height">
	<div class="row">
	{% if user %}
		<div class="refinery-header">
			<span class="refinery-header-left">
				<h3>Profile for {{profile_user.username}}</h3>
			</span>
		</div>

		<div class="refinery-subheader">
			<h4>First Name</h4>
		</div>
		<p>{% if profile_user.first_name %} {{ profile_user.first_name }} {% else %} <i>None provided.</i>{% endif %}</p>

		<div class="refinery-subheader">
			<h4>Last Name</h4>
		</div>
		<p>{% if profile_user.last_name %} {{ profile_user.last_name }} {% else %} <i>None provided.</i>{% endif %}</p>

		<div class="refinery-subheader">
			<h4>Email</h4>
		</div>
		<p>{% if profile_user.email %} {{ profile_user.email }} {% else %} <i>None provided.</i>{% endif %}</p>

		<div class="refinery-subheader">
			<h4>Affiliation</h4>
		</div>
		<p>{% if profile_user.get_profile.affiliation %} {{ profile_user.get_profile.affiliation }} {% else %} <i>None provided.</i>{% endif %}</p>

<<<<<<< HEAD
        <div class="refinery-subheader">
            <h4>Password</h4>
        </div>
        {% if REFINERY_EXTERNAL_AUTH %}
            <p>{{ REFINERY_EXTERNAL_AUTH_MESSAGE|safe }}</p>
        {% else %}
            <p><i class="fa fa-key"></i>&nbsp;<a href="{%
            url 'django.contrib.auth.views.password_change' %}">Change Password?</a></p>
=======
        {% if user == profile_user %}
            <div class="refinery-subheader">
                <h4>Password</h4>
            </div>
            {% if REFINERY_EXTERNAL_AUTH %}
                <p>{{ REFINERY_EXTERNAL_AUTH_MESSAGE|safe }}</p>
            {% else %}
                <p><i class="icon-key"></i>&nbsp;<a href="{% url 'django.contrib.auth.views.password_change' %}">Change Password?</a></p>
            {% endif %}
>>>>>>> 5a5580b5
        {% endif %}
		{% if profile_user.groups.count > 0 %}
			<div class="refinery-header">
				<span class="refinery-header-left">
					<h3>Groups</h3>
				</span>
			</div>
		    <p>
			{% for group in profile_user.groups.all %}
		       	<a href="{% url 'group' group.extendedgroup.uuid %}">{{ group.name }}</a></br>
		   	{% endfor %}
		   	</p>
		{% endif %}

		<div class="refinery-header">
			<span class="refinery-header-left">
				<h3>History</h3>
			</span>
		</div>
		<p>Joined on {{ profile_user.date_joined }} Last login on {{ profile_user.last_login }}</p>
<<<<<<< HEAD

		<a class="btn btn-default" href=
      "{% url 'user_edit' profile_user.get_profile.uuid %}">Edit</a>
=======
        {% if user == profile_user %}
		    <a class="btn" href="{% url 'user_edit' profile_user.get_profile.uuid %}">Edit</a>
        {% endif %}
>>>>>>> 5a5580b5
	{% else %}
	    <p>No valid user.</p>
	{% endif %}

	</div>
</div>

{% endblock %}
<|MERGE_RESOLUTION|>--- conflicted
+++ resolved
@@ -41,28 +41,16 @@
 			<h4>Affiliation</h4>
 		</div>
 		<p>{% if profile_user.get_profile.affiliation %} {{ profile_user.get_profile.affiliation }} {% else %} <i>None provided.</i>{% endif %}</p>
-
-<<<<<<< HEAD
-        <div class="refinery-subheader">
-            <h4>Password</h4>
-        </div>
-        {% if REFINERY_EXTERNAL_AUTH %}
-            <p>{{ REFINERY_EXTERNAL_AUTH_MESSAGE|safe }}</p>
-        {% else %}
-            <p><i class="fa fa-key"></i>&nbsp;<a href="{%
-            url 'django.contrib.auth.views.password_change' %}">Change Password?</a></p>
-=======
-        {% if user == profile_user %}
-            <div class="refinery-subheader">
-                <h4>Password</h4>
-            </div>
-            {% if REFINERY_EXTERNAL_AUTH %}
-                <p>{{ REFINERY_EXTERNAL_AUTH_MESSAGE|safe }}</p>
-            {% else %}
-                <p><i class="icon-key"></i>&nbsp;<a href="{% url 'django.contrib.auth.views.password_change' %}">Change Password?</a></p>
-            {% endif %}
->>>>>>> 5a5580b5
-        {% endif %}
+    {% if user == profile_user %}
+      <div class="refinery-subheader">
+        <h4>Password</h4>
+      </div>
+      {% if REFINERY_EXTERNAL_AUTH %}
+        <p>{{ REFINERY_EXTERNAL_AUTH_MESSAGE|safe }}</p>
+      {% else %}
+        <p><i class="fa fa-key"></i>&nbsp;<a href="{% url 'django.contrib.auth.views.password_change' %}">Change Password?</a></p>
+      {% endif %}
+    {% endif %}
 		{% if profile_user.groups.count > 0 %}
 			<div class="refinery-header">
 				<span class="refinery-header-left">
@@ -82,15 +70,9 @@
 			</span>
 		</div>
 		<p>Joined on {{ profile_user.date_joined }} Last login on {{ profile_user.last_login }}</p>
-<<<<<<< HEAD
-
-		<a class="btn btn-default" href=
-      "{% url 'user_edit' profile_user.get_profile.uuid %}">Edit</a>
-=======
-        {% if user == profile_user %}
-		    <a class="btn" href="{% url 'user_edit' profile_user.get_profile.uuid %}">Edit</a>
-        {% endif %}
->>>>>>> 5a5580b5
+    {% if user == profile_user %}
+		  <a class="btn btn-default" href="{% url 'user_edit' profile_user.get_profile.uuid %}">Edit</a>
+    {% endif %}
 	{% else %}
 	    <p>No valid user.</p>
 	{% endif %}
