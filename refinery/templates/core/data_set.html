{% extends "base.html" %}
{% load humanize %}
{% load markup %}

{% block head_html %}
	<link href="{{ STATIC_URL }}styles/css/tipsy/tipsy.css" rel="stylesheet"/>
	<link href="{{ STATIC_URL }}js/select2/select2.css" rel="stylesheet"/>

<style type="text/css">

svg {
	background-color: none;
	padding: 5px;
	margin-top: 15px;
	margin-bottom: 15px;
}

.background {
  fill: #FD0;
}

line {
  //stroke: #eee;
}

text.active {
  fill: red;
}

text.matrix-label {
	fill: #222222;
}

text.matrix-label-selected {
	fill: #136382;
	font-weight: bold;
}


rect.frame {
  stroke: #f0f0f0;
}

rect.active {
  fill: red;
}



	.pivot-matrix {
		//background-color: #f00;
	}


 	.facet-title {
 		cursor:pointer;
 	}

 	.facet-value {
 		cursor:pointer;
 	}

 	tr th {
 		cursor:pointer;
 	}

 	.field-name {
 		cursor:pointer;
 	}

 	#facet-view .active {
 		cursor:pointer;
 		background-color: #3A87AD;
 		color: #fff;
 		font-weight: bold;
 	}

 	#pager-view {
 		text-align:right;
 	}

 	#statistics-view {
 		//text-align:right;
 	}
 	#url-view {
 		text-align:right;
 	}

 	.facet-value-list td {
 		padding: 2px;
 	}
 	.facet-value-list tr {
 		padding: 2px;
 	}

 	.facet-value-list.selected {
 	}

 	.facet-title {
 		margin-top: 10px;
 	}

    </style>
{% endblock %}


{% block title %}
{{ block.super }} - Data Set {{ data_set.name }}
{% endblock %}

{% block subheader %}
 <div class="page-header">
  	<h1>Data Set <small>{{ data_set.name }}</small></h1>
</div>

{% endblock %}

{% block content %}
	<!-- tab headers -->

<div ng-app="core">

<div class="refinery-panel-tabs">

	<div class="row-fluid">
	    <ul class="nav nav-tabs" id="tabs">
  			<li class="active"><a href="#content" data-toggle="tab">Samples</a></li>
  			{% if has_change_dataset_permission %}
  			<li><a href="#configuration" data-toggle="tab">Attributes</a></li>
  			{% endif %}
  			{% if has_change_dataset_permission %}
  			<li><a href="#analyses" data-toggle="tab">Analyses</a></li>
  			{% endif %}
  			<li><a href="#downloads" data-toggle="tab">Downloads</a></li>
  			<li><a href="#details" data-toggle="tab">Details</a></li>
  			<li><a href="#sharing" data-toggle="tab">Sharing</a></li>
  	    </ul>
  	</div>

</div>
<div class="refinery-panel refinery-panel-content scrollable">

	{% if data_set %}
	<!-- tabs -->

	<div class="tab-content">

  		<div class="tab-pane fade active in" id="content">
			<form id="sampleForm" method="post" class="form-inline">
				{% csrf_token %}

				<!-- pass study information into the receiving view when posting -->
				<input type="hidden" name="study_uuid" value="{{ study_uuid }}"/>

			<div class="row-fluid" class="form-inline">
			 	<div class="span12" style="margin-top: 10px; margin-bottom: 15px; background-color: #ededed; padding: 5px 10px 5px 10px; border-radius: 5px;">
 					<label class="control-label" id="solr-document-count-view" style="position: relative; top: 3px;"></label>
  					<span class="controls">
  					<a id="igv-multi-species" href="#" role="button" style="margin-left: 5px" class="btn btn-warning" data-toggle="modal" rel="tooltip" data-placement="bottom" data-html="true" title="Launch IGV with<br>current selection."><i class="icon-bar-chart"></i>&nbsp;&nbsp;View in IGV</a>
					<a href="#" id="help-igv-button" style="height: 20px; width: 20px;"><i class="icon-question-sign" style="font-size: 20px; margin-left: 5px; margin-right: 5px; position: relative; top: 5px;"></i></a>

					{% if REFINERY_REPOSITORY_MODE %}
					<!-- CHECK BOXES FOR SELECTING SAMPLES -->
					{% for work in workflows %}
						<a id="submitReposBtn" data-workflow_id="{{work.uuid}}" role="button" style="margin-left: 5px" class="btn  btn-warning disabled" rel="tooltip" data-placement="bottom" data-html="true" title=""><i class="icon-download"></i>&nbsp;&nbsp;Download as Archive</a>
						<a href="#" id="help-download-button" style="height: 20px; width: 20px;"><i class="icon-question-sign" style="font-size: 20px; margin-left: 5px; margin-right: 5px; position: relative; top: 5px;"></i></a>
					{% endfor %}



					{% endif %}

 					<label class="control-label" style="font-size: large; margin-left: 15px; margin-right: 5px; position: relative; top: 3px;">Showing</label>
  					<span class="controls">
						<div class="btn-group annotation-buttons" data-toggle="buttons-radio">
						  	<button type="button" id="data-button" data-toggle="button" class="btn btn-warning active"  rel="tooltip" data-placement="bottom" data-html="true" title="View (primary) data files<br>included in this data set.">Data</button>
						  	<button type="button" id="annotation-button" data-toggle="button" class="btn btn-warning" rel="tooltip" data-placement="bottom" data-html="true" title="View annotation files<br>associated with this data set.">Annotation</button>
						</div>
						<a href="#" id="help-data-annotation-button" style="height: 20px; width: 20px;"><i class="icon-question-sign" style="font-size: 20px; margin-left: 5px; margin-right: 5px; position: relative; top: 5px;"></i></a>
  					</span>

					{% if not REFINERY_REPOSITORY_MODE %}
						{% if user.is_authenticated %}
						<span id="node-set-manager-panel">
		 					<label class="control-label" style="font-size: large; margin-left: 15px; margin-right: 5px; position: relative; top: 3px;">Selection</label>
							<span id="node-set-manager-controls"></span>
	  					</span>
	  					{% endif %}
						
						<!--
						{% if user.is_authenticated %}
						<span id="analysis-manager-panel">
		 					<label class="control-label" style="font-size: large; margin-left: 15px; margin-right: 5px; position: relative; top: 3px;">Analysis</label>
							<span id="analysis-manager-controls"></span>
	  					</span>
	  					{% endif %}
	  					-->
  					{% endif %}

					{% if user.is_authenticated %}
					<span id="p1p">
						<span class="controls">
							<label class="control-label" style="font-size: large; margin-left: 15px; margin-right: 5px; position: relative; top: 3px;">Workflow</label>
							<span id="process_1" class=""></span>
						</span>
					</span>
					{% endif %}

				</div>
			</div>
			</form>

			<div class="row-fluid">				

			 	<div class="span2">
						<ul class="nav nav-pills" id="navigation-tabs">
						  <li class="active"><a href="#solr-facet-view" data-toggle="pill">Facets</a></li>
						</ul>

						<div id="solr-facet-view" class="accordion"></div>
						<hr>
						<div id="solr-analysis-view" class="accordion"></div>

			 	</div>

				<div class="span10" id="main-area">

					<div class="tabbable">
						<ul class="nav nav-pills" id="navigation-tabs">
							<li class="active">
								<a href="#table-view-tab" data-toggle="pill">List</a>
							</li>
							<li>
								<a href="#pivot-view-tab" data-toggle="pill">Matrix</a>
							</li>
						</ul>

						<div class="tab-content">
							<div class="tab-pane active fade in" id="table-view-tab">
								
  <ul class="menu">
    <li><a href="#/view1">view1</a></li>
    <li><a href="#/view2">view2</a></li>
  </ul>

  <div ng-view-test></div>

  <div>Angular seed app: v<span app-version></span></div>

  <!-- In production use:
  <script src="//ajax.googleapis.com/ajax/libs/angularjs/1.0.2/angular.min.js"></script>
  -->
  <script src="{{ STATIC_URL }}lib/angular/angular.js"></script>
  <script src="{{ STATIC_URL }}lib/angular/angular-cookies.js"></script>
  <script src="/djangular/app.js"></script>
  <script src="{{ STATIC_URL }}core/js/app.js"></script>
  <script src="{{ STATIC_URL }}core/js/services.js"></script>
  <script src="{{ STATIC_URL }}core/js/controllers.js"></script>
  <script src="{{ STATIC_URL }}core/js/filters.js"></script>
  <script src="{{ STATIC_URL }}core/js/directives.js"></script>
								
								 {% verbatim %}
								 <p>1 + 2 = {{ 1 + 2 }}</p>
								 {% endverbatim %}
								<div id="solr-table-view"></div>
							</div>
							<div class="tab-pane fade in" id="pivot-view-tab">
								<div id="pivot-view"></div>
								<div id="solr-pivot-matrix">
									<!-- the matrix -->
								</div>
							</div>
						</div>
					</div>

				</div>


				<div class="span2" id="process_container" style="opacity: 0; ">

					<script type="text/template" id="template_workflow_item">
						<%= name %>
					</script>

					<script type="text/template" id="template_inputs">
						<div class="refinery-subheader">
						<label class="control-label" for="pr_workflow">Choose Workflow</label>
						</div>
					</script>

					<div id="process_2" class="well" ></div>

					<!-- <div id="process_3" class="well"></div> -->
					<script type="text/template" id="template_field_item">
						<input name="matchingRadio" type="radio" value=<%= full_name%> id=<%= full_name%>><%= name %>
					</script>

					<div class="well" id="process_3_p" style="opacity:0">
						<legend>Relationship<button type="button" class="close" aria-hidden="true" onclick="nrApp.nrMod.hidePanel('#process_3_p')">&times;</button>
						</legend>
						<form>

							<div class="control-group">
								<div class="input-prepend">
									<span class="add-on"><i class="icon-pencil"></i></span>
									<input id="rel_name" type="text" class="input-small" required placeholder="Name">
								</div>
								<div class="input-prepend">
									<span class="add-on"><i class="icon-book"></i></span>
									<input id="rel_description" type="text" class="input-small" placeholder="Description">
								</div>
							</div>


							<div class="control-group">
								<div id="process_3"></div>
							</div>

							<a id="run_analysis_single_btn" href="#" onclick="nrApp.nrMod.createRelationship()" role="button" class="btn-block  btn btn-warning" data-toggle="modal" rel="tooltip"><i class="icon-dashboard"></i>&nbsp;&nbsp;Create</a>

						</form>
					</div>

				</div>

				</div>
				</form>
				</div>

	{% if has_change_dataset_permission %}
  	<div class="tab-pane" id="configuration">
		<div class="refinery-header">
			<span class="refinery-header-left">
				<h3>Configuration</h3>
			</span>
		</div>

		<div class="refinery-subheader">
			<h4>Attribute Order and Visibility</h4>
		</div>
		<div id="configurator-panel">
		</div>
  	</div>
  	{% endif %}

	{% if has_change_dataset_permission %}
  	<div class="tab-pane fade" id="analyses">
		<div class="refinery-header">
			<span class="refinery-header-left">
				<h3>Analyses</h3>
			</span>
		</div>
		<p>
		{% if data_set.analysis_set.all|length > 0 %}
			{% for analysis in data_set.analysis_set.all %}
					<a href="{% url "analysis_status" analysis.uuid %}">{{ analysis.name }}</a>
					{% if analysis.project.is_catch_all %}
						(unassigned)
					{% else %}
						(Project <a href="{% url "project" analysis.project.uuid %}">{{ analysis.project.name }}</a>)
					{% endif %}
					<br/>
			{% endfor %}
		{% else %}
			<i>None.</i>
		{% endif %}
		</p>
	</div>
  	{% endif %}
	
  	<div class="tab-pane fade" id="downloads">
		<div class="refinery-header">
			<span class="refinery-header-left">
				<h3>Downloads</h3>
			</span>
		</div>
		<p>
		{% if data_set.download_set.all|length > 0 %}
			{% for download in data_set.download_set.all %}
					<a href="{{download.file_store_item.get_full_url}}">{{ download.name }}</a> ({{ download.file_store_item.get_file_size|filesizeformat }})
					<br/>
			{% endfor %}
		{% else %}
			<i>None.</i>
		{% endif %}
		</p>
  	</div>

	<div class="tab-pane fade" id="details">

			<div class="refinery-header">
				<span class="refinery-header-left">
					<h3>{{ data_set.name }}</h3>
				</span>
			</div>

			<div class="refinery-subheader">
				<h4>Summary</h4>
			</div>
			<p>{% if data_set.summary %} {{ data_set.summary|markdown:"safe" }} {% else %} <i>None provided.</i>{% endif %}</p>

			<div class="refinery-subheader">
				<h4>Description</h4>
			</div>
			<p>{% if data_set.description %} {{ data_set.description|markdown:"safe" }} {% else %} <i>None provided.</i>{% endif %}</p>

			<div class="refinery-subheader">
				<h4>Shortcut Name</h4>
			</div>
			<p>{% if data_set.slug %} {{ data_set.slug }} {% else %} <i>None provided.</i>{% endif %}</p>

			{% if not REFINERY_REPOSITORY_MODE %}
				<div class="refinery-header">
					<span class="refinery-header-left">
						<h3>Studies</h3>
					</span>
				</div>
				{% for study in studies %}
				<p><strong>{{study.identifier}}</strong>: {{study.title}}</p>
				<ul>
				{% for assay in study.assay_set.all %}
					<!-- <li>Assay - <a href="{% url "data_set_manager_contents" study.uuid assay.uuid %}">{{assay}}</a></li> -->
					<li>Assay - {{assay}}</li>
				{% endfor %}
				</ul>
				{% endfor %}
			{% endif %}

			<div class="refinery-header">
				<span class="refinery-header-left">
					<h3>Files</h3>
				</span>
			</div>

			<span class="refinery-subheader">
				<h3>Meta Data</h3>
			</span>
			{% if isatab_archive or pre_isatab_archive %}
				{% load core_extras %}
				{% if isatab_archive %}
				<p><a href="{{isatab_archive.get_full_url}}">{{isatab_archive.uuid|simple_name}}</a> ({{isatab_archive.get_file_size|filesizeformat}})</p>
				{% endif %}
				{% if pre_isatab_archive %}
				<p><a href="{{pre_isatab_archive.get_full_url}}">{{pre_isatab_archive.uuid|simple_name}}</a> ({{pre_isatab_archive.get_file_size|filesizeformat}})</p>
				{% endif %}
			{% else %}
				<p><i>Not available.</i></p>
			{% endif %}

			<span class="refinery-subheader">
				<h3>Data Files</h3>
			</span>
			<p>{{ data_set.file_count }} files using {{ data_set.file_size|filesizeformat }}</p>

			<div class="refinery-header">
				<span class="refinery-header-left">
					<h3>History</h3>
				</span>
			</div>
			<p>Current version <i>{{ data_set.get_version_details.version }}</i> created <i>{{ data_set.get_version_details.date }}</i>.
			Data set created <i>{{ data_set.creation_date }}</i>. Last modified <i>{{ data_set.modification_date }}</i>.</p>

			<a class="btn" href="{% url "data_set_edit" data_set.uuid %}">Edit</a>
		</div>


	  	<div class="tab-pane fade" id="sharing">
			<div class="refinery-header">
				<span class="refinery-header-left">
					<h3>Sharing</h3>
				</span>
			</div>
			<div class="refinery-subheader">
				<h4>Owner</h4>
			</div>
			<p><i class="icon-user"></i>&nbsp;<a href="{% url "user" data_set.get_owner.get_profile.uuid %}">{% if data_set.get_owner.get_full_name %}{{ data_set.get_owner.get_full_name }}{% else %}{{ data_set.get_owner }}{%endif%}</a></p>

			{% if data_set.get_groups|length > 0 %}
			<div class="refinery-subheader">
				<h4>Groups</h4>
			</div>
				<p>
				{% for perm in data_set.get_groups %}
<<<<<<< HEAD
						<a href="{% url "group" perm.group.uuid %}">{{ perm.group.name }}</a>&nbsp;
=======
						<a href="{% url "group perm.group.uuid" %}">{{ perm.group.name }}</a>&nbsp;
>>>>>>> 7039d73d
						{% if perm.read %}
							<i class="icon-eye-open"></i>
						{% endif %}
						{% if perm.change %}
							<i class="icon-pencil"></i>
						{% endif %}
				{% endfor %}
				</p>
			{% endif %}


	  	</div>

	</div>

	{% else %}
	    <p>No valid data set.</p>
	{% endif %}
	</div>

<!-- Modal -->
<div id="igvModal" class="modal hide fade" tabindex="-1" role="dialog" aria-labelledby="myModalLabel" aria-hidden="true">
  <div class="modal-header">
    <button type="button" class="close" data-dismiss="modal" aria-hidden="true">×</button>
    <h3 id="myModalLabel">Launch IGV</h3>
  </div>
  <div class="modal-body" id="myModalBody">
  </div>
  <div class="modal-footer">
    <button class="btn" data-dismiss="modal" aria-hidden="true">Close</button>
  </div>
</div>

</div>

</div> <!-- ng-app -->

{% endblock %} <!-- content -->


{% block script %}
    <script type="text/javascript" src="{{ STATIC_URL }}js/d3/d3.v3.min.js"></script>
    <script type="text/javascript" src="{{ STATIC_URL }}js/d3/fisheye.js"></script>
    <script type="text/javascript" src="{{ STATIC_URL }}js/underscore/underscore-min.js"></script>
    <script type="text/javascript" src="{{ STATIC_URL }}js/backbone/backbone-min.js"></script>
    <script type="text/javascript" src="{{ STATIC_URL }}js/backbone-relational/backbone-relational.js"></script>
    <script type="text/javascript" src="{{ STATIC_URL }}js/backbone-tastypie/backbone-tastypie.js"></script>
    <script type="text/javascript" src="{{ STATIC_URL }}js/backbone-marionette/backbone.marionette.js"></script>
    <script type="text/javascript" src="{{ STATIC_URL }}js/backbone-ajaxcommands/backbone.ajaxcommands.js"></script>
    <script type="text/javascript" src="{{ STATIC_URL }}js/select2/select2.min.js"></script>
    <!-- <script type="text/javascript" src="{{ STATIC_URL }}js/refinery/core/node_pairing_analysis.js"></script> -->
    <script type="text/javascript" src="{{ STATIC_URL }}js/bootbox/bootbox.min.js"></script>

	<!-- adding spinner -->
	<script language="javascript" type="text/javascript" src="{{ STATIC_URL }}js/spin/spin.min.js"></script>

	<script language="javascript" type="text/javascript">
	    var opts = {
	    lines: 13, // The number of lines to draw
	    length: 4, // The length of each line
	    width: 2, // The line thickness
	    radius: 6, // The radius of the inner circle
	    corners: 1, // Corner roundness (0..1)
	    rotate: 0, // The rotation offset
	    color: '#000', // #rgb or #rrggbb
	    speed: 1, // Rounds per second
	    trail: 60, // Afterglow percentage
	    shadow: false, // Whether to render a shadow
	    hwaccel: false, // Whether to use hardware acceleration
	    className: 'spinner', // The CSS class to assign to the spinner
	    zIndex: 2e9, // The z-index (defaults to 2000000000)
	    top: 'top', // Top position relative to parent in px
	    left: 'top' // Left position relative to parent in px
	    };
	</script>


	<!-- Refinery libraries -->
	<script type="text/javascript">
		var REFINERY_BASE_URL = document.location.host;
		var REFINERY_API_BASE_URL = document.location.protocol + "//" + REFINERY_BASE_URL + "/api/v1/";
		var REFINERY_SOLR_BASE_URL = "{{ REFINERY_SOLR_BASE_URL }}";
		var externalStudyUuid = "{{ assay_uuid }}";
		var externalAssayUuid = "{{ study_uuid }}";
		var dataSetUuid = "{{ data_set.uuid }}";

		{% if REFINERY_REPOSITORY_MODE %}
		var REFINERY_REPOSITORY_MODE = true;
		{% else %}
		var REFINERY_REPOSITORY_MODE = false;
		{% endif %}

		{% if user.is_authenticated %}
		var REFINERY_USER_AUTHENTICATED = true;
		{% else %}
		var REFINERY_USER_AUTHENTICATED = false;
		{% endif %}

		var csrf_token = "{{csrf_token }}";
	</script>

    <script type="text/javascript" src="{{ STATIC_URL }}js/refinery/solr/solr_utilities.js"></script>
    <script type="text/javascript" src="{{ STATIC_URL }}js/refinery/solr/solr_client.js"></script>
    <script type="text/javascript" src="{{ STATIC_URL }}js/refinery/solr/solr_query.js"></script>
    <script type="text/javascript" src="{{ STATIC_URL }}js/refinery/solr/solr_response.js"></script>
    <script type="text/javascript" src="{{ STATIC_URL }}js/refinery/solr/solr_document_table.js"></script>
    <script type="text/javascript" src="{{ STATIC_URL }}js/refinery/solr/solr_facet_view.js"></script>
    <script type="text/javascript" src="{{ STATIC_URL }}js/refinery/solr/solr_analysis_view.js"></script>
    <script type="text/javascript" src="{{ STATIC_URL }}js/refinery/solr/solr_document_count_view.js"></script>
    <script type="text/javascript" src="{{ STATIC_URL }}js/refinery/solr/solr_pivot_matrix.js"></script>
    <script type="text/javascript" src="{{ STATIC_URL }}js/tipsy/jquery.tipsy.js"></script>
	<script type="text/javascript" src="{{ STATIC_URL }}js/refinery/contents_workflow.js"></script>
    <script type="text/javascript" src="{{ STATIC_URL }}js/refinery/contents.js">var query;</script>
    <script type="text/javascript" src="{{ STATIC_URL }}js/refinery/data_set_manager/data_set_configurator.js"></script>
    <script type="text/javascript" src="{{ STATIC_URL }}js/refinery/core/node_set_manager.js"></script>
    <script type="text/javascript" src="{{ STATIC_URL }}js/refinery/core/analysis_api_client.js"></script>
    <script type="text/javascript" src="{{ STATIC_URL }}js/refinery/core/data_set_monitor.js"></script>
    
    <script type="text/javascript" src="https://ajax.googleapis.com/ajax/libs/angularjs/1.0.7/angular.min.js"></script>

	<script type="text/javascript" src="{{ STATIC_URL }}js/gsap/TweenMax.min.js"></script>
  	<script type="text/javascript" src="{{ STATIC_URL }}js/gsap/jquery.gsap.min.js"></script>
    <script type="text/javascript" src="{{ STATIC_URL }}js/gsap/easing/EasePack.min.js"></script>
    <script type="text/javascript" src="{{ STATIC_URL }}js/gsap/plugins/CSSPlugin.min.js"></script>
    <script type="text/javascript" src="{{ STATIC_URL }}js/gsap/plugins/ScrollToPlugin.min.js"></script>
    <script type="text/javascript" src="{{ STATIC_URL }}js/gsap/TimelineMax.min.js"></script>
	<script type="text/javascript" src="{{ STATIC_URL }}js/refinery/core/workflow_node_relationship.js"></script>



	<script type="application/javascript">

		$(document).ready(function () {
	    	$("[rel=tooltip]").tooltip();

	    	$("#help-igv-button").click( function(event) {
   				bootbox.alert(
	   				"<h3><i class=\"icon-bar-chart\"></i>&nbsp;&nbsp;View in IGV</h3>" +
					"<p>" +
					"The selected files can be viewed in IGV (<a href=\"http://www.broadinstitute.org/igv\">Integrative Genomics Viewer</a>) along with the meta data shown in the table. " +
					"IGV is launched through <a href=\"http://www.java.com/en/download/faq/java_webstart.xml\">Java WebStart</a>. This means that the software will be launched even if IGV is not installed on your computer. <b>Java needs to be installed for Java WebStart to be available</b>." +
					"</p>" +
					"<p>" +
					"Once you have selected a of files and the clicked the \"View in IGV\" button (and selected a genome build) a <b>JNLP</b> file named \"igv.jnlp\" will be downloaded to your computer." +
					"</p>" +
					"<p>" +
					"Many browsers will automatically open the downloaded JNLP file to launch the Java WebStart application. <b>If IGV is not launched by your browser after the file was downloaded, you need to launch IGV manually by double-clicking the downloaded JNLP file</b>." +
					"</p>"
				);
			});

	    	$("#help-download-button").click( function(event) {
   				bootbox.alert(
	   				"<h3><i class=\"icon-download\"></i>&nbsp;&nbsp;Download as Archive</h3>" +
					"<p>" +
					"The selected files can be bulk downloaded as an archive file if you are logged in and if you have selected 20 or less files." +
					"</p>" +
					"<p>" +
					"Archives are created on demand and will require some time to be processed. After clicking the \"Download as Archive\" button you will be taken to a progress page. You can leave this page at any time." +
					"</p>" +
					"<p>" +
					"You will receive an email once the archive is ready for downloading. You can also monitor progress on the homepage in the \"Downloads\" section if you are logged in." +
					"</p>"
				);
			});

	    	$("#help-data-annotation-button").click( function(event) {
   				bootbox.alert(
	   				"<h3>Showing Data or Annotation Files</h3>" +
					"<p>" +
					"Data sets can have associated \"annotation\" files that will be included when you launch IGV with a set of selected data files. " +
					"To view available annotation files select \"Annotation\". To switch back to the data files select \"Data\"." +
					"</p>"
				);
			});


	  	});
	</script>

{% endblock %}<|MERGE_RESOLUTION|>--- conflicted
+++ resolved
@@ -117,8 +117,6 @@
 
 {% block content %}
 	<!-- tab headers -->
-
-<div ng-app="core">
 
 <div class="refinery-panel-tabs">
 
@@ -237,31 +235,6 @@
 
 						<div class="tab-content">
 							<div class="tab-pane active fade in" id="table-view-tab">
-								
-  <ul class="menu">
-    <li><a href="#/view1">view1</a></li>
-    <li><a href="#/view2">view2</a></li>
-  </ul>
-
-  <div ng-view-test></div>
-
-  <div>Angular seed app: v<span app-version></span></div>
-
-  <!-- In production use:
-  <script src="//ajax.googleapis.com/ajax/libs/angularjs/1.0.2/angular.min.js"></script>
-  -->
-  <script src="{{ STATIC_URL }}lib/angular/angular.js"></script>
-  <script src="{{ STATIC_URL }}lib/angular/angular-cookies.js"></script>
-  <script src="/djangular/app.js"></script>
-  <script src="{{ STATIC_URL }}core/js/app.js"></script>
-  <script src="{{ STATIC_URL }}core/js/services.js"></script>
-  <script src="{{ STATIC_URL }}core/js/controllers.js"></script>
-  <script src="{{ STATIC_URL }}core/js/filters.js"></script>
-  <script src="{{ STATIC_URL }}core/js/directives.js"></script>
-								
-								 {% verbatim %}
-								 <p>1 + 2 = {{ 1 + 2 }}</p>
-								 {% endverbatim %}
 								<div id="solr-table-view"></div>
 							</div>
 							<div class="tab-pane fade in" id="pivot-view-tab">
@@ -353,11 +326,11 @@
 		<p>
 		{% if data_set.analysis_set.all|length > 0 %}
 			{% for analysis in data_set.analysis_set.all %}
-					<a href="{% url "analysis_status" analysis.uuid %}">{{ analysis.name }}</a>
+					<a href="{% url analysis_status analysis.uuid %}">{{ analysis.name }}</a>
 					{% if analysis.project.is_catch_all %}
 						(unassigned)
 					{% else %}
-						(Project <a href="{% url "project" analysis.project.uuid %}">{{ analysis.project.name }}</a>)
+						(Project <a href="{% url project analysis.project.uuid %}">{{ analysis.project.name }}</a>)
 					{% endif %}
 					<br/>
 			{% endfor %}
@@ -481,11 +454,7 @@
 			</div>
 				<p>
 				{% for perm in data_set.get_groups %}
-<<<<<<< HEAD
-						<a href="{% url "group" perm.group.uuid %}">{{ perm.group.name }}</a>&nbsp;
-=======
 						<a href="{% url "group perm.group.uuid" %}">{{ perm.group.name }}</a>&nbsp;
->>>>>>> 7039d73d
 						{% if perm.read %}
 							<i class="icon-eye-open"></i>
 						{% endif %}
@@ -509,7 +478,7 @@
 <!-- Modal -->
 <div id="igvModal" class="modal hide fade" tabindex="-1" role="dialog" aria-labelledby="myModalLabel" aria-hidden="true">
   <div class="modal-header">
-    <button type="button" class="close" data-dismiss="modal" aria-hidden="true">×</button>
+    <button type="button" class="close" data-dismiss="modal" aria-hidden="true">√ó</button>
     <h3 id="myModalLabel">Launch IGV</h3>
   </div>
   <div class="modal-body" id="myModalBody">
@@ -519,12 +488,10 @@
   </div>
 </div>
 
+
 </div>
 
-</div> <!-- ng-app -->
-
-{% endblock %} <!-- content -->
-
+{% endblock %}
 
 {% block script %}
     <script type="text/javascript" src="{{ STATIC_URL }}js/d3/d3.v3.min.js"></script>
@@ -603,8 +570,6 @@
     <script type="text/javascript" src="{{ STATIC_URL }}js/refinery/core/node_set_manager.js"></script>
     <script type="text/javascript" src="{{ STATIC_URL }}js/refinery/core/analysis_api_client.js"></script>
     <script type="text/javascript" src="{{ STATIC_URL }}js/refinery/core/data_set_monitor.js"></script>
-    
-    <script type="text/javascript" src="https://ajax.googleapis.com/ajax/libs/angularjs/1.0.7/angular.min.js"></script>
 
 	<script type="text/javascript" src="{{ STATIC_URL }}js/gsap/TweenMax.min.js"></script>
   	<script type="text/javascript" src="{{ STATIC_URL }}js/gsap/jquery.gsap.min.js"></script>
