--- conflicted
+++ resolved
@@ -3,7 +3,7 @@
 {% load markup %}
 
 {% block head_html %}
-	<link href="{{ STATIC_URL }}styles/css/tipsy/tipsy.css" rel="stylesheet"/>
+	<link href="{{ STATIC_URL }}styles/css/tipsy/tipsy.css" rel="stylesheet"/>	    
 
     <style type="text/css">
 
@@ -12,7 +12,7 @@
 	padding: 5px;
 	margin-top: 15px;
 	margin-bottom: 15px;
-}
+}    
 
 .background {
   fill: #FD0;
@@ -50,30 +50,30 @@
 		//background-color: #f00;
 	}
 
-
+    
  	.facet-title {
- 		cursor:pointer;
- 	}
+ 		cursor:pointer; 		
+ 	} 	
 
  	.facet-value {
- 		cursor:pointer;
+ 		cursor:pointer; 		
  	}
 
  	tr th {
  		cursor:pointer;
  	}
-
+ 	 
  	.field-name {
  		cursor:pointer;
- 	}
-
+ 	} 
+ 	 	
  	#facet-view .active {
- 		cursor:pointer;
+ 		cursor:pointer; 
  		background-color: #3A87AD;
  		color: #fff;
  		font-weight: bold;
- 	}
-
+ 	} 	
+ 	
  	#pager-view {
  		text-align:right;
  	}
@@ -86,15 +86,15 @@
  	}
 
  	.facet-value-list td {
- 		padding: 2px;
+ 		padding: 2px; 		
  	}
  	.facet-value-list tr {
- 		padding: 2px;
- 	}
-
+ 		padding: 2px; 		
+ 	}
+ 	
  	.facet-value-list.selected {
  	}
-
+ 	
  	.facet-title {
  		margin-top: 10px;
  	}
@@ -116,143 +116,139 @@
 
 {% block content %}
 	<!-- tab headers -->
-
+	
 <div class="refinery-panel-tabs">
 
-	<div class="row-fluid">
+	<div class="row-fluid">      
 	    <ul class="nav nav-tabs" id="tabs">
   			<li class="active"><a href="#content" data-toggle="tab">Samples</a></li>
   			{% if has_change_dataset_permission %}
   			<li><a href="#configuration" data-toggle="tab">Attributes</a></li>
-  			{% endif %}
+  			{% endif %}	
   			{% if has_change_dataset_permission %}
   			<li><a href="#analyses" data-toggle="tab">Analyses</a></li>
-  			{% endif %}
+  			{% endif %}	
   			<li><a href="#details" data-toggle="tab">Details</a></li>
   			<li><a href="#sharing" data-toggle="tab">Sharing</a></li>
 			<li><a href="#process" data-toggle="tab">Process</a></li>
   	    </ul>
   	</div>
-
+  	
 </div>
 <div class="refinery-panel refinery-panel-content scrollable">
 
-	{% if data_set %}
+	{% if data_set %}	
 	<!-- tabs -->
 
 	<div class="tab-content">
 
-  		<div class="tab-pane fade active in" id="content">
+  		<div class="tab-pane fade active in" id="content">			
 			<form id="sampleForm" method="post" class="form-inline">
 				{% csrf_token %}
-
+			
 				<!-- pass study information into the receiving view when posting -->
 				<input type="hidden" name="study_uuid" value="{{ study_uuid }}"/>
-
+				
 			<div class="row-fluid">
 			 	<div class="span12" style="margin-top: 10px; margin-bottom: 15px; background-color: #ededed; padding: 5px 10px 5px 10px; border-radius: 5px;">
  					<label class="control-label" id="statistics-view" style="position: relative; top: 3px;"></label>
   					<span class="controls">
   					<a id="igv-multi-species" href="#" role="button" style="margin-left: 5px" class="btn btn-warning" data-toggle="modal" rel="tooltip" data-placement="bottom" data-html="true" title="Launch IGV with<br>current selection."><i class="icon-bar-chart"></i>&nbsp;&nbsp;View in IGV</a>
 					<a href="#" id="help-igv-button" style="height: 20px; width: 20px;"><i class="icon-question-sign" style="font-size: 20px; margin-left: 5px; margin-right: 5px; position: relative; top: 5px;"></i></a>
-
+					
 					{% if REFINERY_REPOSITORY_MODE %}
-					<!-- CHECK BOXES FOR SELECTING SAMPLES -->
+					<!-- CHECK BOXES FOR SELECTING SAMPLES -->					
 					{% for work in workflows %}
 						<a id="submitReposBtn" data-workflow_id="{{work.uuid}}" role="button" style="margin-left: 5px" class="btn  btn-warning disabled" rel="tooltip" data-placement="bottom" data-html="true" title=""><i class="icon-download"></i>&nbsp;&nbsp;Download as Archive</a>
 						<a href="#" id="help-download-button" style="height: 20px; width: 20px;"><i class="icon-question-sign" style="font-size: 20px; margin-left: 5px; margin-right: 5px; position: relative; top: 5px;"></i></a>
 					{% endfor %}
-
+					
 					{% else %}
-					<!-- DROP DOWN BUTTONS FOR MULTIPLE WORKFLOWS -->
+					<!-- DROP DOWN BUTTONS FOR MULTIPLE WORKFLOWS --> 
 					<select class="combobox" name="workflow_choice" id="workflow_choice">
 						<option></option>
 						{% for work in workflows %}
 							<option value="{{work.uuid}}">{{work.name}}</option>
 						{% endfor %}
 					</select>
-					<a class="btn" id="submitSamplesBtn">Apply</a> &nbsp;
-
+					<a class="btn" id="submitSamplesBtn">Apply</a> &nbsp;	
+					
 					{% endif %}
-
-
-					<!-- <a class="btn" id="profile-viewer-session-link" href="#">Profile</a> -->
+					
+					
+					<!-- <a class="btn" id="profile-viewer-session-link" href="#">Profile</a> -->					
  					<label class="control-label" style="font-size: large; margin-left: 15px; margin-right: 5px; position: relative; top: 3px;">Showing</label>
   					<span class="controls">
 						<div class="btn-group annotation-buttons" data-toggle="buttons-radio">
 						  	<button type="button" id="data-button" data-toggle="button" class="btn btn-warning active"  rel="tooltip" data-placement="bottom" data-html="true" title="View (primary) data files<br>included in this data set.">Data</button>
 						  	<button type="button" id="annotation-button" data-toggle="button" class="btn btn-warning" rel="tooltip" data-placement="bottom" data-html="true" title="View annotation files<br>associated with this data set.">Annotation</button>
-						</div>
+						</div>					
 						<a href="#" id="help-data-annotation-button" style="height: 20px; width: 20px;"><i class="icon-question-sign" style="font-size: 20px; margin-left: 5px; margin-right: 5px; position: relative; top: 5px;"></i></a>
   					</span>
 
-
-  					<span id="node-set-manager-panel">
+					<!--
+  					<span id="node-set-manager-panel">  					
 	 					<label class="control-label" style="font-size: large; margin-left: 15px; margin-right: 5px; position: relative; top: 3px;">Selection</label>
-						<span id="node-set-manager-controls"></span>
+						<span id="node-set-manager-controls"></span>  					
   					</span>
-
+  					-->  					
 				</div>
 			</div>
 
 			<div class="row-fluid">
-
+			 	
 			 	<div class="span2">
 						<ul class="nav nav-pills" id="navigation-tabs">
 						  <li class="active"><a href="#facet-view" data-toggle="pill">Facets</a></li>
-						</ul>
+						</ul> 		
 						<div id="facet-view" class="accordion"></div>
-			 	</div>
-
-			 	<div class="span10">
-
+			 	</div>	
+			 	
+			 	<div class="span10"> 			
+					
 					<div class="tabbable">
 						<ul class="nav nav-pills" id="navigation-tabs">
 						  <li class="active"><a href="#table-view-tab" data-toggle="pill">List</a></li>
 						  <li><a href="#pivot-view-tab" data-toggle="pill">Matrix</a></li>
 						</ul>
-
+			
 						<div class="tab-content">
 						  <div class="tab-pane active fade in" id="table-view-tab">
 						  	<span class="dropdown">
-							  <a href="#" class="dropdown-toggle btn btn-mini btn-default" data-toggle="dropdown"><i class="icon-wrench"></i>&nbsp;Columns&nbsp;<i class="icon-caret-down"></i></a>
+							  <a href="#" class="dropdown-toggle btn btn-mini btn-default" data-toggle="dropdown"><i class="icon-wrench"></i>&nbsp;Columns&nbsp;<i class="icon-caret-down"></i></a>							   
 							  <ul class="dropdown-menu" id="field-view" role="menu" aria-labelledby="dLabel">
 								<!-- dropdown to control columns included in the table -->
 							  </ul>
 							</span>
-
+							
 							<div id="items-per-page-buttons" style="margin-left: 15px;" class="btn-group" data-toggle="buttons-radio">
 								<!-- buttons to control number of rows per page -->
-<<<<<<< HEAD
-							</div>
-=======
 							</div>					
 							
 							<div id="solr-table-view"></div>
->>>>>>> 8ead38dc
 
 							<div id="table-view"></div>
 
 							<div id="pager-view"></div>
 						  </div>
 						  <div class="tab-pane fade in" id="pivot-view-tab">
-						  	<div id="pivot-view">
-						  	</div>
+						  	<div id="pivot-view">			  		
+						  	</div>			  	
 						  	<div id="pivot-matrix">
 						  		<!-- the matrix -->
 						  	</div>
 						  </div>
 						</div>
-					</div>
-
+					</div>			
+					
 				</div>
-
-			</div>
-
+				
+			</div>
+			
 			<div class="row-fluid">
 			 	<div class="span12">
 				 	<div hidden id="url-view"></div>
-			 	</div>
+			 	</div>		 
 			</div>
 		</form>
 	</div>
@@ -269,9 +265,9 @@
 			<h4>Attribute Order and Visibility</h4>
 		</div>
 		<div id="configurator-panel">
-		</div>
+		</div>	
   	</div>
-  	{% endif %}
+  	{% endif %}	
 
 	{% if has_change_dataset_permission %}
   	<div class="tab-pane" id="analyses">
@@ -281,25 +277,25 @@
 			</span>
 		</div>
 		<p>
-		{% if data_set.analysis_set.all|length > 0 %}
+		{% if data_set.analysis_set.all|length > 0 %}	
 			{% for analysis in data_set.analysis_set.all %}
 					<a href="{% url analysis_status analysis.uuid %}">{{ analysis.name }}</a>
 					{% if analysis.project.is_catch_all %}
 						(unassigned)
 					{% else %}
 						(Project <a href="{% url project analysis.project.uuid %}">{{ analysis.project.name }}</a>)
-					{% endif %}
+					{% endif %}  
 					<br/>
 			{% endfor %}
 		{% else %}
 			<i>None.</i>
 		{% endif %}
-		</p>
+		</p>		
   	</div>
-  	{% endif %}
+  	{% endif %}	
 
 	<div class="tab-pane" id="details">
-
+			
 			<div class="refinery-header">
 				<span class="refinery-header-left">
 					<h3>{{ data_set.name }}</h3>
@@ -310,17 +306,17 @@
 				<h4>Summary</h4>
 			</div>
 			<p>{% if data_set.summary %} {{ data_set.summary|markdown:"safe" }} {% else %} <i>None provided.</i>{% endif %}</p>
-
+			
 			<div class="refinery-subheader">
 				<h4>Description</h4>
 			</div>
 			<p>{% if data_set.description %} {{ data_set.description|markdown:"safe" }} {% else %} <i>None provided.</i>{% endif %}</p>
-
+			
 			<div class="refinery-subheader">
 				<h4>Shortcut Name</h4>
 			</div>
 			<p>{% if data_set.slug %} {{ data_set.slug }} {% else %} <i>None provided.</i>{% endif %}</p>
-
+			
 			{% if not REFINERY_REPOSITORY_MODE %}
 				<div class="refinery-header">
 					<span class="refinery-header-left">
@@ -332,12 +328,12 @@
 				<ul>
 				{% for assay in study.assay_set.all %}
 					<!-- <li>Assay - <a href="{% url data_set_manager_contents study.uuid assay.uuid %}">{{assay}}</a></li> -->
-					<li>Assay - {{assay}}</li>
+					<li>Assay - {{assay}}</li> 
 				{% endfor %}
 				</ul>
 				{% endfor %}
 			{% endif %}
-
+		
 			<div class="refinery-header">
 				<span class="refinery-header-left">
 					<h3>Files</h3>
@@ -363,7 +359,7 @@
 				<h3>Data Files</h3>
 			</span>
 			<p>{{ data_set.file_count }} files using {{ data_set.file_size|filesizeformat }}</p>
-
+								
 			<div class="refinery-header">
 				<span class="refinery-header-left">
 					<h3>History</h3>
@@ -374,11 +370,11 @@
 
 			<a class="btn" href="{% url data_set_edit data_set.uuid %}">Edit</a>
 		</div>
-
+		
 
 	  	<div class="tab-pane" id="sharing">
 			<div class="refinery-header">
-				<span class="refinery-header-left">
+				<span class="refinery-header-left">	
 					<h3>Sharing</h3>
 				</span>
 			</div>
@@ -386,7 +382,7 @@
 				<h4>Owner</h4>
 			</div>
 			<p><a href="{% url user data_set.get_owner.get_profile.uuid %}">{% if data_set.get_owner.get_full_name %}{{ data_set.get_owner.get_full_name }}{% else %}{{ data_set.get_owner }}{%endif%}</a></p>
-
+		
 			{% if data_set.get_groups|length > 0 %}
 			<div class="refinery-subheader">
 				<h4>Groups</h4>
@@ -403,7 +399,7 @@
 				{% endfor %}
 				</p>
 			{% endif %}
-
+	  		
 	  	</div>
 
 	  	<div class="tab-pane active" id="process">
@@ -480,12 +476,12 @@
 	  	</div>
 
 	</div>
-
+			
 	{% else %}
 	    <p>No valid data set.</p>
 	{% endif %}
 	</div>
-
+	
 <!-- Modal -->
 <div id="igvModal" class="modal hide fade" tabindex="-1" role="dialog" aria-labelledby="myModalLabel" aria-hidden="true">
   <div class="modal-header">
@@ -532,22 +528,22 @@
 	    left: 'top' // Left position relative to parent in px
 	    };
 	</script>
-
+	    
 
 	<!-- Refinery libraries -->
 	<script type="text/javascript">
 		var REFINERY_BASE_URL = document.location.host;
 		var REFINERY_API_BASE_URL = document.location.protocol + "//" + REFINERY_BASE_URL + "/api/v1/";
 		var REFINERY_SOLR_BASE_URL = "{{ REFINERY_SOLR_BASE_URL }}";
-		var externalStudyUuid = "{{ assay_uuid }}";
+		var externalStudyUuid = "{{ assay_uuid }}";		
 		var externalAssayUuid = "{{ study_uuid }}";
-
+		
 		{% if REFINERY_REPOSITORY_MODE %}
 		var REFINERY_REPOSITORY_MODE = true;
 		{% else %}
 		var REFINERY_REPOSITORY_MODE = false;
 		{% endif %}
-
+		
 		{% if user.is_authenticated %}
 		var REFINERY_USER_AUTHENTICATED = true;
 		{% else %}
@@ -581,10 +577,10 @@
     <script type="text/javascript" src="{{ STATIC_URL }}js/refinery/core/node_pairing_analysis.js"></script>
 
 	<script type="application/javascript">
-
+	
 		$(document).ready(function () {
 	    	$("[rel=tooltip]").tooltip();
-
+	    	
 	    	$("#help-igv-button").click( function(event) {
    				bootbox.alert(
 	   				"<h3><i class=\"icon-bar-chart\"></i>&nbsp;&nbsp;View in IGV</h3>" +
@@ -600,7 +596,7 @@
 					"</p>"
 				);
 			});
-
+			
 	    	$("#help-download-button").click( function(event) {
    				bootbox.alert(
 	   				"<h3><i class=\"icon-download\"></i>&nbsp;&nbsp;Download as Archive</h3>" +
@@ -614,8 +610,8 @@
 					"You will receive an email once the archive is ready for downloading. You can also monitor progress on the homepage in the \"Downloads\" section if you are logged in." +
 					"</p>"
 				);
-			});
-
+			});	    		    	
+				    		    	
 	    	$("#help-data-annotation-button").click( function(event) {
    				bootbox.alert(
 	   				"<h3>Showing Data or Annotation Files</h3>" +
@@ -624,9 +620,9 @@
 					"To view available annotation files select \"Annotation\". To switch back to the data files select \"Data\"." +
 					"</p>"
 				);
-			});
-
-	  	});
+			});	    		    	
+				    		    	
+	  	});	  	
 	</script>
-
-{% endblock %}+			    			        
+{% endblock %}  