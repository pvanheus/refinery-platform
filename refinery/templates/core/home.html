--- conflicted
+++ resolved
@@ -37,88 +37,6 @@
    -->
 {% endif %}
 
-<<<<<<< HEAD
-<div class="row-fluid">
-	{% if REFINERY_REPOSITORY_MODE %}
-		<div class="span8">
-	{% else %}
-		<div class="span4">
-	{% endif %}
-		<div class="refinery-panel refinery-panel-content scrollable">
-			<div class="refinery-header">
-				<span class="refinery-header-left">
-					<h3><i class="icon-file m-r-1-4"></i>Data Sets</h3>
-				</span>
-				{% if user.is_authenticated and not REFINERY_REPOSITORY_MODE %}
-					<span class="refinery-header-right">
-						<h4>
-              <a href={% url "process_isa_tab" %} class="no-underline-hover">
-                <i class="icon-plus-sign"></i>
-              </a>
-            </h4>
-					</span>
-				{% endif %}
-			</div>
-
-		{% if data_sets %}
-			<table id="dataset-table" class="table table-condensed">
-				<thead>
-					<tr>
-						<th colspan="2">
-							Name
-						</th>
-						{% if REFINERY_REPOSITORY_MODE %}
-						<th>
-							Description
-						</th>
-						{% endif %}
-					</tr>
-				</thead>
-				<tbody>
-		    	{% for data_set in data_sets %}
-		        	<tr>
-		    	    	<td width="0">
-							{% if data_set.get_owner == user %}
-								<i class="icon-user"></i>
-							{% else %}
-								{% if data_set.is_public %}
-									<i class="icon-globe"></i>
-								{% else %}
-									<i class="icon-group"></i>
-								{% endif %}
-							{% endif %}
-						</td>
-				    	<td width="100%">
-							<a href="{% url "data_set" data_set.uuid %}">{{ data_set.name }}</a>
-              <div class="dataset-uuid-entry" style="display:none;">{{ data_set.uuid }}</div>
-							{% if data_set.download_set.all|length > 0 %}
-								<table class="table-condensed" width="100%">
-									{% for download in data_set.download_set.all %}
-									<tr>
-										<td>
-											<i class="icon-download"></i>
-										</td>
-										<td>
-											<a href="{{download.file_store_item.get_full_url}}">{{ download.name }}</a>
-										</td>
-										<td>
-											{{ download.file_store_item.get_file_size|filesizeformat }}
-										</td>
-									</tr>
-									{% endfor %}
-								</table>
-							{% endif %}
-			        	</td>
-              {% if REFINERY_REPOSITORY_MODE %}
-				    	<td width="100%">
-							{{ data_set.summary }}
-						</td>
-						{% endif %}
-			        </tr>
-		    	{% endfor %}
-				</tbody>
-			</table>
-=======
 <div class="row-fluid" ng-controller="DashboardCtrl as dashboard">
   <div ui-view></div>
   <!--
@@ -215,7 +133,6 @@
           {% endfor %}
         </tbody>
       </table>
->>>>>>> d6bdf28a
 
     {% else %}
       <div class="alert alert-info">
@@ -241,141 +158,6 @@
         {% endif %}
       </span>
 
-<<<<<<< HEAD
-<div class="refinery-panel refinery-panel-content scrollable">
-<div class="refinery-header">
-	<span class="refinery-header-left">
-		{% if REFINERY_REPOSITORY_MODE %}
-		<h3><i class="icon-download m-r-1-4"></i>Downloads</h3>
-		{% else %}
-		<h3><i class="icon-folder-open m-r-1-4"></i>Projects</h3>
-		{% endif %}
-	</span>
-
-	{% if user.is_authenticated and not REFINERY_REPOSITORY_MODE %}
-		<span class="refinery-header-right">
-			<h4><a href="{% url "project_new" %}" class="no-underline-hover"><i class="icon-plus-sign"></i></a></h4>
-		</span>
-	{% endif %}
-</div>
-
-
-{% if projects or unassigned_analyses %}
-
-<table id="project-table" class="table table-condensed">
-	<thead>
-		<tr>
-			<th width="100%">
-				Name
-			</th>
-			<th width="0%">
-				{% if REFINERY_REPOSITORY_MODE %}
-				Archives
-				{% else %}
-				Analyses
-				{% endif %}
-			</th>
-		</tr>
-	</thead>
-	<tbody>
-
-	{% if unassigned_analyses %}
-		{% if unassigned_analyses.all|length > 0 %}
-			{% if not REFINERY_REPOSITORY_MODE %}
-		    <tr>
-		        <td>
-		        	<i class="icon-exclamation-sign"></i>&nbsp;Unassigned Analyses
-		        </td>
-		        </td>
-		    	<td>
-		        	{{unassigned_analyses.all|length}}
-		        </td>
-		    </tr>
-		    {% endif %}
-			{% for analysis in unassigned_analyses.all %}
-			    <tr>
-			    	<td>
-			    		{% if analysis.status == "SUCCESS" %}
-				    		<a href="{% url "data_set_analysis" analysis.data_set.uuid analysis.uuid %}">{{ analysis.name }} {{analysis.workflow.type}}</a>
-			    		{% else %}
-				    		<a href="{% url "analysis_status" analysis.uuid %}">{{ analysis.name }} {{analysis.workflow.type}}</a>
-			    		{% endif %}
-			    	</td>
-			    	<td>
-			    		{% if analysis.status == "SUCCESS" %}
-				    		<span class="badge badge-info"><i class="icon-ok"></i></span>
-			    		{% else %}
-				    		<span id="analysis-{{ analysis.uuid }}-status"></span>
-			    		{% endif %}
-			    	</td>
-			    </tr>
-			{% endfor %}
-		{% endif %}
-	{% endif %}
-
-	{% if not REFINERY_REPOSITORY_MODE %}
-	    {% for project in projects %}
-	    <tr>
-	    	<td>
-				{% if project.get_owner == user %}
-					<i class="icon-user"></i>
-				{% else %}
-					{% if project.is_public %}
-						<i class="icon-globe"></i>
-					{% else %}
-						<i class="icon-group"></i>
-					{% endif %}
-				{% endif %}
-	        	&nbsp;<a href="{% url "project" project.uuid %}">{{ project.name }}</a>
-            <div class="project-uuid-entry" style="display:none;">{{ project.uuid }}</div>
-	      </td>
-	    	<td>
-	        {{project.analyses.all|length}}
-	      </td>
-      </tr>
-			{% for analysis in project.analyses.all %}
-			    <tr>
-			    	<td>
-			    		{% if analysis.status == "SUCCESS" %}
-				    		<a href="{% url "data_set_analysis" analysis.data_set.uuid analysis.uuid %}">{{ analysis.name }} {{analysis.workflow.type}}</a>
-			    		{% else %}
-				    		<a href="{% url "analysis_status" analysis.uuid %}">{{ analysis.name }} {{analysis.workflow.type}}</a>
-			    		{% endif %}
-			    	</td>
-				    <td>
-			    		{% if analysis.status == "SUCCESS" %}
-				    		<span class="badge badge-info"><i class="icon-ok"></i></span>
-			    		{% else %}
-				    		<span id="analysis-{{ analysis.uuid }}-status"></span>
-			    		{% endif %}
-				    </td>
-			    </tr>
-			{% endfor %}
-	    {% endfor %}
-	{% endif %}
-
-	</tbody>
-</table>
-{% else %}
-
-	<div class="alert alert-info">
-		{% if REFINERY_REPOSITORY_MODE %}
-			{% if user.is_authenticated %}
-				No archives available.
-			{% else %}
-				No public archives available.
-			{% endif %}
-		{% else %}
-			{% if user.is_authenticated %}
-				No projects available.
-			{% else %}
-				No public projects available.
-			{% endif %}
-		{% endif %}
-	</div>
-{% endif %}
-</div>
-=======
       {% if user.is_authenticated and not REFINERY_REPOSITORY_MODE %}
         <span class="refinery-header-right">
           <h4><a href="{% url "project_new" %}" class="no-underline-hover"><i class="icon-plus-sign"></i></a></h4>
@@ -507,7 +289,6 @@
     </div>
   {% endif %}
   </div>
->>>>>>> d6bdf28a
 </div>
 
 {% if not REFINERY_REPOSITORY_MODE %}
