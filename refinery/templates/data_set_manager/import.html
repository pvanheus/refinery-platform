{% extends "base.html" %}

{% load static %}

{% block head_html %}
<!-- for tabular file upload -->
<link rel="stylesheet" type="text/css"
      href="{% static "vendor/angular-ui-grid/ui-grid.min.css" %}"
      xmlns="http://www.w3.org/1999/html"/>
<!-- end tabular file upload -->
<!-- for data file upload -->
<!-- CSS to style the file input field as button and adjust the Bootstrap progress bars -->
<link rel="stylesheet"
      href="{% static "vendor/jquery-file-upload/css/jquery.fileupload.css" %}"/>
<link rel="stylesheet"
      href="{% static "vendor/jquery-file-upload/css/jquery.fileupload-ui.css" %}"/>
<style>
  /* Hide Angular JS elements before initializing */
  .ng-cloak {
    display: none;
  }
</style>
<!-- end data file upload -->
{% endblock head_html %}

{% block title %}data file upload{% endblock %}

{% block subheader %}
<div class="page-header">
  <h1>Data Set Import&nbsp;
    <small id="import-message"></small>
  </h1>
</div>
{% endblock %}

{% block content %}
{% if not REFINERY_REPOSITORY_MODE or request.user.is_staff %}
<!-- Tab names -->
<div class="refinery-panel-tabs">
  <div class="row">
    <div class="col-md-10">
      <ul class="nav nav-tabs" id="tabs" ng-cloak>
        <li class="active">
          <a href="#metadata" data-toggle="tab">Step 1. Upload Metadata</a>
        </li>
        <li>
          <a href="#data" data-toggle="tab">Step 2. Upload Data (Optional)</a>
        </li>
      </ul>
    </div>
  </div>
</div>
<!-- Tab contents -->
<div class="refinery-panel refinery-panel-content scrollable jquery-full-height">
  <div class="tab-content" ng-cloak>
    <!-- metadata import -->
    <div class="tab-pane fade active in" id="metadata">
      <!-- tabular file -->
      <div class="row refinery-header">
        <span class="refinery-header-left">
          <h3>Option 1. Tabular file</h3></span>
      </div>

      <div ng-controller="MetadataTableImportCtrl">
        <form name="importMetadataTableForm" enctype="multipart/form-data"
              action="{% url 'process_metadata_table' %}" method="post">
          {% csrf_token %}

          <p>Please select a file containing a metadata table in tab-delimited format.</p>
          <input type="file" class='refinery-base' ng-file-select="onFileSelect
          ($files)"
            name="file" required/>

          {% if error_message %}
            <p><strong>{{ error_message }}</strong></p>
          {% endif %}

          <div ng-if="selectedFile">
            <div class="gridStyle" ui-grid="gridOptions" ui-grid-resize-columns></div>

            <p>
              Please provide the following values (fields marked in
              <strong>bold</strong> are required):
            </p>

            <table>
              <colgroup>
                <col style="width: 12%"/>
              </colgroup>

              <tr>
                <td><strong>Title</strong></td>
                <td>
                  <input type="text" class="refinery-base" ng-model="title"
                  name="title"
                    required/>
                </td>
                <td>name of this data set</td>
              </tr>

              <tr>
                <td><strong>Source Column Index</strong></td>
                <td>
                  {% verbatim %}
                  <select class="select-height"
                    ng-model="sourceColumnIndex"
                          name="source_column_index"
                          required multiple
                          size="{{ metadataHeader.length || 10 }}"
                          ng-options="id as heading for (id, heading) in metadataHeader">
                  </select>
                  {% endverbatim %}
                </td>
                <td>
                  columns to be used for source grouping. Values in the columns
                  indicated by the list of columns provided for the Source
                  ColumnIndex will be concatenated to create an identifier for
                  the "source" of the sample.
                </td>
              </tr>

              <tr>
                <td><strong>Data File Column</strong></td>
                <td>
                  <select ng-model="dataFileColumn" name="data_file_column"
                          required
                          ng-options="heading for (id, heading) in metadataHeader track by id">
                    <!-- needed to make required option to work properly -->
                    <option></option>
                  </select>
                </td>
                <td>
                  column that contains the path to or the URL of the file
                  associated with this sample
                </td>
              </tr>

              <tr>
                <td>Auxiliary File Column</td>
                <td>
                    <select ng-model="auxFileColumn" name="aux_file_column"
                            ng-options="heading for heading in metadataHeader">
                    </select>
                </td>
                <td>
                  Column that contains the path to an auxiliary file (e.g. for
                  visualization) associated with the input file
                </td>
              </tr>

              <tr>
                <td>Species Column</td>
                <td>
                    <select ng-model="speciesColumn" name="species_column"
                            ng-options="heading for heading in metadataHeader">
                    </select>
                </td>
                <td>column containing species names or IDs</td>
              </tr>

              <tr>
                <td>Base path</td>
                <td><input type="text" class="refinery-base" ng-model="basePath"
                  name="base_path"></td>
                <td>
                  base path of your data file paths if using relative locations
                </td>
              </tr>

              <tr>
                <td>Annotation column</td>
                <td>
                  <select ng-model="annotationColumn" name="annotation_column"
                          ng-options="heading for heading in metadataHeader">
                  </select>
                </td>
                <td>
                  column containing boolean flag to indicate whether the data
                  file in this row should be treated as an annotation file
                </td>
              </tr>

              <tr>
                <td>Genome build column</td>
                <td>
                  <select ng-model="genomeBuildColumn" name="genome_build_column"
                          ng-options="heading for heading in metadataHeader">
                  </select>
                </td>
                <td>column containing genome build IDs</td>
              </tr>

              <tr>
                <td>Slug</td>
                <td><input type="text" class="refinery-base" ng-model="slug" name="slug"></td>
                <td>
                  shortcut name for dataset URL; can only contain alpha-numeric
                  characters and _
                </td>
              </tr>
              <tr>

              <tr>
                <td>Data file permanent</td>
                <td>
                  <input type="checkbox" ng-model="dataFilePermanent"
                         name="data_file_permanent"/>
                </td>
                <td>
                  flag for whether data files should be permanently on the system
                  or cached
                </td>
              </tr>

              <tr>
                <td>Is public</td>
                <td>
                  <input type="checkbox" ng-model="isPublic" name="is_public"/>
                </td>
                <td>
                  flag for whether this data set will be visible to the public
                </td>
              </tr>
            </table>

            <input style="float: left;" class="refinery-base btn btn-default"
              type="button"
                   ng-click="checkFiles()" value="Check Files"
                   ng-disabled="!(dataFileColumn)"/>
            <input style="float: left;" class="refinery-base btn btn-default"
              id="tabular-import-button"
                   type="submit" value="Import"
                   ng-disabled="importMetadataTableForm.$invalid"/>
            <div style="margin-left: 15px; padding: 15px; float: left;
                        display: block; height: 22px; width: 22px;"
                 id="tabular-spinner">
            </div>
          </div>
        </form>
      </div>
      <!-- end tabular file -->
      <!-- ISA archive form -->
      <div class="row">
        <span class="refinery-header-left">
          <h3 id="isa-header">Option 2. ISA Archive</h3>
        </span>
      </div>

      <div class="row">
        <p class="col-md-12">
          Please provide a ZIP archive containing an investigation, study, and assay files.
        </p>
        <form id="isaTabImportForm" enctype="multipart/form-data"
              action="{% url "process_isa_tab" %}" method="post">
          {% csrf_token %}

          <p>{{ form.non_field_errors }}</p>
          <p>{{ error }}</p>

          <div class="refinery-subheader">
            <h4>Option A. Upload from local computer</h4>
          </div>
          <p>
            {{ form.isa_tab_file.errors}}
            {{ form.isa_tab_file }}
          </p>

          <div class="refinery-subheader">
            <h4>Option B. Provide a URL</h4>
          </div>
          <p>
            {{ form.isa_tab_url.errors }}
            {{ form.isa_tab_url }}
          </p>
          <input style="float: left;" class="refinery-base btn btn-default"
            id="isa-import-button"
                 type="submit" value="Import"/>
          <div style="margin-left: 15px; padding: 15px; float: left;
                      display: block; height: 22px; width: 22px;"
               id="isa-spinner">
          </div>
        </form>
      </div>
      <!-- end ISA archive form -->
    </div>
    <!-- end metadata import -->
    <!-- data upload -->
    <div class="tab-pane" id="data">
      <div class="refinery-header">
        <span class="refinery-header-left"><h3>Data file upload</h3></span>
      </div>
      <form id="fileupload" method="POST" enctype="multipart/form-data"
            ng-controller="RefineryFileUploadCtrl"
            data-file-upload="options"
            ng-class="{'fileupload-processing': processing() || loadingFiles}">
        {% csrf_token %}
        <!-- Redirect browsers with JavaScript disabled to the origin page -->
        <noscript>
          <input type="hidden" name="redirect" value="/">
        </noscript>
        {% verbatim %}
        <!-- The fileupload-buttonbar contains buttons to add/delete files and start/cancel the upload -->
        <div class="row fileupload-buttonbar">
          <div class="col-lg-7">
            <!-- The fileinput-button span is used to style the file input field as button -->
            <span
              class="btn btn-success fileinput-button"
              ng-class="{ 'disabled': disabled }">
              <i class="fa fa-plus"></i>
              <span>Add files &hellip;</span>
              <input
                type="file"
                class="refinery-base"
                name="files[]"
                multiple
                ng-disabled="disabled">
            </span>
            <button
              class="btn btn-primary start"
              ng-click="submit()"
              ng-disabled="numUnfinishedUploads() === 0">
              <i class="fa fa-upload"></i>
              <span>Start upload</span>
            </button>
            <button
              class="btn btn-warning cancel"
              ng-click="cancel()"
              ng-disabled="numUnfinishedUploads() === 0">
              <i class="fa fa-ban"></i>
              <span>Cancel upload</span>
            </button>
            <!-- The global file processing state -->
            <span class="fileupload-process"></span>
          </div>
          <!-- The global progress state -->
          <div
            class="col-lg-5"
            ng-show="queue.length">
            <!-- The global progress bar -->
            <div
              class="progress"
              ng-class="{ 'progress-striped': !allUploaded, 'active': uploadActive }"
              file-upload-progress="progress()">
              <div
<<<<<<< HEAD
                class="progress-bar"
                ng-class="{ 'progress-bar-success': allUploaded }"
                ng-style="{ 'width': globalReadableProgress(num) + '%' }">
                <span ng-if="globalReadableProgress(num) > 0 && globalReadableProgress(num) < 100">{{ globalReadableProgress(num) + '%' }}</span>
                <span ng-if="globalReadableProgress(num) >= 100"><strong>All uploads done!</strong></span>
=======
                class="progress"
                ng-class="{ 'progress-striped': !allUploaded, 'active': uploadActive }"
                file-upload-progress="progress()">
                <div
                  class="progress-bar"
                  ng-repeat="file in queuedFiles track by file.name"
                  ng-class="{ 'progress-bar-success': file.uploaded && !file.error, 'progress-bar-danger': file.error }"
                  ng-style="{ 'width': globalToIndividualProgress(num, $index) + '%' }">
                  <span ng-if="queuedFiles.length <= 20">
                    <span
                      ng-if="globalReadableProgress(num, $index) > 0 && globalReadableProgress(num, $index) < 100">
                      {{ globalToIndividualProgress(num, $index) + '%' }}
                    </span>
                    <i
                      class="fa fa-check text-success"
                      aria-hidden="true"
                      ng-if="globalReadableProgress(num, $index) >= 100 && !file.error"></i>
                    <i
                      class="fa fa-exclamation-triangle text-danger"
                      aria-hidden="true"
                      ng-if="file.error"></i>
                  </span>
                </div>
>>>>>>> bce1eb8c
              </div>
            </div>
            <!-- The extended global progress state -->
            <div class="progress-extended">&nbsp;</div>
          </div>
        </div>
        <!-- The table listing the files available for upload/download -->
        <div class="container-fluid">
          <div
            class="row bordered-row v-centered-row"
            ng-repeat="file in queue"
            ng-class="{
              'processing': file.$processing(),
              'bg-danger': file.error
            }">
            <div class="col-xs-4">
              <div class="v-center">
                <p class="name">
                  <strong>{{ file.name }}</strong>
                  ({{ file.size | formatFileSize }})
                </p>
                <strong class="error text-danger" ng-if="file.error">
                  <i class="fa fa-exclamation-triangle"></i>
                  {{file.error}}
                </strong>
              </div>
            </div>
            <div class="col-xs-4">
              <div class="v-center">
                <div
                  class="progress progress-striped active"
                  ng-class="{ 'progress-striped active': !file.uploaded }"
                  file-upload-progress="file.$progress()">
                  <div
                    class="progress-bar"
                    role="progressbar"
                    ng-class="{ 'progress-bar-success': file.uploaded }"
                    ng-style="{ width: num + '%' }">
                    <span ng-show="num > 0">{{ num + '%' }}</span>
                  </div>
                </div>
              </div>
            </div>
            <div class="col-xs-4">
              <div ng-if="!file.uploaded">
                <button
                  class="btn btn-primary start"
                  ng-click="file.$submit()"
                  ng-hide="!file.$submit || options.autoUpload"
                  ng-disabled="file.$state() == 'pending' || file.$state() == 'rejected'">
                  <i class="fa fa-upload"></i>
                  <span>Start</span>
                </button>
                <button
                  class="btn btn-warning cancel"
                  ng-click="file.$cancel()"
                  ng-hide="!file.$cancel">
                  <i class="fa fa-ban"></i>
                  <span>Cancel</span>
                </button>
                <button
                  class="btn btn-danger destroy"
                  ng-controller="RefineryFileDestroyCtrl"
                  ng-click="file.$destroy()"
                  ng-hide="!file.$destroy">
                  <i class="fa fa-trash"></i>
                  <span>Delete</span>
                </button>
              </div>
              <div class="v-center" ng-if="file.uploaded">
                <i class="fa fa-check-circle success"></i>
                <strong>Uploaded</strong>
              </div>
            </div>
          </div>
        </div>
        {% endverbatim %}
      </form>
    </div>
    <!-- end data upload -->
  </div>
</div>
{% else %}
Sorry! Not allowed in repository mode. Cheers.
{% endif %}
{% endblock %}

{% block vendor_scripts %}
<!-- for tabular archive upload -->
<script src="{% static "vendor/d3/d3.min.js" %}"></script>
<!-- end tabular file upload -->
<!-- for data file upload -->
<!-- The jQuery UI widget factory, can be omitted if jQuery UI is already included -->
<script src="{% static "vendor/jquery-file-upload/js/vendor/jquery.ui.widget.js" %}"></script>
<!-- The Iframe Transport is required for browsers without support for XHR file uploads -->
<script src="{% static "vendor/jquery-file-upload/js/jquery.iframe-transport.js" %}"></script>
<!-- The basic File Upload plugin -->
<script src="{% static "vendor/jquery-file-upload/js/jquery.fileupload.js" %}"></script>
<!-- The File Upload processing plugin -->
<script src="{% static "vendor/jquery-file-upload/js/jquery.fileupload-process.js" %}"></script>
<!-- Calculate md5 -->
<script src="{% static "vendor/spark-md5/spark-md5.js" %}"></script>
<!-- end data file upload -->
<!-- spinner -->
<script language="javascript" type="text/javascript"
        src="{% static "js/spin/spin.min.js" %}"></script>
{% endblock %}

{% block script %}
<script language="javascript" type="text/javascript">
  var opts = {
    lines: 13, // The number of lines to draw
    length: 4, // The length of each line
    width: 2, // The line thickness
    radius: 6, // The radius of the inner circle
    corners: 1, // Corner roundness (0..1)
    rotate: 0, // The rotation offset
    color: '#000', // #rgb or #rrggbb
    speed: 1, // Rounds per second
    trail: 60, // Afterglow percentage
    shadow: false, // Whether to render a shadow
    hwaccel: false, // Whether to use hardware acceleration
    className: 'spinner', // The CSS class to assign to the spinner
    zIndex: 2e9, // The z-index (defaults to 2000000000)
    top: 'auto', // Top position relative to parent in px
    left: 'auto' // Left position relative to parent in px
  };
  $("#tabular-import-button").on( "click", function() {
    $("#import-errors").html( "");
    var target = document.getElementById('tabular-spinner');
    var spinner = new Spinner(opts).spin();
    target.appendChild(spinner.el);
    $("#import-message").html( "Running ...")
  });
  $("#isa-import-button").on( "click", function() {
    $("#import-errors").html( "");
    var target = document.getElementById('isa-spinner');
    var spinner = new Spinner(opts).spin();
    target.appendChild(spinner.el);
    $("#import-message").html( "Running ...")
  });
</script>
<!-- end spinner -->
{% endblock %}<|MERGE_RESOLUTION|>--- conflicted
+++ resolved
@@ -23,7 +23,9 @@
 <!-- end data file upload -->
 {% endblock head_html %}
 
-{% block title %}data file upload{% endblock %}
+{% block title %}
+{{ block.super }} - Data File Upload
+{% endblock %}
 
 {% block subheader %}
 <div class="page-header">
@@ -91,9 +93,12 @@
               <tr>
                 <td><strong>Title</strong></td>
                 <td>
-                  <input type="text" class="refinery-base" ng-model="title"
-                  name="title"
-                    required/>
+                  <input
+                    type="text"
+                    class="refinery-base"
+                    name="title"
+                    required
+                    ng-model="title"/>
                 </td>
                 <td>name of this data set</td>
               </tr>
@@ -102,12 +107,14 @@
                 <td><strong>Source Column Index</strong></td>
                 <td>
                   {% verbatim %}
-                  <select class="select-height"
+                  <select
+                    class="select-height"
+                    name="source_column_index"
+                    required
+                    multiple
+                    size="{{ metadataHeader.length || 10 }}"
                     ng-model="sourceColumnIndex"
-                          name="source_column_index"
-                          required multiple
-                          size="{{ metadataHeader.length || 10 }}"
-                          ng-options="id as heading for (id, heading) in metadataHeader">
+                    ng-options="id as heading for (id, heading) in metadataHeader">
                   </select>
                   {% endverbatim %}
                 </td>
@@ -122,9 +129,11 @@
               <tr>
                 <td><strong>Data File Column</strong></td>
                 <td>
-                  <select ng-model="dataFileColumn" name="data_file_column"
-                          required
-                          ng-options="heading for (id, heading) in metadataHeader track by id">
+                  <select
+                    name="data_file_column"
+                    required
+                    ng-model="data.dataFileColumn"
+                    ng-options="heading for (id, heading) in metadataHeader track by id">
                     <!-- needed to make required option to work properly -->
                     <option></option>
                   </select>
@@ -138,8 +147,10 @@
               <tr>
                 <td>Auxiliary File Column</td>
                 <td>
-                    <select ng-model="auxFileColumn" name="aux_file_column"
-                            ng-options="heading for heading in metadataHeader">
+                    <select
+                      name="aux_file_column"
+                      ng-model="auxFileColumn"
+                      ng-options="heading for heading in metadataHeader">
                     </select>
                 </td>
                 <td>
@@ -151,17 +162,24 @@
               <tr>
                 <td>Species Column</td>
                 <td>
-                    <select ng-model="speciesColumn" name="species_column"
-                            ng-options="heading for heading in metadataHeader">
-                    </select>
+                  <select
+                    name="species_column"
+                    ng-model="speciesColumn"
+                    ng-options="heading for heading in metadataHeader">
+                  </select>
                 </td>
                 <td>column containing species names or IDs</td>
               </tr>
 
               <tr>
                 <td>Base path</td>
-                <td><input type="text" class="refinery-base" ng-model="basePath"
-                  name="base_path"></td>
+                <td>
+                  <input
+                    type="text"
+                    class="refinery-base"
+                    name="base_path"
+                    ng-model="basePath">
+                </td>
                 <td>
                   base path of your data file paths if using relative locations
                 </td>
@@ -170,8 +188,10 @@
               <tr>
                 <td>Annotation column</td>
                 <td>
-                  <select ng-model="annotationColumn" name="annotation_column"
-                          ng-options="heading for heading in metadataHeader">
+                  <select
+                    name="annotation_column"
+                    ng-model="annotationColumn"
+                    ng-options="heading for heading in metadataHeader">
                   </select>
                 </td>
                 <td>
@@ -183,8 +203,10 @@
               <tr>
                 <td>Genome build column</td>
                 <td>
-                  <select ng-model="genomeBuildColumn" name="genome_build_column"
-                          ng-options="heading for heading in metadataHeader">
+                  <select
+                    name="genome_build_column"
+                    ng-model="genomeBuildColumn"
+                    ng-options="heading for heading in metadataHeader">
                   </select>
                 </td>
                 <td>column containing genome build IDs</td>
@@ -192,7 +214,13 @@
 
               <tr>
                 <td>Slug</td>
-                <td><input type="text" class="refinery-base" ng-model="slug" name="slug"></td>
+                <td>
+                  <input
+                    type="text"
+                    class="refinery-base"
+                    name="slug"
+                    ng-model="slug">
+                </td>
                 <td>
                   shortcut name for dataset URL; can only contain alpha-numeric
                   characters and _
@@ -203,8 +231,10 @@
               <tr>
                 <td>Data file permanent</td>
                 <td>
-                  <input type="checkbox" ng-model="dataFilePermanent"
-                         name="data_file_permanent"/>
+                  <input
+                    type="checkbox"
+                    name="data_file_permanent"
+                    ng-model="dataFilePermanent"/>
                 </td>
                 <td>
                   flag for whether data files should be permanently on the system
@@ -215,7 +245,10 @@
               <tr>
                 <td>Is public</td>
                 <td>
-                  <input type="checkbox" ng-model="isPublic" name="is_public"/>
+                  <input
+                    type="checkbox"
+                    name="is_public"
+                    ng-model="isPublic"/>
                 </td>
                 <td>
                   flag for whether this data set will be visible to the public
@@ -223,17 +256,24 @@
               </tr>
             </table>
 
-            <input style="float: left;" class="refinery-base btn btn-default"
+            <input
+              style="float: left;"
+              class="refinery-base btn btn-default"
               type="button"
-                   ng-click="checkFiles()" value="Check Files"
-                   ng-disabled="!(dataFileColumn)"/>
-            <input style="float: left;" class="refinery-base btn btn-default"
+              value="Check Files"
+              ng-click="checkFiles()"
+              ng-disabled="!data.dataFileColumn"/>
+            <input
+              style="float: left;"
+              class="refinery-base btn btn-default"
               id="tabular-import-button"
-                   type="submit" value="Import"
-                   ng-disabled="importMetadataTableForm.$invalid"/>
-            <div style="margin-left: 15px; padding: 15px; float: left;
+              type="submit"
+              value="Import"
+              ng-disabled="importMetadataTableForm.$invalid"/>
+            <div
+              style="margin-left: 15px; padding: 15px; float: left;
                         display: block; height: 22px; width: 22px;"
-                 id="tabular-spinner">
+              id="tabular-spinner">
             </div>
           </div>
         </form>
@@ -300,8 +340,8 @@
         </noscript>
         {% verbatim %}
         <!-- The fileupload-buttonbar contains buttons to add/delete files and start/cancel the upload -->
-        <div class="row fileupload-buttonbar">
-          <div class="col-lg-7">
+        <div class="row fileupload-buttonbar v-centered-row">
+          <div class="col-lg-4">
             <!-- The fileinput-button span is used to style the file input field as button -->
             <span
               class="btn btn-success fileinput-button"
@@ -330,25 +370,25 @@
               <span>Cancel upload</span>
             </button>
             <!-- The global file processing state -->
-            <span class="fileupload-process"></span>
+            <!-- <span class="fileupload-process"></span> -->
+          </div>
+          <div class="col-lg-4">
+            <div class="v-center" ng-if="processing() || loadingFiles">
+              <span>Calculating MD5</span>
+              <button class="icon-only" ng-click="openHelpMd5()">
+                <i class="fa fa-question-circle" aria-hidden="true"></i>
+              </button>
+              <span>:</span>
+              <div class="refinery-spinner refinery-spinner-inline"></div>
+            </div>
           </div>
           <!-- The global progress state -->
           <div
-            class="col-lg-5"
+            class="col-lg-4"
             ng-show="queue.length">
-            <!-- The global progress bar -->
-            <div
-              class="progress"
-              ng-class="{ 'progress-striped': !allUploaded, 'active': uploadActive }"
-              file-upload-progress="progress()">
+            <div class="v-center">
+              <!-- The global progress bar -->
               <div
-<<<<<<< HEAD
-                class="progress-bar"
-                ng-class="{ 'progress-bar-success': allUploaded }"
-                ng-style="{ 'width': globalReadableProgress(num) + '%' }">
-                <span ng-if="globalReadableProgress(num) > 0 && globalReadableProgress(num) < 100">{{ globalReadableProgress(num) + '%' }}</span>
-                <span ng-if="globalReadableProgress(num) >= 100"><strong>All uploads done!</strong></span>
-=======
                 class="progress"
                 ng-class="{ 'progress-striped': !allUploaded, 'active': uploadActive }"
                 file-upload-progress="progress()">
@@ -372,11 +412,8 @@
                       ng-if="file.error"></i>
                   </span>
                 </div>
->>>>>>> bce1eb8c
               </div>
             </div>
-            <!-- The extended global progress state -->
-            <div class="progress-extended">&nbsp;</div>
           </div>
         </div>
         <!-- The table listing the files available for upload/download -->
@@ -394,30 +431,27 @@
                   <strong>{{ file.name }}</strong>
                   ({{ file.size | formatFileSize }})
                 </p>
-                <strong class="error text-danger" ng-if="file.error">
-                  <i class="fa fa-exclamation-triangle"></i>
-                  {{file.error}}
-                </strong>
               </div>
             </div>
             <div class="col-xs-4">
               <div class="v-center">
                 <div
                   class="progress progress-striped active"
-                  ng-class="{ 'progress-striped active': !file.uploaded }"
+                  ng-class="{ 'progress-striped active': !file.uploaded && !file.error }"
                   file-upload-progress="file.$progress()">
                   <div
                     class="progress-bar"
                     role="progressbar"
-                    ng-class="{ 'progress-bar-success': file.uploaded }"
+                    ng-class="{ 'progress-bar-success': file.uploaded, 'progress-bar-danger': file.error }"
                     ng-style="{ width: num + '%' }">
-                    <span ng-show="num > 0">{{ num + '%' }}</span>
+                    <span ng-show="num > 0" ng-if="!file.error">{{ num + '%' }}</span>
+                    <i class="fa fa-exclamation-triangle" ng-if="file.error"></i>
                   </div>
                 </div>
               </div>
             </div>
             <div class="col-xs-4">
-              <div ng-if="!file.uploaded">
+              <div ng-if="!file.uploaded && !file.error">
                 <button
                   class="btn btn-primary start"
                   ng-click="file.$submit()"
@@ -446,6 +480,13 @@
                 <i class="fa fa-check-circle success"></i>
                 <strong>Uploaded</strong>
               </div>
+              <div class="v-center" ng-if="file.error">
+                <strong
+                  class="error text-danger"
+                  ng-if="file.error"
+                  ng-bind="file.error">
+                </strong>
+              </div>
             </div>
           </div>
         </div>
@@ -474,7 +515,7 @@
 <!-- The File Upload processing plugin -->
 <script src="{% static "vendor/jquery-file-upload/js/jquery.fileupload-process.js" %}"></script>
 <!-- Calculate md5 -->
-<script src="{% static "vendor/spark-md5/spark-md5.js" %}"></script>
+<script src="{% static "vendor/spark-md5/spark-md5.min.js" %}"></script>
 <!-- end data file upload -->
 <!-- spinner -->
 <script language="javascript" type="text/javascript"
