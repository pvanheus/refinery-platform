<!DOCTYPE html>

{% load humanize %}
{% load static %}

<html lang="en">
<head>
    <meta content="text/html">
    <meta name="viewport" content="width=device-width, initial-scale=1.0">
    <meta name="description" content="">
    <meta name="author" content="">

    <!-- http://www.jonathantneal.com/blog/understand-the-favicon/ -->
    <link rel="apple-touch-icon" href="{% static "images/touchicon.png" %}">
    <link rel="icon" href="{% static "images/favicon.png" %}">
    <!--[if IE]><link rel="shortcut icon" href="{% static "images/favicon.ico" %}"><![endif]-->
    <!-- IE10 Win 8 -->
    <meta name="msapplication-TileColor" content="#FFFFFF">
    <meta name="msapplication-TileImage" content="{% static "images/tileicon.png" %}">

    <!-- Le styles -->
    {% for css_file in REFINERY_CSS %}
    <link href="{% static css_file %}" rel="stylesheet">
<<<<<<< HEAD
    {% endfor %}
    <style type="text/css">
      body {
        /*padding-top: {{ refinerySettings.REFINERY_INNER_NAVBAR_HEIGHT|add:"20" }}px;*/
        /*padding-bottom: 40px;*/
         /*position: relative;*/
      }
    </style>
=======
   	{% endfor %}
>>>>>>> 51803581

    {% block head_html %}
    {% endblock %}

    <title> {{ REFINERY_INSTANCE_NAME }}{% block title %}{% endblock %}</title>

    {% block tracking %}

<<<<<<< HEAD
      {% if refinerySettings.REFINERY_GOOGLE_ANALYTICS_ID != "" %}
      <script type="text/javascript">

        var _gaq = _gaq || [];
        _gaq.push(['_setAccount', '{{ refinerySettings.REFINERY_GOOGLE_ANALYTICS_ID }}']);
        _gaq.push(['_trackPageview']);
=======
	    {% if REFINERY_GOOGLE_ANALYTICS_ID != "" %}
			<script type="text/javascript">

			  var _gaq = _gaq || [];
			  _gaq.push(['_setAccount', '{{ REFINERY_GOOGLE_ANALYTICS_ID }}']);
			  _gaq.push(['_trackPageview']);
>>>>>>> 51803581

        (function() {
          var ga = document.createElement('script'); ga.type = 'text/javascript'; ga.async = true;
          ga.src = ('https:' == document.location.protocol ? 'https://ssl' : 'http://www') + '.google-analytics.com/ga.js';
          var s = document.getElementsByTagName('script')[0]; s.parentNode.insertBefore(ga, s);
        })();
      </script>
    {% endif %}

    {% endblock %}
</head>

<body ng-app="{% block ng_app %}refineryApp{% endblock %}" ng-controller="AppCtrl as app" ng-click="app.globalClick($event)">
  <!-- header navigation bar -->
  <div class="navbar navbar-fixed-top">
    <div class="navbar-inner">
      <!-- <div class="container-fluid" style="box-shadow: 0 0 5px black;"> -->
      <div class="container-fluid">
        <!-- .btn-navbar is used as the toggle for collapsed navbar content -->
        <a class="btn btn-navbar" style="margin-left: 5px; margin-right: 5px;" data-toggle="collapse" data-target=".nav-collapse">
          <span class="icon-bar"></span>
          <span class="icon-bar"></span>
          <span class="icon-bar"></span>
        </a>

<<<<<<< HEAD
        <a class="brand" href="{% url "home" %}">
          {% if refinerySettings.REFINERY_MAIN_LOGO != False %}
            {% if refinerySettings.REFINERY_MAIN_LOGO != '' %}
            <img
=======
        <a class="brand" href="{% url "home" %}" tabindex=1>
          {% if REFINERY_MAIN_LOGO != False %}
            {% if REFINERY_MAIN_LOGO != '' %}
          	<img
>>>>>>> 51803581
              class="m-r-1-5"
              style="height: {{ REFINERY_INNER_NAVBAR_HEIGHT }} px"
              src="{% static REFINERY_MAIN_LOGO %}" />
            {% else %}
            <div class="svg-container" class="m-r-1">
              <div class="bg bg-1"></div>
              <div class="bg bg-2"></div>
              <svg
                xmlns="http://www.w3.org/2000/svg"
                width="{{ REFINERY_INNER_NAVBAR_HEIGHT }}"
                height="{{ REFINERY_INNER_NAVBAR_HEIGHT }}"
                viewBox="0 0 100 100">
                    <path d="M67.285 98.077c-.116.037-.25.08-.372.14-.525.178-1.074.373-1.624.55-.318.105-.63.202-.94.28-.397.123-.806.24-1.22.355-.33.104-.648.183-.978.262-.116.037-.22.055-.336.08 7.978-5.06 14.862-20.563 6.994-34.296-8.203-14.32-1.057-32.294 1.203-32.893-4.92 1.294-23.39 19.1-11.878 40.552l.037.062c6.23 11.62 5.133 17.73-1.41 23.46-.325.26-.592.215-.592.215 1.423-2.323 3.942-4.102 1.745-11.358-1.312-4.383-5.957-10.51-7.172-14.44-1.8-5.85-.098-11.757.55-12.214-1.293.914-6.255 10.906-8.464 17.314-2.216 6.402-1.985 13.58.096 18.896.642 1.64.793 2.034.793 2.034s-.173-.094-.403-.29C32.867 86.2 35.89 72.242 48.822 54.15l.08-.072c21.166-29.59-.922-48.487-3.095-50.61 3.662 3.588 4.603 21.936-9.253 41.283l-.06.086c-21.48 29.98-9.468 45.29 2.843 55.164H100V50.922c-.14 21.655-13.72 40.075-32.715 47.155z"></path>
                    <path d="M28.205 96.13C11.603 87.983.115 70.813 0 50.923V100h39.337c-3.35-.757-6.567-1.825-9.625-3.174-.39-.177-1.392-.635-1.507-.695zM50 0H0v50.922C.213 22.766 22.503 0 50 0zM50 0c27.496 0 49.786 22.766 50 50.922V0H50z"></path>
              </svg>
            </div>
            {% endif %}
          {% endif %}
          <span class="name">{{ REFINERY_INSTANCE_NAME }}</span>
        </a>

        <p class="navbar-text pull-right">
        {% if user.is_authenticated %}
          <i class="icon-user"></i>
          <a href="{% url "user" user.get_profile.uuid %}" tabindex=5>
          {% if user.first_name != "" or user.last_name != "" %}
            {{ user.first_name }} {{ user.last_name }}
          {% else %}
            {{ user.username }}
          {% endif %}
          </a>&nbsp;&nbsp;|&nbsp;&nbsp;
          <i class="icon-signout"></i>&nbsp;
          <a href="
          {% url "django.contrib.auth.views.logout" %}?next={% url "home" %}"
          tabindex=6>
            Logout
          </a>
        {% else %}
          {% url 'registration.views.register' as registration_url %}
          {% url 'django.contrib.auth.views.login' as login_url %}
          {% if REGISTRATION_OPEN %}
          <a rel="tooltip" data-placement="left" title="Sign Up"
            href="{{registration_url}}" tabindex=7>
            Register
          </a>&nbsp;&nbsp;
            &nbsp;&nbsp;|&nbsp;&nbsp;
        {% endif %}
        <i class="icon-signin"></i>&nbsp;<a rel="tooltip" data-placement="left" title="Log In" href="{{login_url}}?next={% if request.path %}{% ifnotequal registration_url request.path %}{% ifnotequal login_url request.path %}{{ request.path|safe }}{% else %}{% url "home" %}{% endifnotequal %}{% else %}{% url "home" %}{% endifnotequal %}{% else %}{% url "home" %}{% endif %}">Login</a>
        {% endif %}
        &nbsp;&nbsp;|&nbsp;&nbsp;
        <span id="analyses-popover">
          <a tabindex=8 rp-analysis-monitor-global-list-status-popover
            title="Recent Analyses">
             <span rp-analysis-monitor-global-list-status></span>
          </a>
        </span>

        <div class="nav-collapse collapse">
          <ul class="nav">
            <!--
            <li class="{{ navbar_class_home }}"><a style="line-height: {{ REFINERY_INNER_NAVBAR_HEIGHT }}px;" href="{% url "home" %}">Home</a></li>
            <li class="{{ navbar_class_search }}"><a style="line-height: {{ REFINERY_INNER_NAVBAR_HEIGHT }}px;" href="{% url "search" %}">Search</a></li>
            <li class="{{ navbar_class_contact }}"><a href="{% url "contact" %}">Contact</a></li>
            -->
            <li class="{{ navbar_class_collaboration }}">
              <a href="{% url "collaboration" %}" tabindex=2>Collaboration</a>
            </li>
            <li class="{{ navbar_class_statistics }}">
              <a href="{% url "statistics" %}" tabindex=3>Statistics</a>
            </li>
            <li class="{{ navbar_class_about }}">
              <a href="{% url "about" %}" tabindex=4>About</a>
            </li>
          </ul>
        </div>
      </div>

      <div class="navbar-header">
        <div class="row-fluid">
          <div class="container-fluid">
            <div style="clear: left; display:block;">
              {% block subheader %}{% endblock %}
            </div>
          </div>
        </div>
      </div>
    </div>
  </div>

<<<<<<< HEAD
  {% if refinerySettings.REFINERY_BANNER %}
    {% if not refinerySettings.REFINERY_BANNER_ANONYMOUS_ONLY or not user.is_authenticated %}
      <div class="alert text-center">{{ refinerySettings.REFINERY_BANNER|safe }}</div>
    {% endif %}
=======
  {% if REFINERY_BANNER %}
      {% if not REFINERY_BANNER_ANONYMOUS_ONLY or not user.is_authenticated %}
          <div class="alert text-center">{{ REFINERY_BANNER|safe }}</div>
      {% endif %}
>>>>>>> 51803581
  {% endif %}

  <div class="container-fluid {% if main_container_no_padding %}p-l-0 p-r-0{% endif %}">
    <div class="row-fluid" hidden id="warning-ie-not-supported">
      <div class="alert alert-error">
        <b>Notice</b>&nbsp;
        We currently do not support <i>Microsoft Internet Explorer</i> and
        strongly recommend that you continue browsing this site with
        <a href="http://www.google.com/chrome/">Chrome</a>,
        <a href="http://www.apple.com/safari/">Safari</a> or
        <a href="http://www.mozilla.org/firefox/">Firefox</a>.
      </div>
    </div>
    {% block content %}
    {% endblock %}
  </div>

  <!-- Script for popup content in the tool status and analyses icon-->
  <script type="text/ng-template" id="analysesgloballist.html">
    <rp-analysis-monitor-global-list-status-popover-details>
    </rp-analysis-monitor-global-list-status-popover-details>
  </script>
  <script type="text/ng-template" id="analysislaunchmodal.html">
    <rp-analysis-launch-modal-detail>
    </rp-analysis-launch-modal-detail>
  </script>

  <!-- 3rd party libraries -->
  <script src="{% static "vendor/jquery/dist/jquery.min.js" %}"></script>
  <script src="{% static "js/jquery-ui/jquery-ui-1.10.0.custom.min.js" %}"></script>
  <script src="{% static "vendor/angular/angular.min.js" %}"></script>
  <script src="{% static "vendor/angular-animate/angular-animate.min.js" %}"></script>
  <script src="{% static "vendor/select2/select2.min.js" %}"></script>
  <script src="{% static "vendor/angular-ui-select2/dist/select2.min.js" %}"></script>
  <script src="{% static "vendor/angular-resource/angular-resource.min.js" %}"></script>
  <script src="{% static "vendor/angular-sanitize/angular-sanitize.min.js" %}"></script>
  <script src="{% static "vendor/angular-ui-router/release/angular-ui-router.min.js" %}"></script>
  <script src="{% static "vendor/angular-ui-scroll/dist/ui-scroll.min.js" %}"></script>
  <script src="{% static "vendor/angular-bootstrap/ui-bootstrap.min.js" %}"></script>
  <script src="{% static "vendor/angular-bootstrap/ui-bootstrap-tpls.min.js" %}"></script>
  <script src="{% static "vendor/ng-webworker/src/ng-webworker.min.js" %}"></script>
  <script src="{% static "vendor/ng-webworker/src/worker_wrapper.min.js" %}"></script>
  <script src="{% static "js/bootstrap/bootstrap.min.js" %}"></script>
  <script src="{% static "vendor/lodash/lodash.min.js" %}"></script>
  <script type="text/javascript">
    // Assign lodash v3.9.3 to a special variable so it doesn't conflict with
    // lodash v2 or other libraries like underscore.
    window.lodash3 = _.noConflict();
  </script>
  <script src="{% static "vendor/d3/d3.min.js" %}"></script>
  <script src="{% static "vendor/humanize/humanize.js" %}"></script>

  <!-- Refinery Angular App -->
  <script src="{% static "js/refinery.js" %}"></script>
  <script src="{% static "js/refinery-config.js" %}"></script>
  <script src="{% static "js/refinery-settings.js" %}"></script>
  <script src="{% static "js/refinery-libraries.js" %}"></script>
  <script src="{% static "js/refinery-controller.js" %}"></script>
  <script src="{% static "js/globals.js" %}"></script>
  <script src="{% static "js/commons.js" %}"></script>
  <script src="{% static "js/analysis-launch.js" %}"></script>
  <script src="{% static "js/analysis-monitor.js" %}"></script>
  <script src="{% static "js/node-mapping.js" %}"></script>
  <script src="{% static "js/workflows.js" %}"></script>
  <script src="{% static "js/solr.js" %}"></script>
  <script src="{% static "js/data-set-nav.js" %}"></script>
  <script src="{% static "js/node-relationship.js" %}"></script>
  <script src="{% static "js/igv.js" %}"></script>
  <script src="{% static "js/statistics.js" %}"></script>
  <script src="{% static "js/provvis/provvis.js" %}"></script>
  <script src="{% static "js/dashboard.js" %}"></script>
  <script src="{% static "js/collaboration.js" %}"></script>
  <script src="{% static "js/chart.js"%}"></script>

  <script src="{% static "vendor/ng-file-upload/angular-file-upload.min.js" %}"></script>
  <script src="{% static "vendor/ng-grid/build/ng-grid.min.js" %}"></script>
  <script src="{% static "js/metadata-table-import.js" %}"></script>
  <!-- The File Upload Angular JS module -->
  <script src="{% static "vendor/jquery-file-upload/js/jquery.fileupload-angular.js" %}"></script>
  <script src="{% static "js/data-set-import.js" %}"></script>

  {% block script %}
  {% endblock %}

  <script type="text/javascript">
    // activate bootstrap tooltips
      $('a[rel=tooltip]').tooltip();

    var username = '{{ user.username }}';
    var user_id = '{{ user.id }}';
    if (username === 'None' || user_id === 'None') {
        username = undefined;
        user_id = undefined;
    }

    var refinerySettings = JSON.parse("{{refinerySettings|escapejs}}");

    function sizing() {
        var windowWidth = $(window).width(),
            windowHeight = $(window).height();

        if(windowWidth <= 767) {
          $('.jquery-full-height').css('height', 'inherit' );
        }
        else {
          $('.jquery-full-height').map( function() {
            var $this = $(this),
                targetHeight = (windowHeight - $this.offset().top - 40),
                minHeight = parseInt($this.css("min-height")),
                newHeight = Math.max(targetHeight, minHeight);

            $this.css('height', newHeight + 'px');
          });
        }
    }

    $(window).on(
      'resize.jqfullheight orientationchange.jqfullheight',
      sizing
    );

    $(document).ready( function(){
      sizing();

      // detect IE: https://gist.github.com/527683
      // ----------------------------------------------------------
      // A short snippet for detecting versions of IE in JavaScript
      // without resorting to user-agent sniffing
      // ----------------------------------------------------------
      // If you're not in IE (or IE version is less than 5) then:
      //     ie === undefined
      // If you're in IE (>=5) then you can determine which version:
      //     ie === 7; // IE7
      // Thus, to detect IE:
      //     if (ie) {}
      // And to detect the version:
      //     ie === 6 // IE6
      //     ie > 7 // IE8, IE9 ...
      //     ie < 9 // Anything less than IE9
      // ----------------------------------------------------------

      // UPDATE: Now using Live NodeList idea from @jdalton

      var ie = (function(){

          var undef,
              v = 3,
              div = document.createElement('div'),
              all = div.getElementsByTagName('i');

          while (
              div.innerHTML = '<!--[if gt IE ' + (++v) + ']><i></i><![endif]-->',
              all[0]
          );

          return v > 4 ? v : undef;

      }());

    // jQuery > 1.9.0 no longer supports UA sniffing
      // if ( ie !== undefined || $.browser.msie ) {
      if ( ie !== undefined ) {
        // detected IE
        $( "#warning-ie-not-supported" ).show();
        sizing();
      }
    });
  </script>
</body>
</html><|MERGE_RESOLUTION|>--- conflicted
+++ resolved
@@ -21,18 +21,7 @@
     <!-- Le styles -->
     {% for css_file in REFINERY_CSS %}
     <link href="{% static css_file %}" rel="stylesheet">
-<<<<<<< HEAD
     {% endfor %}
-    <style type="text/css">
-      body {
-        /*padding-top: {{ refinerySettings.REFINERY_INNER_NAVBAR_HEIGHT|add:"20" }}px;*/
-        /*padding-bottom: 40px;*/
-         /*position: relative;*/
-      }
-    </style>
-=======
-   	{% endfor %}
->>>>>>> 51803581
 
     {% block head_html %}
     {% endblock %}
@@ -41,21 +30,13 @@
 
     {% block tracking %}
 
-<<<<<<< HEAD
-      {% if refinerySettings.REFINERY_GOOGLE_ANALYTICS_ID != "" %}
-      <script type="text/javascript">
-
-        var _gaq = _gaq || [];
-        _gaq.push(['_setAccount', '{{ refinerySettings.REFINERY_GOOGLE_ANALYTICS_ID }}']);
-        _gaq.push(['_trackPageview']);
-=======
 	    {% if REFINERY_GOOGLE_ANALYTICS_ID != "" %}
 			<script type="text/javascript">
 
 			  var _gaq = _gaq || [];
 			  _gaq.push(['_setAccount', '{{ REFINERY_GOOGLE_ANALYTICS_ID }}']);
 			  _gaq.push(['_trackPageview']);
->>>>>>> 51803581
+
 
         (function() {
           var ga = document.createElement('script'); ga.type = 'text/javascript'; ga.async = true;
@@ -81,17 +62,10 @@
           <span class="icon-bar"></span>
         </a>
 
-<<<<<<< HEAD
-        <a class="brand" href="{% url "home" %}">
-          {% if refinerySettings.REFINERY_MAIN_LOGO != False %}
-            {% if refinerySettings.REFINERY_MAIN_LOGO != '' %}
-            <img
-=======
         <a class="brand" href="{% url "home" %}" tabindex=1>
           {% if REFINERY_MAIN_LOGO != False %}
             {% if REFINERY_MAIN_LOGO != '' %}
           	<img
->>>>>>> 51803581
               class="m-r-1-5"
               style="height: {{ REFINERY_INNER_NAVBAR_HEIGHT }} px"
               src="{% static REFINERY_MAIN_LOGO %}" />
@@ -181,17 +155,10 @@
     </div>
   </div>
 
-<<<<<<< HEAD
-  {% if refinerySettings.REFINERY_BANNER %}
-    {% if not refinerySettings.REFINERY_BANNER_ANONYMOUS_ONLY or not user.is_authenticated %}
-      <div class="alert text-center">{{ refinerySettings.REFINERY_BANNER|safe }}</div>
-    {% endif %}
-=======
   {% if REFINERY_BANNER %}
       {% if not REFINERY_BANNER_ANONYMOUS_ONLY or not user.is_authenticated %}
           <div class="alert text-center">{{ REFINERY_BANNER|safe }}</div>
       {% endif %}
->>>>>>> 51803581
   {% endif %}
 
   <div class="container-fluid {% if main_container_no_padding %}p-l-0 p-r-0{% endif %}">
