from django.http import HttpResponse
from django.shortcuts import render_to_response
from django.template import RequestContext
from galaxy_connector.connection import Connection
from galaxy_connector.models import Instance
from galaxy_connector.models import DataFile
from galaxy_connector.galaxy_workflow import createBaseWorkflow, createSteps
import simplejson
import os


def index(request):
    return HttpResponse("Refinery Galaxy Connector")

def api(request, api_key):
    return HttpResponse("Refinery Galaxy Connector<br><br>API Key: %s" % api_key )

def checkActiveInstance(req):
    if not 'active_galaxy_instance' in req.session:
        return HttpResponse( 'Unable to fulfill request. No Galaxy instance is available. You need to log in first.' )
    else:
        instance = req.session['active_galaxy_instance']
        connection = Connection( instance.base_url, instance.data_url, instance.api_url, instance.api_key )
        return instance, connection
        

def obtain_instance(request):
    # NOTE: this is no a real login - all one needs to do is to is call this url to add a Galaxy instance object to the session 
    # create an instance
    if not 'active_galaxy_instance' in request.session:
        # get all instances from the database
        all_instances = Instance.objects.all()
        request.session['active_galaxy_instance'] = all_instances[0]
        return HttpResponse( 'New Galaxy instance obtained: ' + all_instances[0].description )
    else:
        return HttpResponse( 'A Galaxy instance has already been obtained.' ) 


def release_instance(request):
    # NOTE: this is no a real logout - all one needs to do is to log in
    # create an instance
    if 'active_galaxy_instance' in request.session:
        del request.session['active_galaxy_instance'] 
        return HttpResponse( 'Unable to release Galaxy instance because no instance has been obtained.' )
    else:
        return HttpResponse( 'Galaxy instance released.' ) 


def histories(request):    
    instance, connection = checkActiveInstance(request);
    return render_to_response( "galaxy_connector/histories.html", { "histories": connection.get_complete_histories(), "instance": instance.description, "data_url": instance.base_url + "/" + instance.data_url }, context_instance=RequestContext( request ) )


def libraries(request):    
    instance, connection = checkActiveInstance(request);
    return render_to_response( "galaxy_connector/libraries.html", { "libraries": connection.get_complete_libraries(), "instance": instance.description, "data_url": instance.base_url + "/" + instance.data_url }, context_instance=RequestContext( request ) )


def history(request, history_id):    
    instance, connection = checkActiveInstance(request);
    # create a new history!
    #connection.create_history( "Nils' New History!" )
    return render_to_response( "galaxy_connector/history.html", { "history": connection.get_history( history_id ), "contents": connection.get_history_contents( history_id ), "instance": instance.description, "data_url": instance.base_url + "/" + instance.data_url }, context_instance=RequestContext( request ) )


def history_content(request, history_id, content_id ):    
    instance, connection = checkActiveInstance(request);
    return render_to_response( "galaxy_connector/history_content.html", { "history": connection.get_history( history_id ), "contents": connection.get_history_contents( history_id ), "content": connection.get_history_content( history_id, content_id ), "instance": instance.description, "data_url": instance.base_url + "/" + instance.data_url}, context_instance=RequestContext( request ) )


def workflows(request):    
    instance, connection = checkActiveInstance(request);
    return render_to_response( "galaxy_connector/workflows.html", { "workflows": connection.get_complete_workflows(), "instance": instance.description }, context_instance=RequestContext( request ) )


<<<<<<< HEAD
=======
def run(request):    

    instance, connection = checkActiveInstance(request);

    # get all data file entries from the database
    all_data_files = DataFile.objects.all()
    
    if len( all_data_files ) < 1:
        return HttpResponse( 'No data files available in database. Create at least one data file object using the admin interface.' )
    
    library_id = connection.create_library( "ABC" );
    history_id = connection.create_history( "ABC" );
    workflow_id = connection.get_workflow_id( "Simple Input Test Workflow" )[0];
    file_id = connection.put_into_library( library_id, instance.staging_path + "/" + all_data_files[0].path )
    
    # TO DEBUG PYTHON WEBAPPS ##
    #import pdb; pdb.set_trace()
        
    result = connection.run_workflow(workflow_id, [file_id], history_id )    
    
    return ( history( request, result["history"] ) )

def run2(request):
    """
    Test function for running spp workflow for multiple inputs
    """
    instance, connection = checkActiveInstance(request);
    
    # TO DEBUG PYTHON WEBAPPS ##
    #import pdb; pdb.set_trace()
    
    #Getting working version of library 
    #library_id = connection.create_library( "TEST MY API" );
    # debug library id
    library_id = "a799d38679e985db";
    
    history_id = connection.create_history( "TEST MY API" );
 
    #------------ WORKFLOWS -------------------------- #   
    workflow_id = connection.get_workflow_id("Workflow: spp + bam")[0];
    workflow_dict = connection.get_workflow_dict(workflow_id);
    
    # creating base workflow to replicate input workflow
    new_workflow = createBaseWorkflow(workflow_dict["name"])
        
    # Updating steps in imported workflow X number of times
    new_workflow["steps"] = createSteps(2, workflow_dict);
    
    # import newly generated workflow 
    new_workflow_info = connection.import_workflow(new_workflow);
    
    #------------ IMPORT FILES -------------------------- #   
    # get all data file entries from the database
    all_data_files = DataFile.objects.all()
    current_path = all_data_files[0].path;
    annot = []; # remembers asssociated meta data with each file to determine if file is an chip-seq input file
    
    if len( all_data_files ) < 1:
        return HttpResponse( 'No data files available in database. Create at least one data file object using the admin interface.' )
    else:
        for i in range(len(all_data_files)):
            print "i:: " + str(i);
            # Importing file into galaxy library
            file_id = connection.put_into_library( library_id, instance.staging_path + "/" + all_data_files[i].path )
            print(file_id);
            
            a_dict = {};
            a_dict['path'] = all_data_files[i].path;
            a_dict['kind'] = all_data_files[i].kind;
            a_dict['description'] = all_data_files[i].description;
            a_dict['file_id'] = file_id;
            
            test_path = searchInput(all_data_files[i].path);
            test_kind = searchInput(all_data_files[i].kind);
            test_descr = searchInput(all_data_files[i].description);
            
            if (test_path > 0 or test_kind > 0 or test_descr > 0):
                a_dict['input'] = True;
            else:
                a_dict['input'] = False;
            
            annot.append(a_dict);
            
    ret_list = configWorkflowInput(annot);
    
    # Running workflow 
    result = connection.run_workflow2(new_workflow_info['id'], ret_list, history_id )    
    
            

    #------------ DELETE WORKFLOW -------------------------- #   
    
    del_workflow_id = connection.delete_workflow(new_workflow_info['id']);
    
    print("workflow_id: " + workflow_id);
    print ("library_id:" + library_id)
    print ("file_id: " + file_id);
    
    
    #result = connection.run_workflow(workflow_id, [file_id], history_id )    
    #return ( history( request, result["history"] ) )

    

    return HttpResponse("OK")


def workflow_content(request, workflow_id):
    """
    Returns a specified workflow_id as a dictionary object 
    Requires simplejson
    """
    instance, connection = checkActiveInstance(request);

    result = connection.get_workflow_dict(workflow_id);
    #import pdb; pdb.set_trace()
    
    #return HttpResponse( 'Workflow Content called' ) 
    return HttpResponse( simplejson.dumps(result) ) 


def searchInput(input_string):
    """
    Searches to test if its a chip-seq input file
    """
    ret_string = input_string.lower();
    ret_status = ret_string.find('input');
    return ret_status;

def configWorkflowInput(in_list):
    """
    
    TODO:: Need to figure out generic way of matching input to experiment for chip-seq pipeline
    
    """
    
    ret_list = [];
    cur_dict = {};
    cur_dict['input'] = in_list[0]["file_id"];
    cur_dict['exp'] = in_list[1]["file_id"];
    ret_list.append(cur_dict);
    
    exp_dict = {};
    exp_dict['input'] = in_list[2]["file_id"];
    exp_dict['exp'] = in_list[3]["file_id"];
    ret_list.append(exp_dict);
    
    return ret_list;
    
    """
    ret_list = [];
    cur_dict = {};
    for j in range(len(in_list)):
        print j;
        if (in_list[j]['input']):
            print "I AM INPUT FILE"
            cur_dict['input'] = file_id;
    """
        
        
    
    
>>>>>>> 406e5a6f
    <|MERGE_RESOLUTION|>--- conflicted
+++ resolved
@@ -73,8 +73,6 @@
     return render_to_response( "galaxy_connector/workflows.html", { "workflows": connection.get_complete_workflows(), "instance": instance.description }, context_instance=RequestContext( request ) )
 
 
-<<<<<<< HEAD
-=======
 def run(request):    
 
     instance, connection = checkActiveInstance(request);
@@ -96,6 +94,7 @@
     result = connection.run_workflow(workflow_id, [file_id], history_id )    
     
     return ( history( request, result["history"] ) )
+
 
 def run2(request):
     """
@@ -232,10 +231,4 @@
         if (in_list[j]['input']):
             print "I AM INPUT FILE"
             cur_dict['input'] = file_id;
-    """
-        
-        
-    
-    
->>>>>>> 406e5a6f
-    +    """