'''
Created on Jan 11, 2012

@author: Nils Gehlenborg, Harvard Medical School, nils@hms.harvard.edu
'''

import simplejson
import copy
import ast
from datetime import datetime


class GalaxyWorkflow( object ):
    '''
    classdocs
    '''

    def __init__(self, name, identifier ):
        '''
        Constructor
        '''
        self.name = name
        self.identifier = identifier
        self.inputs = []
        
    def __unicode__(self):
        return self.name + " (" + self.identifier + "): " + str( len( self.inputs ) ) + " inputs"      

                
    def add_input( self, workflow_input ):
        self.inputs.append( workflow_input )
        


class GalaxyWorkflowInput( object ):
    
    def __init__(self, name, identifier ):
        '''
        Constructor
        '''
        self.name = name
        self.identifier = identifier
        
    def __unicode__(self):
        return self.name + " (" + self.identifier + ")"        


# =========================================================================================================
# Helper functions 
# =========================================================================================================
def combineInputExp(in_list, repeat_num):
    """
    combineInputExp function for generating combined list for workflow configuration
    """
    
    ret_list = [];
    
    input_list = in_list['input_file']
    exp_list = in_list['exp_file']
    
    for i in range(0, repeat_num):
        temp_dict = {}; 
        temp_dict['input_file'] = input_list[i]
        temp_dict['exp_file'] = exp_list[i]
        ret_list.append(temp_dict)
    
    return ret_list

def openWorkflow(in_file):   
    """
    Opens a workflow file 
    """     
    with open(in_file) as f:
        temp_data = simplejson.load(f)
    return temp_data;

def createBaseWorkflow(workflow_name):
    """
    # Creates base template workflow # 
    """
    base_dict = {};
    base_dict["a_galaxy_workflow"] = "true";
    base_dict["annotation"] = "";
    base_dict["format-version"] = "0.1"
    base_dict["name"] = workflow_name + "-" + str( datetime.now() );
    base_dict["steps"] = {};
    return base_dict;

def workflowMap(workflow):
    """
    Returns a dict of mapped workflow
    
    """
    map = {};
    temp_steps = workflow["steps"];
    
    # finds input files ("exp_file" or "input_file") read from galaxy
    for j in range(0, len(temp_steps)):
        curr_workflow_step = temp_steps[str(j)]
        input_id = curr_workflow_step["id"]
        input_dict = curr_workflow_step["inputs"];
        
        if (len(input_dict) > 0):
            map[input_id] = input_dict[0]["name"] 
            
    # mapping rest of workflow to either "input_file" or "exp_file"
    for k in range(0, len(temp_steps)):
        curr_workflow_step = temp_steps[str(k)]
        input_id = curr_workflow_step["id"]
        connect_dict = curr_workflow_step["input_connections"];
        if (len(connect_dict)) == 1:
            for keys, val in connect_dict.iteritems():
                if "id" in connect_dict[keys]:
                    step_input_id = connect_dict[keys]['id'];
                    map[input_id] = map[step_input_id];
        elif (len(connect_dict)) > 1:
             map[input_id] = "all"
    
    return map;

def removeFileExt(file_name):
    """
    function for removing file extension from filename
    i.e. returns "test" from "test.fastq" 
    """
    split_num = file_name.strip().split('.');
    if len(split_num) > 0:
        return split_num[0];
    else:
        return file_name;


def createStepsAnnot(file_list, workflow):
    print "\ncreateStepsAnnot called"
    """
    Replicates an input dictionary : "X" number of times depending on value of repeat_num 
    """
    
    updated_dict = {};
    temp_steps = workflow["steps"];
    repeat_num = len(file_list);
    history_download = []
    map = workflowMap(workflow);
    
    #print "map"
    #print map
    #print "file_list"
    #print file_list
    
    for i in range(0, repeat_num):
        for j in range(0, len(temp_steps)):
            curr_id = str(len(temp_steps)*i+j);
            curr_step = str(j);
            curr_workflow_step = copy.deepcopy(temp_steps[curr_step])
            
            # 1. Update steps: id
            curr_workflow_step["id"] = int(curr_id);
            
            # 2. Update any connecting input_ids
            input_dict = curr_workflow_step["input_connections"];
            num_inputs = len(input_dict);
            if (input_dict):
                for key in input_dict.keys():
                    if input_dict[key]['id'] is not None:
                        input_id_old = input_dict[key]['id']
                        input_id_new = (len(temp_steps)*i+int(input_id_old));
                        input_dict[key]['id'] = input_id_new;
            
            # 3. Update positions 
            pos_dict = curr_workflow_step["position"];
            if pos_dict:
                top_pos = pos_dict["top"];
                left_pos = pos_dict["left"]
                # TODO: find a better way of defining positions 
                pos_dict["top"] = top_pos * (i+1);
           
           
            # 4. Updating post job actions for renaming datasets
            if (len(curr_workflow_step['inputs']) == 0):
                tool_name = curr_workflow_step["tool_id"];
                input_type = map[int(curr_step)];
                
                # getting current filename for workflow
                curr_filename = ''
                
                if input_type in file_list[i].keys():
                    curr_filename = removeFileExt(file_list[i][input_type]['assay_uuid'])
                #elif input_type == 'all':
                else:
                    curr_filename = ''
                    for itypes in file_list[i].keys():
                        if curr_filename == '':
                            curr_filename += removeFileExt(file_list[i][itypes]['assay_uuid'])
                        else:
                            curr_filename += ','+removeFileExt(file_list[i][itypes]['assay_uuid'])
               
                # getting "keep" flag to keep track of files to be saved from workflow
                # parsing annotation field in galaxy workflows to parse output files to keep: "keep=output_file, keep=output_file2" etc..
                step_annot = curr_workflow_step['annotation']
                
                step_annot2 = getStepOptions(curr_workflow_step['annotation'])
                keep_files = []
                if 'keep' in step_annot2:
                    keep_files = step_annot2['keep']

                # creates list of output names from specified tool to rename
                output_names = [];
                output_list = curr_workflow_step['outputs']
                if (len(output_list) > 0):
                    for ofiles in output_list:
                        output_names.append(ofiles['name'])
                
                # uses renamedataset action to rename output of specified tool
                if "post_job_actions" in curr_workflow_step:
                    pja_dict = curr_workflow_step["post_job_actions"]
                    
                    for oname in output_names:
                        oname = str(oname)
                        temp_key = 'RenameDatasetAction' + oname
                        #new_output_name = tool_name + ',' + input_type + ',' + str(oname) + ',' + curr_filename
                        new_output_name =  curr_filename + ","  + tool_name + ',' + input_type + ',' + oname
                        new_tool_name = str(curr_id) + "_" + oname
                        
                        # if the output name is being tracked and downloaded for Refinery
                        if str(oname) in keep_files:
                            #print "INDISE DICT INSIDE DICT INSIDE DICT"
                            #print keep_files
                            if input_type in file_list[i].keys():
                                curr_pair_id = file_list[i][input_type]['pair_id']
                                curr_pair_id = str((i)-1+int(curr_pair_id)) 
                            else:
                                curr_pair_id = ''
                                for itypes in file_list[i].keys():
                                    
                                    if curr_pair_id == '':
                                        curr_pair_id += str(file_list[i][itypes]['pair_id'])
                                    else:
                                        curr_pair_id += "," + str(file_list[i][itypes]['pair_id'])
                           
                            curr_result = {}
                            curr_result["pair_id"] = curr_pair_id
                            curr_result["name"] = new_output_name;
                            curr_result["step_id"] = new_tool_name;
                            
                            #print "curr_result"
                            #print curr_result
                            
                            history_download.append(curr_result)
                        
                        
                        # if rename dataset action already exists for this tool output
                        if temp_key in pja_dict:
                            # renaming output files according with step_id of workflow
                            #pja_dict[temp_key]['action_arguments']['newname'] = new_output_name;
                            pja_dict[temp_key]['action_arguments']['newname'] = curr_id;
                        
                        # whether post_job_action,RenameDatasetAction exists or not
                        else:
                            # renaming output files according with step_id of workflow  
                            #new_rename_action =  '{ "action_arguments": { "newname": "%s" }, "action_type": "RenameDatasetAction", "output_name": "%s"}' % (new_output_name, oname);
                            new_rename_action =  '{ "action_arguments": { "newname": "%s" }, "action_type": "RenameDatasetAction", "output_name": "%s"}' % (new_tool_name, oname);
                            
                            new_rename_dict = ast.literal_eval(new_rename_action);
                            pja_dict[temp_key] = new_rename_dict;

            # Adds updated module 
            updated_dict[curr_id] = curr_workflow_step;
    
    return updated_dict, history_download;

def createStepsCompact(file_list, workflow):
    # Deals with the case where we want multiple inputs to propogate into a single tool i.e. bulk downloader
    print "galaxy_worklow createStepsCompact called"
    updated_dict = {};
    temp_steps = workflow["steps"];
    repeat_num = len(file_list);
    history_download = []
    map = workflowMap(workflow);
    
    #print "file_list"
    #print file_list
    
    counter = 0
    edge_ids = []
    check_step = ''
    for j in range(0, len(temp_steps)):
        curr_step = str(j);
        curr_workflow_step = copy.deepcopy(temp_steps[curr_step])
        curr_step_name = curr_workflow_step['name']
        
        # Looking for workflow_tags in galaxy i.e "repeat_for=\"Bulk Download Zipper\"",
        curr_step_annot = curr_workflow_step['annotation']
        step_opt = getStepOptions(curr_workflow_step['annotation'])
        
        keep_files = []
        if 'keep' in step_opt:
            keep_files = step_opt['keep']
        
        #print "keep_files"
        #print keep_files
        
        # creates list of output names from specified tool to rename
        output_names = [];
        output_list = curr_workflow_step['outputs']
        if (len(output_list) > 0):
            for ofiles in output_list:
                output_names.append(ofiles['name'])
        
        
        # uses renamedataset action to rename output of specified tool
        if "post_job_actions" in curr_workflow_step:
            pja_dict = curr_workflow_step["post_job_actions"]
            
            for oname in output_names:
                oname = str(oname)
                temp_key = 'RenameDatasetAction' + oname
                #new_output_name = tool_name + ',' + input_type + ',' + str(oname) + ',' + curr_filename
                #new_output_name =  curr_filename + ","  + tool_name + ',' + input_type + ',' + oname
<<<<<<< HEAD
                
                # if the output name is being tracked and downloaded for Refinery
                if str(oname) in keep_files:
                    curr_result = {}
                    curr_result["pair_id"] = str(counter)
                    curr_result["name"] = oname;
                    curr_result["step_id"] = str(counter)    
                    history_download.append(curr_result)
                
                # if rename dataset action already exists for this tool output
                if temp_key in pja_dict:
                    # renaming output files according with step_id of workflow
                    #pja_dict[temp_key]['action_arguments']['newname'] = new_output_name;
                    pja_dict[temp_key]['action_arguments']['newname'] = str(counter);
                
=======
                
                # if the output name is being tracked and downloaded for Refinery
                if str(oname) in keep_files:
                    curr_result = {}
                    curr_result["pair_id"] = str(counter)
                    curr_result["name"] = oname;
                    curr_result["step_id"] = str(counter)    
                    history_download.append(curr_result)
                
                # if rename dataset action already exists for this tool output
                if temp_key in pja_dict:
                    # renaming output files according with step_id of workflow
                    #pja_dict[temp_key]['action_arguments']['newname'] = new_output_name;
                    pja_dict[temp_key]['action_arguments']['newname'] = str(counter);
                
>>>>>>> 364d16d4
                # whether post_job_action,RenameDatasetAction exists or not
                else:
                    # renaming output files according with step_id of workflow  
                    #new_rename_action =  '{ "action_arguments": { "newname": "%s" }, "action_type": "RenameDatasetAction", "output_name": "%s"}' % (new_output_name, oname);
                    new_rename_action =  '{ "action_arguments": { "newname": "%s" }, "action_type": "RenameDatasetAction", "output_name": "%s"}' % (str(counter), oname);
                    
                    new_rename_dict = ast.literal_eval(new_rename_action);
                    pja_dict[temp_key] = new_rename_dict;
        
        # checking to see if repeat_for tag exists for current tool            
        if "repeat_for" in step_opt:
            check_step = step_opt["repeat_for"][0]
            
            for i in range(0, len(file_list)):
                new_step = copy.deepcopy(temp_steps[curr_step])
                
                # updating step_id for new workflow step
                new_step['id'] = counter
<<<<<<< HEAD
                
                # keeping track of which ids to enter into connecting step
                edge_ids.append(counter)
                
                updated_dict[str(counter)] = new_step
                counter += 1
        elif (check_step != '' and check_step == curr_step_name ):
            #print ">>>>>>>> in creating edges to bulk tool"
            curr_connections = curr_workflow_step['input_connections']
            new_connections = {}
            tcount = 0
            key_tool_state = ''
            key_tool_val = ''
            for k,v in curr_connections.iteritems():
                if tcount < 1:
                    tindex = 0
                    for ei in edge_ids:
                        k2 = k.split("|")
                        new_edge = copy.deepcopy(v)

                        # file type
                        k_type = k2[1]
                        
                        # new key for dictionary i.e. files_to_zip_0|file to files_to_zip_
                        k3 = k2[0].split("_")
                        k_key = k3[len(k3)-1]
                        k_key = k2[0].rstrip(k_key)
                        
                        # new key
                        new_key = k_key + str(ei) + '|' + k_type
                        new_edge['id'] = ei
                        
                        # updated key for reinserting funcky index value back into galaxy workflow tool_state
                        key_tool_state = k_key.rstrip('_')
                        
                        
                        new_connections[new_key] = new_edge
                        
                        temp_tool_val = '{"__index__": %s, "%s": null}' % (str(tindex),k_type)
                        #temp_tool_val = '{\"__index__\": %s, \"%s\": null}' %  (str(tindex),k_type)
                        #temp_tool_val = '{\\\"__index__\\\": %s, \\\"%s\\\": null}' %  (str(tindex),k_type)
                        if (key_tool_val):
                            key_tool_val += ',' + temp_tool_val
                        else:
                            key_tool_val = temp_tool_val
                        
                        #'[{"__index__": 0, "file": null}]'
                        #"tool_state": "{\"__page__\": 0, \"files_to_zip\": \"[{\\\"__index__\\\": 0, \\\"file\\\": null}, {\\\"__index__\\\": 1, \\\"file\\\": null}, {\\\"__index__\\\": 2, \\\"file\\\": null}]\"}", 
                        tindex += 1
                
=======
                
                # keeping track of which ids to enter into connecting step
                edge_ids.append(counter)
                
                updated_dict[str(counter)] = new_step
                counter += 1
        elif (check_step != '' and check_step == curr_step_name ):
            #print ">>>>>>>> in creating edges to bulk tool"
            curr_connections = curr_workflow_step['input_connections']
            new_connections = {}
            tcount = 0
            key_tool_state = ''
            key_tool_val = ''
            for k,v in curr_connections.iteritems():
                if tcount < 1:
                    tindex = 0
                    for ei in edge_ids:
                        k2 = k.split("|")
                        new_edge = copy.deepcopy(v)

                        # file type
                        k_type = k2[1]
                        
                        # new key for dictionary i.e. files_to_zip_0|file to files_to_zip_
                        k3 = k2[0].split("_")
                        k_key = k3[len(k3)-1]
                        k_key = k2[0].rstrip(k_key)
                        
                        # new key
                        new_key = k_key + str(ei) + '|' + k_type
                        new_edge['id'] = ei
                        
                        # updated key for reinserting funcky index value back into galaxy workflow tool_state
                        key_tool_state = k_key.rstrip('_')
                        
                        
                        new_connections[new_key] = new_edge
                        
                        temp_tool_val = '{"__index__": %s, "%s": null}' % (str(tindex),k_type)
                        #temp_tool_val = '{\"__index__\": %s, \"%s\": null}' %  (str(tindex),k_type)
                        #temp_tool_val = '{\\\"__index__\\\": %s, \\\"%s\\\": null}' %  (str(tindex),k_type)
                        if (key_tool_val):
                            key_tool_val += ',' + temp_tool_val
                        else:
                            key_tool_val = temp_tool_val
                        
                        #'[{"__index__": 0, "file": null}]'
                        #"tool_state": "{\"__page__\": 0, \"files_to_zip\": \"[{\\\"__index__\\\": 0, \\\"file\\\": null}, {\\\"__index__\\\": 1, \\\"file\\\": null}, {\\\"__index__\\\": 2, \\\"file\\\": null}]\"}", 
                        tindex += 1
                
>>>>>>> 364d16d4
                tcount += 1 
            
            # convert tool_state into python dictionary
            temp = ast.literal_eval(curr_workflow_step['tool_state'])
            key_tool_val = '[' + key_tool_val + ']'
            temp[key_tool_state] = key_tool_val
            
            # dump the dicinoary as string before putting it back into workflow
            curr_workflow_step['tool_state'] = simplejson.dumps(temp)
                                    
            # add updated connections back to galaxy workflow step
            curr_workflow_step['input_connections'] = new_connections
            
            
            
            curr_workflow_step['id'] = counter
            updated_dict[str(counter)] = curr_workflow_step
            counter += 1
        else:
            #print "eleleleles"
            curr_workflow_step['id'] = counter
            updated_dict[str(counter)] = curr_workflow_step
            counter += 1

    #print "updated_dict"
    #print simplejson.dumps(updated_dict, indent=4);
    return updated_dict, history_download;
    
def createSteps(repeat_num, workflow):
    #print "createSteps called"
    """
    Replicates an input dictionary : "X" number of times depending on value of repeat_num 
    """
    
    updated_dict = {};
    temp_steps = workflow["steps"];
    
    for i in range(0, repeat_num):
        for j in range(0, len(temp_steps)):
            curr_id = str(len(temp_steps)*i+j);
            curr_step = str(j);
            curr_workflow_step = copy.deepcopy(temp_steps[curr_step])
            
            # 1. Update steps: id
            curr_workflow_step["id"] = int(curr_id);
            
            # 2. Update any connecting input_ids
            input_dict = curr_workflow_step["input_connections"];
            if (input_dict):
                for key in input_dict.keys():
                    if input_dict[key]['id'] is not None:
                        input_id_old = input_dict[key]['id']
                        input_id_new = (len(temp_steps)*i+int(input_id_old));
                        input_dict[key]['id'] = input_id_new;
            
            # 3. Update positions 
            pos_dict = curr_workflow_step["position"];
            if pos_dict:
                top_pos = pos_dict["top"];
                left_pos = pos_dict["left"]
                # TODO: find a better way of defining positions 
                pos_dict["top"] = top_pos * (i+1);
            
            # Adds updated module 
            updated_dict[curr_id] = curr_workflow_step;
            
    return updated_dict;

def getStepOptions(step_annot):
    "Helper function: convert galaxy workflow step annotations into lookup dictionary"
    #print "galaxy_workflow. getStepOptions: " + step_annot
    ret_dict = {}
        
    if (step_annot):
        # splitting multiple options based on ','
        step_split = step_annot.strip().split(',')
        for st in step_split:
            st_opts = st.strip().split('=')
            if len(st_opts) > 1:
                temp_key = st_opts[0]
                temp_val = str(st_opts[1]).strip('"')
                # if key already exists in return dictionary
                if temp_key in ret_dict:
                    ret_dict[temp_key].append(temp_val)
                else:
                    ret_dict[temp_key] = [temp_val]
                
<<<<<<< HEAD
    return ret_dict
=======
    return ret_dict

def countWorkflowSteps(workflow):
    """
    Helper function for counting number of workflow steps from a galaxy workflow. Number of steps in workflow is not reflective of the actual number of workflows created by galaxy when run
    """
    print "galaxy_connector.galaxy_workflow called"
    
    workflow_steps = workflow["steps"]
    total_steps = 0
    
    for j in range(0, len(workflow["steps"])):
        curr_step_id = str(j);
        curr_step = workflow_steps[curr_step_id]
        
        # count number of output files
        output_num = len(curr_step['outputs'])
        #print "output_num: " + str(output_num)
        
        if (output_num > 0):
            # check to see if HideDatasetActionoutput_ keys exist in current step
            if 'post_job_actions' in curr_step.keys():
                pja_step = curr_step['post_job_actions']
                pja_hide_count = 0
                for k,v in pja_step.iteritems():
                    if (k.find('HideDatasetActionoutput_') > -1):
                        pja_hide_count += 1
                #print "pja_hide_count"
                #print pja_hide_count
                
                diff_count = output_num - pja_hide_count
                #print "diff_count"
                #print diff_count
                
                # add one step if HideDatasetActionoutput_ = outputs for file
                if diff_count == 0:
                    total_steps += 1
                # add total number of steps for this defined step in galaxy workflow    
                else:
                    total_steps += diff_count
                
        # case where their are no outputs associated with step
        else:
            total_steps += 1
    
    #print "workflow_steps: " + str(len(workflow["steps"]))
    #print "total_steps: " + str(total_steps)
    
    return total_steps
>>>>>>> 364d16d4
<|MERGE_RESOLUTION|>--- conflicted
+++ resolved
@@ -316,7 +316,6 @@
                 temp_key = 'RenameDatasetAction' + oname
                 #new_output_name = tool_name + ',' + input_type + ',' + str(oname) + ',' + curr_filename
                 #new_output_name =  curr_filename + ","  + tool_name + ',' + input_type + ',' + oname
-<<<<<<< HEAD
                 
                 # if the output name is being tracked and downloaded for Refinery
                 if str(oname) in keep_files:
@@ -332,23 +331,6 @@
                     #pja_dict[temp_key]['action_arguments']['newname'] = new_output_name;
                     pja_dict[temp_key]['action_arguments']['newname'] = str(counter);
                 
-=======
-                
-                # if the output name is being tracked and downloaded for Refinery
-                if str(oname) in keep_files:
-                    curr_result = {}
-                    curr_result["pair_id"] = str(counter)
-                    curr_result["name"] = oname;
-                    curr_result["step_id"] = str(counter)    
-                    history_download.append(curr_result)
-                
-                # if rename dataset action already exists for this tool output
-                if temp_key in pja_dict:
-                    # renaming output files according with step_id of workflow
-                    #pja_dict[temp_key]['action_arguments']['newname'] = new_output_name;
-                    pja_dict[temp_key]['action_arguments']['newname'] = str(counter);
-                
->>>>>>> 364d16d4
                 # whether post_job_action,RenameDatasetAction exists or not
                 else:
                     # renaming output files according with step_id of workflow  
@@ -367,7 +349,6 @@
                 
                 # updating step_id for new workflow step
                 new_step['id'] = counter
-<<<<<<< HEAD
                 
                 # keeping track of which ids to enter into connecting step
                 edge_ids.append(counter)
@@ -418,58 +399,6 @@
                         #"tool_state": "{\"__page__\": 0, \"files_to_zip\": \"[{\\\"__index__\\\": 0, \\\"file\\\": null}, {\\\"__index__\\\": 1, \\\"file\\\": null}, {\\\"__index__\\\": 2, \\\"file\\\": null}]\"}", 
                         tindex += 1
                 
-=======
-                
-                # keeping track of which ids to enter into connecting step
-                edge_ids.append(counter)
-                
-                updated_dict[str(counter)] = new_step
-                counter += 1
-        elif (check_step != '' and check_step == curr_step_name ):
-            #print ">>>>>>>> in creating edges to bulk tool"
-            curr_connections = curr_workflow_step['input_connections']
-            new_connections = {}
-            tcount = 0
-            key_tool_state = ''
-            key_tool_val = ''
-            for k,v in curr_connections.iteritems():
-                if tcount < 1:
-                    tindex = 0
-                    for ei in edge_ids:
-                        k2 = k.split("|")
-                        new_edge = copy.deepcopy(v)
-
-                        # file type
-                        k_type = k2[1]
-                        
-                        # new key for dictionary i.e. files_to_zip_0|file to files_to_zip_
-                        k3 = k2[0].split("_")
-                        k_key = k3[len(k3)-1]
-                        k_key = k2[0].rstrip(k_key)
-                        
-                        # new key
-                        new_key = k_key + str(ei) + '|' + k_type
-                        new_edge['id'] = ei
-                        
-                        # updated key for reinserting funcky index value back into galaxy workflow tool_state
-                        key_tool_state = k_key.rstrip('_')
-                        
-                        
-                        new_connections[new_key] = new_edge
-                        
-                        temp_tool_val = '{"__index__": %s, "%s": null}' % (str(tindex),k_type)
-                        #temp_tool_val = '{\"__index__\": %s, \"%s\": null}' %  (str(tindex),k_type)
-                        #temp_tool_val = '{\\\"__index__\\\": %s, \\\"%s\\\": null}' %  (str(tindex),k_type)
-                        if (key_tool_val):
-                            key_tool_val += ',' + temp_tool_val
-                        else:
-                            key_tool_val = temp_tool_val
-                        
-                        #'[{"__index__": 0, "file": null}]'
-                        #"tool_state": "{\"__page__\": 0, \"files_to_zip\": \"[{\\\"__index__\\\": 0, \\\"file\\\": null}, {\\\"__index__\\\": 1, \\\"file\\\": null}, {\\\"__index__\\\": 2, \\\"file\\\": null}]\"}", 
-                        tindex += 1
-                
->>>>>>> 364d16d4
                 tcount += 1 
             
             # convert tool_state into python dictionary
@@ -557,9 +486,6 @@
                 else:
                     ret_dict[temp_key] = [temp_val]
                 
-<<<<<<< HEAD
-    return ret_dict
-=======
     return ret_dict
 
 def countWorkflowSteps(workflow):
@@ -608,5 +534,4 @@
     #print "workflow_steps: " + str(len(workflow["steps"]))
     #print "total_steps: " + str(total_steps)
     
-    return total_steps
->>>>>>> 364d16d4
+    return total_steps