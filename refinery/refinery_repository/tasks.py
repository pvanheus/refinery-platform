--- conflicted
+++ resolved
@@ -461,13 +461,8 @@
         return None
 
     # download and save the file
-<<<<<<< HEAD
-    tmpfile = tempfile.TemporaryFile()
+    tmpfile = tempfile.NamedTemporaryFile()
 #    remotefilesize = int(response.info().getheader("Content-Length"))
-=======
-    tmpfile = tempfile.NamedTemporaryFile()
-    remotefilesize = int(response.info().getheaders("Content-Length")[0])
->>>>>>> 28b4bae7
 
     localfilesize = 0       # bytes
     blocksize = 8 * 1024    # bytes
