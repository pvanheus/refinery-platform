--- conflicted
+++ resolved
@@ -127,7 +127,7 @@
     "django.core.context_processors.request",    
 )
 
-MIDDLEWARE_CLASSES = (
+MIDDLEWARE_CLASSES = (                      
     'django.middleware.common.CommonMiddleware',
     'django.contrib.sessions.middleware.SessionMiddleware',
     'django.middleware.csrf.CsrfViewMiddleware',
@@ -173,12 +173,8 @@
     # NG: added for API
     "tastypie",
     'guardian',
-<<<<<<< HEAD
-#    'raven.contrib.django',
-=======
     'raven.contrib.django',
     'djangular',
->>>>>>> 7039d73d
     'galaxy_connector',
     'core',
     'analysis_manager',
