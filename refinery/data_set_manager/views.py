--- conflicted
+++ resolved
@@ -284,7 +284,6 @@
             # TODO: exception handling (OSError)
             os.unlink(response['data']['temp_file_path'])
             if dataset_uuid:
-<<<<<<< HEAD
                 if request.is_ajax():
                     return HttpResponse(
                         json.dumps({
@@ -296,8 +295,6 @@
                         'application/json'
                     )
 
-=======
->>>>>>> 6d1c8641
                 return HttpResponseRedirect(
                     reverse(self.success_view_name, args=[dataset_uuid])
                 )
