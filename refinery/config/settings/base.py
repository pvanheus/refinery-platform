import json
import logging
import os
import yaml

import djcelery
import subprocess

from django.core.exceptions import ImproperlyConfigured

logger = logging.getLogger(__name__)

# get the absolute path of the top level project dir
BASE_DIR = os.path.normpath(os.path.join(os.path.abspath(__file__),
                                         "../../../.."))

local_settings_file_path = os.path.join(BASE_DIR,
                                        'refinery/config/config.json')

tutorial_settings_file_path = os.path.join(
    BASE_DIR,
    'refinery/config/tutorial_steps.json'
)

override_path = os.path.join(BASE_DIR,
                             'refinery/config/override-config.yaml')

# load config.json
try:
    with open(local_settings_file_path, 'r') as f:
        local_settings = json.load(f)
except IOError as e:
    error_msg = "Could not open '{}': {}".format(local_settings_file_path, e)
    raise ImproperlyConfigured(error_msg)


# load tutorial_steps.json
try:
    with open(tutorial_settings_file_path, 'r') as f:
        refinery_tutorial_settings = json.dumps(json.load(f))
except IOError as e:
    error_msg = "Could not open '{}': {}".format(
        tutorial_settings_file_path, e
    )
    raise ImproperlyConfigured(error_msg)

# load (optional) override-config.yaml
try:
    with open(override_path, 'r') as f:
        override = yaml.load(f)
    local_settings.update(override)
except IOError:
    pass


def get_setting(name, settings=local_settings):
    """Get the local settings variable or return explicit exception"""
    try:
        return settings[name]
    except KeyError:
        raise ImproperlyConfigured("Missing setting '{0}'".format(name))


# TODO: remove after switching to the new Celery API
djcelery.setup_loader()

# a tuple that lists people who get code error notifications
# (convert JSON list of lists to tuple of tuples)
ADMINS = tuple(map(lambda x: tuple(x), get_setting("ADMINS")))

# A tuple in the same format as ADMINS that specifies who should get broken
# link notifications when BrokenLinkEmailsMiddleware is enabled
MANAGERS = ADMINS

DATABASES = get_setting("DATABASES")

# transport://userid:password@hostname:port/virtual_host
BROKER_URL = get_setting("BROKER_URL")

TIME_ZONE = get_setting("TIME_ZONE")

LANGUAGE_CODE = get_setting("LANGUAGE_CODE")

SITE_ID = 1

# If you set this to False, Django will make some optimizations so as not
# to load the internationalization machinery.
USE_I18N = get_setting("USE_I18N")

# If you set this to False, Django will not format dates, numbers and
# calendars according to the current locale
USE_L10N = get_setting("USE_L10N")

# stores date and time information in UTC in the database
USE_TZ = True

# Absolute filesystem path to the directory that will hold user-uploaded files.
# Example: "/home/media/media.lawrence.com/media/"
MEDIA_ROOT = get_setting("MEDIA_ROOT")
if not os.path.isabs(MEDIA_ROOT):
    MEDIA_ROOT = os.path.join(BASE_DIR, "media")

# URL that handles the media served from MEDIA_ROOT. Make sure to use a
# trailing slash.
# Examples: "http://media.lawrence.com/media/", "http://example.com/media/"
MEDIA_URL = get_setting("MEDIA_URL")

# Absolute path to the directory static files should be collected to.
# Don't put anything in this directory yourself; store your static files
# in apps' "static/" subdirectories and in STATICFILES_DIRS.
# Example: "/home/media/media.lawrence.com/static/"
STATIC_ROOT = get_setting("STATIC_ROOT")
if not os.path.isabs(STATIC_ROOT):
    STATIC_ROOT = os.path.join(BASE_DIR, "static")

# URL prefix for static files.
# Example: "http://media.lawrence.com/static/"
STATIC_URL = get_setting("STATIC_URL")

STATICFILES_DIRS = (
    os.path.join(BASE_DIR, "refinery/static/production"),
    os.path.join(BASE_DIR, "refinery/ui/production")
)

# List of finder classes that know how to find static files in
# various locations.
STATICFILES_FINDERS = (
    'django.contrib.staticfiles.finders.FileSystemFinder',
    'django.contrib.staticfiles.finders.AppDirectoriesFinder',  # for admin app
    'djangular.finders.NamespacedAngularAppDirectoriesFinder',
)

# Make sure to set this to a random string in production
SECRET_KEY = get_setting("SECRET_KEY")

# List of callables that know how to import templates from various sources.
TEMPLATE_LOADERS = (
    'django.template.loaders.filesystem.Loader',
    'django.template.loaders.app_directories.Loader',
    # 'django.template.loaders.eggs.Loader',
)

TEMPLATE_CONTEXT_PROCESSORS = (
    'django.core.context_processors.debug',
    'django.core.context_processors.i18n',
    'django.core.context_processors.media',
    'django.core.context_processors.static',
    'django.contrib.auth.context_processors.auth',
    'django.contrib.messages.context_processors.messages',
    "core.context_processors.extra_context",
    "django.core.context_processors.request",
)

MIDDLEWARE_CLASSES = (
    'django.middleware.common.CommonMiddleware',
    'django.contrib.sessions.middleware.SessionMiddleware',
    'django.middleware.csrf.CsrfViewMiddleware',
    'django.contrib.auth.middleware.AuthenticationMiddleware',
    'django.contrib.messages.middleware.MessageMiddleware',
    'core.middleware.DatabaseFailureMiddleware',
)

ROOT_URLCONF = 'config.urls'

TEMPLATE_DIRS = (
    os.path.join(BASE_DIR, "refinery/templates"),
    # Put strings here, like "/home/html/django_templates" or
    # "C:/www/django/templates".
    # Always use forward slashes, even on Windows.
    # Don't forget to use absolute paths, not relative paths.
)

INSTALLED_APPS = (
    'django.contrib.auth',
    'django.contrib.contenttypes',
    'django.contrib.sessions',
    'django.contrib.sites',
    'django.contrib.messages',
    'django.contrib.staticfiles',
    # Uncomment the next line to enable the admin:
    'django.contrib.admin',
    # Uncomment the next line to enable admin documentation:
    'django.contrib.admindocs',
    # NG: added for that human touch ...
    'django.contrib.humanize',
    'django_markwhat',
    # NG: added for search and faceting (Solr support)
    'haystack',
    # NG: added for celery (task queue)
    'djcelery',  # django-celery
    # NG: added for API
    "tastypie",
    'guardian',
    'djangular',
    'galaxy_connector',
    'core',
    'analysis_manager',
    'workflow_manager',
    'file_store',
    'file_server',
    'visualization_manager',
    'data_set_manager',
    'annotation_server',
    'registration',
    'flatblocks',
    # RP: added for database migration between builds
    'south',
    'chunked_upload',
    'rest_framework',
    'rest_framework_swagger',
)

# NG: added for django-guardian
AUTHENTICATION_BACKENDS = (
    'django.contrib.auth.backends.ModelBackend',  # default
    'guardian.backends.ObjectPermissionBackend',
)

# NG: added to support sessions
SESSION_ENGINE = "django.contrib.sessions.backends.cached_db"

# NG: added to support anonymous users through django-guardian
# (id can be set to any value apparently)
ANONYMOUS_USER_ID = -1

# NG: added to enable user profiles
# (recommended way to extend Django user model)
AUTH_PROFILE_MODULE = 'core.UserProfile'

LOGGING = {
    'version': 1,
    'disable_existing_loggers': True,
    'root': {
        'level': 'DEBUG',
        'handlers': ['console'],
    },
    'formatters': {
        'default': {
            'format': '%(asctime)s %(levelname)-8s %(name)s:%(lineno)s '
                      '%(funcName)s() - %(message)s',
            'datefmt': '%Y-%m-%d %H:%M:%S'
        },
    },
    'filters': {
        'require_debug_false': {
            '()': 'django.utils.log.RequireDebugFalse'
        }
    },
    'handlers': {
        'mail_admins': {
            'level': 'ERROR',
            'filters': ['require_debug_false'],
            'class': 'django.utils.log.AdminEmailHandler'
        },
        'console': {
            'level': get_setting("LOG_LEVEL"),
            'class': 'logging.StreamHandler',
            'formatter': 'default'
        },
    },
    'loggers': {
        'django.request': {
            'handlers': ['console', 'mail_admins'],
            'level': 'ERROR',
            'propagate': True,
        },
        'django.db.backends': {
            'level': 'ERROR',
            'handlers': ['console'],
            'propagate': False,
        },
        'analysis_manager': {
            'handlers': ['console'],
            'level': 'DEBUG',
            'propagate': False,
        },
        'annotation_server': {
            'handlers': ['console'],
            'level': 'DEBUG',
            'propagate': False,
        },
        'core': {
            'level': 'DEBUG',
            'handlers': ['console'],
            'propagate': False,
        },
        'data_set_manager': {
            'level': 'DEBUG',
            'handlers': ['console'],
            'propagate': False,
        },
        'file_server': {
            'handlers': ['console'],
            'level': 'DEBUG',
            'propagate': False,
        },
        'file_store': {
            'handlers': ['console'],
            'level': 'DEBUG',
            'propagate': False,
        },
        'galaxy_connector': {
            'handlers': ['console'],
            'level': 'DEBUG',
            'propagate': False,
        },
        'isa_tab_parser': {
            'level': 'DEBUG',
            'handlers': ['console'],
            'propagate': False,
        },
        'visualization_manager': {
            'handlers': ['console'],
            'level': 'DEBUG',
            'propagate': False,
        },
        'workflow_manager': {
            'handlers': ['console'],
            'level': 'DEBUG',
            'propagate': False,
        },
    },
}

# Expiration time of a token API that was originally designed to handle group
# invitations using uuid-based tokens.
TOKEN_DURATION = get_setting("TOKEN_DURATION")

# Default email address to use for various automated correspondence from the
# site manager(s).
DEFAULT_FROM_EMAIL = get_setting("DEFAULT_FROM_EMAIL")
EMAIL_HOST = get_setting("EMAIL_HOST")
EMAIL_PORT = get_setting("EMAIL_PORT")
# The email address that error messages come from, such as those sent to ADMINS
# and MANAGERS.
SERVER_EMAIL = get_setting("SERVER_EMAIL")
# so managers and admins know Refinery is emailing them
EMAIL_SUBJECT_PREFIX = get_setting("EMAIL_SUBJECT_PREFIX")

# for system stability
CELERYD_MAX_TASKS_PER_CHILD = get_setting("CELERYD_MAX_TASKS_PER_CHILD")
CELERY_ROUTES = {"file_store.tasks.import_file": {"queue": "file_import"}}

CHUNKED_UPLOAD_ABSTRACT_MODEL = False

SOUTH_MIGRATION_MODULES = {
    'djcelery': 'djcelery.south_migrations',
}

# === Refinery Settings ===

# for registration module
ACCOUNT_ACTIVATION_DAYS = get_setting("ACCOUNT_ACTIVATION_DAYS")
REGISTRATION_OPEN = get_setting("REGISTRATION_OPEN")
# message to display on registration page when REGISTRATION_OPEN is set to
# False
REFINERY_REGISTRATION_CLOSED_MESSAGE = get_setting(
    "REFINERY_REGISTRATION_CLOSED_MESSAGE")

# set the name of the group that is used to share data with all users
# (= "the public")
REFINERY_PUBLIC_GROUP_NAME = "Public"
# DO NOT CHANGE THIS after initialization of your Refinery instance
REFINERY_PUBLIC_GROUP_ID = 100

# Base query for what kind of ArrayExpress studies to pull in
# (e.g. only ChIP-Seq studies, or studies updated after a certain date)
AE_BASE_QUERY = 'http://www.ebi.ac.uk/arrayexpress/xml/v2/experiments?'

# prefix of the URL where all ArrayExpress studies' MAGE-TAB files can be
# accessed
AE_BASE_URL = "http://www.ebi.ac.uk/arrayexpress/experiments"

ISA_TAB_DIR = get_setting("ISA_TAB_DIR")

# relative to MEDIA_ROOT, must exist along with 'temp' subdirectory
FILE_STORE_DIR = 'file_store'

# optional dictionary for translating file URLs into locally accessible file
# system paths (and vice versa) by substituting 'pattern' for 'replacement'
# format: {'pattern': 'replacement'} - may contain more than one key-value pair
REFINERY_FILE_SOURCE_MAP = get_setting("REFINERY_FILE_SOURCE_MAP")

# data file import directory; it should be located on the same partition as
# FILE_STORE_DIR and MEDIA_ROOT to make import operations fast
REFINERY_DATA_IMPORT_DIR = get_setting("REFINERY_DATA_IMPORT_DIR")

# location of the Solr server (must be accessible from the web browser)
REFINERY_SOLR_BASE_URL = get_setting("REFINERY_SOLR_BASE_URL")

# used to replaces spaces in the names of dynamic fields in Solr indexing
REFINERY_SOLR_SPACE_DYNAMIC_FIELDS = get_setting(
    "REFINERY_SOLR_SPACE_DYNAMIC_FIELDS")

HAYSTACK_CONNECTIONS = {
    'default': {
        'ENGINE': 'haystack.backends.solr_backend.SolrEngine',
        'URL': REFINERY_SOLR_BASE_URL + 'default',
        'EXCLUDED_INDEXES': ['data_set_manager.search_indexes.NodeIndex',
                             'core.search_indexes.DataSetIndex',
                             'core.search_indexes.ProjectIndex'],
    },
    'core': {
        'ENGINE': 'haystack.backends.solr_backend.SolrEngine',
        'URL': REFINERY_SOLR_BASE_URL + 'core',
        'EXCLUDED_INDEXES': ['data_set_manager.search_indexes.NodeIndex'],
    },
    'data_set_manager': {
        'ENGINE': 'haystack.backends.solr_backend.SolrEngine',
        'URL': REFINERY_SOLR_BASE_URL + 'data_set_manager',
        'EXCLUDED_INDEXES': ['core.search_indexes.DataSetIndex',
                             'core.search_indexes.ProjectIndex'],
    },
}

# list of paths to CSS files used to style Refinery pages
# (relative to STATIC_URL)
REFINERY_CSS = ["styles/refinery-style-bootstrap.css",
                "styles/refinery-style-bootstrap-responsive.css",
                "styles/refinery-style.css",
<<<<<<< HEAD
                "vendor/fontawesome/css/font-awesome.min.css",
                "vendor/intro.js/minified/introjs.min.css"]
=======
                "vendor/intro.js/minified/introjs.min.css",
                "vendor/fontawesome/css/font-awesome.min.css"]
>>>>>>> f83fc57d

# set height of navigation bar (e.g. to fit a logo)
REFINERY_INNER_NAVBAR_HEIGHT = get_setting("REFINERY_INNER_NAVBAR_HEIGHT")

# supply a path to a logo that will become part of the branding
# (see navbar height correctly!)
# Set to `false` to disable Refinery's default logotype.
REFINERY_MAIN_LOGO = get_setting("REFINERY_MAIN_LOGO")

# supply a Google analytics id "UA-..."
# (if set to "" tracking will be deactivated)
REFINERY_GOOGLE_ANALYTICS_ID = get_setting("REFINERY_GOOGLE_ANALYTICS_ID")

# dump of the entire NCBI taxonomy archive
TAXONOMY_URL = "ftp://ftp.ncbi.nih.gov/pub/taxonomy/taxdump.tar.gz"

# table of UCSC genomes and their corresponding organisms
UCSC_URL = "hgdownload.cse.ucsc.edu/admin/hgcentral.sql"

# Tag for repository mode
REFINERY_REPOSITORY_MODE = get_setting("REFINERY_REPOSITORY_MODE")

# Message to be displayed near the top of every page (HTML allowed)
REFINERY_BANNER = get_setting("REFINERY_BANNER")

# Display REFINERY_BANNER to anonymous users only
REFINERY_BANNER_ANONYMOUS_ONLY = get_setting("REFINERY_BANNER_ANONYMOUS_ONLY")

# Setting to allow users to select if they want to keep workflows,
# histories, and libraries in Galaxy or not.
# Deletion options are ALWAYS, ON_SUCCESS, and NEVER
REFINERY_GALAXY_ANALYSIS_CLEANUP = get_setting(
    "REFINERY_GALAXY_ANALYSIS_CLEANUP")
# Subject and message body of the welcome email sent to new users
REFINERY_WELCOME_EMAIL_SUBJECT = get_setting("REFINERY_WELCOME_EMAIL_SUBJECT")
REFINERY_WELCOME_EMAIL_MESSAGE = get_setting("REFINERY_WELCOME_EMAIL_MESSAGE")

# Use external authentication system like django-auth-ldap (disables password
# management URLs)
REFINERY_EXTERNAL_AUTH = get_setting("REFINERY_EXTERNAL_AUTH")
# Message to display on password management pages when REFINERY_EXTERNAL_AUTH
# is set to True
REFINERY_EXTERNAL_AUTH_MESSAGE = get_setting("REFINERY_EXTERNAL_AUTH_MESSAGE")

"""
# external tool status settings
INTERVAL_BETWEEN_CHECKS = get_setting("INTERVAL_BETWEEN_CHECKS")
TIMEOUT = get_setting("TIMEOUT")
"""

# Directory for custom libraries
LIBS_DIR = get_setting("LIBS_DIR")

# Java settings
JAVA_ENTITY_EXPANSION_LIMIT = get_setting("JAVA_ENTITY_EXPANSION_LIMIT")

if REFINERY_EXTERNAL_AUTH:
    # enable LDAP authentication
    try:
        from django_auth_ldap.config import LDAPSearch
    except ImportError:
        logger.info("Failed to configure LDAP authentication")
    else:
        AUTH_LDAP_SERVER_URI = get_setting("AUTH_LDAP_SERVER_URI")
        AUTH_LDAP_BIND_DN = get_setting("AUTH_LDAP_BIND_DN")
        AUTH_LDAP_BIND_PASSWORD = get_setting("AUTH_LDAP_BIND_PASSWORD")
        AUTH_LDAP_USER_SEARCH = LDAPSearch(get_setting("AUTH_LDAP_BASE_DN"),
                                           get_setting("AUTH_LDAP_SCOPE"),
                                           get_setting("AUTH_LDAP_FILTERSTR"))
        # populate Django user profile from the LDAP directory
        AUTH_LDAP_USER_ATTR_MAP = get_setting("AUTH_LDAP_USER_ATTR_MAP")
        AUTHENTICATION_BACKENDS += (
            'core.models.RefineryLDAPBackend',
        )

CACHES = {
    'default': {
        'BACKEND': 'django.core.cache.backends.memcached.MemcachedCache',
        'LOCATION': '0.0.0.0:11211',
        'TIMEOUT': 600,
    }
}

# CURRENT_COMMIT retrieves the most recent commit used allowing for easier
# debugging of a Refinery instance

try:
    # TODO: use option -C (removed as a temp workaround for compatibility
    # with an old version of git)
    CURRENT_COMMIT = subprocess.check_output([
        '/usr/bin/git',
        '--git-dir', os.path.join(BASE_DIR, '.git'),
        '--work-tree', BASE_DIR,
        'rev-parse', 'HEAD'
    ])

except (ValueError, subprocess.CalledProcessError) as exc:
    logger.debug("Error retrieving hash of the most recent commit: %s",
                 exc)
    CURRENT_COMMIT = ""

# Neo4J Settings
NEO4J_BASE_URL = "http://localhost:7474"
NEO4J_CONSTRAINTS = [
    {
        "label": "Class",
        "properties": [
            {
                "name": "name",
                "unique": False
            },
            {
                "name": "uri",
                "unique": True
            }
        ]
    },
    {
        "label": "Ontology",
        "properties": [
            {
                "name": "acronym",
                "unique": True
            },
            {
                "name": "uri",
                "unique": True
            }
        ]
    },
    {
        "label": "User",
        "properties": [
            {
                "name": "id",
                "unique": True
            }
        ]
    },
    {
        "label": "DataSet",
        "properties": [
            {
                "name": "id",
                "unique": True
            }
        ]
    }
]

SOLR_SYNONYMS = get_setting("SOLR_SYNONYMS")
SOLR_LIB_DIR = get_setting("SOLR_LIB_DIR")
SOLR_CUSTOM_SYNONYMS_FILE = get_setting("SOLR_CUSTOM_SYNONYMS_FILE")

REFINERY_URL_SCHEME = get_setting("REFINERY_URL_SCHEME")


# Setting to determine when we should generate index files for
# viszualization purposes. Possible values are "on_file_import" or
# "never"
REFINERY_AUXILIARY_FILE_GENERATION = get_setting(
    "REFINERY_AUXILIARY_FILE_GENERATION")

REFINERY_TUTORIAL_STEPS = refinery_tutorial_settings<|MERGE_RESOLUTION|>--- conflicted
+++ resolved
@@ -418,13 +418,8 @@
 REFINERY_CSS = ["styles/refinery-style-bootstrap.css",
                 "styles/refinery-style-bootstrap-responsive.css",
                 "styles/refinery-style.css",
-<<<<<<< HEAD
                 "vendor/fontawesome/css/font-awesome.min.css",
                 "vendor/intro.js/minified/introjs.min.css"]
-=======
-                "vendor/intro.js/minified/introjs.min.css",
-                "vendor/fontawesome/css/font-awesome.min.css"]
->>>>>>> f83fc57d
 
 # set height of navigation bar (e.g. to fit a logo)
 REFINERY_INNER_NAVBAR_HEIGHT = get_setting("REFINERY_INNER_NAVBAR_HEIGHT")
