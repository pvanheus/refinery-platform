--- conflicted
+++ resolved
@@ -160,15 +160,11 @@
     # How to create a simple analysis object
     temp_name = "Unnamed " + str( datetime.now())
     summary_name = "None provided."
-<<<<<<< HEAD
+
     analysis = Analysis( summary=summary_name, name=temp_name, project=request.user.get_profile().catch_all_project, data_set=data_set, workflow=curr_workflow, time_start=datetime.now() )
+    analysis.set_owner(request.user)
     analysis.save()   
-=======
-    analysis = Analysis( summary=summary_name, name=temp_name, project=request.user.get_profile().catch_all_project, data_set=data_set, workflow=curr_workflow )
-    analysis.save()
     #setting the owner
-    analysis.set_owner(request.user)
->>>>>>> f688c542
     
     # gets galaxy internal id for specified workflow
     workflow_galaxy_id = curr_workflow.internal_id
