sudo: required
language: python
cache: pip
addons:
  firefox: "49.0.1"
  apt:
    packages:
      - xvfb

python:
  - 2.7
<<<<<<< HEAD
addons:
  # sauce_connect: true
  # username and access_key provided as environment variables in travis config
=======
>>>>>>> a7bc02aa
services:
  - postgresql
  - neo4j
  - docker

install:
  - pip install -r requirements.txt --quiet
  # Install geckodriver required for selenium testing
  - GECKODRIVER_VERSION=v0.15.0
  - TAR=geckodriver-$GECKODRIVER_VERSION-linux64.tar
  - wget https://github.com/mozilla/geckodriver/releases/download/$GECKODRIVER_VERSION/$TAR.gz
  - gunzip $TAR.gz
  - tar -xvf $TAR
  - chmod a+x geckodriver
  - export PATH=$PATH:`pwd`
env:
  global:
    # These env vars are available to every build
    - REDUCE_TEST_OUTPUT=true
    - PYTHONPATH=$PYTHONPATH:../refinery:../refinery/config
    - DJANGO_SETTINGS_MODULE=config.settings.prod

before_script:
  - createuser --createdb --no-superuser --no-createrole vagrant
  - createdb -O vagrant refinery
  - cd refinery
# See http://www.stuartellis.eu/articles/erb/#running-erb-from-the-command-line
  - erb config/config.json.erb > config/config.json
  - python manage.py migrate --noinput
  - npm install -g grunt-cli@0.1.13 bower@1.7.7 --progress false --quiet
  - cd ui
  - npm install --progress false --quiet
  - bower install --config.interactive=false --quiet
  - cd ../
script:
  - set -e # Any error will cause travis to exit early and report a failure.

  - flake8 --exclude=migrations,ui ..

  - echo 'travis_fold:start:grunt'
  - pushd ui && grunt && popd
  - echo 'travis_fold:end:grunt'

  - echo 'travis_fold:start:django-tests'
  - coverage run manage.py test
  - echo 'travis_fold:end:django-tests'

  - set +e # Currently, codecov does not always exit with 0, but that should not cause travis to fail.

after_success:
  - echo 'travis_fold:start:codecov'
  - codecov
  - npm run codecov
  - echo 'travis_fold:end:codecov'
notifications:
  slack:
    secure: nDs9Oj08nRizuD0edl6WcrSgaTPMyITQjZc4qPZpt+yOxUehWbrAmVhqYypfyvdj4qSi1E72rPTXftuBB1E1IZBgX4CCkrCkWGLgIxHaaValTd64oOX66eC3BbSehQxuJB7w1DWw54xBUkTy6+ufjAqiwhLpoEUeE296urAWYHU=<|MERGE_RESOLUTION|>--- conflicted
+++ resolved
@@ -9,12 +9,7 @@
 
 python:
   - 2.7
-<<<<<<< HEAD
-addons:
-  # sauce_connect: true
-  # username and access_key provided as environment variables in travis config
-=======
->>>>>>> a7bc02aa
+
 services:
   - postgresql
   - neo4j
